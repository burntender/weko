#!/bin/bash

docker cp test/postgresql/del_index.sql $(docker-compose ps -q postgresql):/tmp/
docker-compose exec postgresql psql -U invenio -d invenio -f /tmp/del_index.sql

<<<<<<< HEAD
#docker cp test/postgresql/index2.sql $(docker-compose ps -q postgresql):/tmp/
#docker-compose exec postgresql psql -U invenio -d invenio -f /tmp/index2.sql

docker cp test/postgresql/index.sql $(docker-compose ps -q postgresql):/tmp/
docker-compose exec postgresql psql -U invenio -d invenio -f /tmp/index.sql

# docker-compose exec postgresql pg_dump -U invenio --data-only --table workflow_action --table workflow_flow_action_role --table workflow_action_feedbackmail --table workflow_action_status --table workflow_flow_define --table workflow_activity_action  --table workflow_userrole --table workflow_action_identifier --table workflow_workflow --table workflow_flow_action --table workflow_action_journal
docker cp test/postgresql/workflow.sql $(docker-compose ps -q postgresql):/tmp/
docker-compose exec postgresql psql -U invenio -d invenio -f /tmp/workflow.sql
=======
docker cp test/postgresql/indexA.sql $(docker-compose ps -q postgresql):/tmp/
docker-compose exec postgresql psql -U invenio -d invenio -f /tmp/indexA.sql

docker cp test/postgresql/indexB.sql $(docker-compose ps -q postgresql):/tmp/
docker-compose exec postgresql psql -U invenio -d invenio -f /tmp/indexB.sql

docker cp test/postgresql/indexC.sql $(docker-compose ps -q postgresql):/tmp/
docker-compose exec postgresql psql -U invenio -d invenio -f /tmp/indexC.sql
>>>>>>> b31d3a2d
<|MERGE_RESOLUTION|>--- conflicted
+++ resolved
@@ -3,17 +3,6 @@
 docker cp test/postgresql/del_index.sql $(docker-compose ps -q postgresql):/tmp/
 docker-compose exec postgresql psql -U invenio -d invenio -f /tmp/del_index.sql
 
-<<<<<<< HEAD
-#docker cp test/postgresql/index2.sql $(docker-compose ps -q postgresql):/tmp/
-#docker-compose exec postgresql psql -U invenio -d invenio -f /tmp/index2.sql
-
-docker cp test/postgresql/index.sql $(docker-compose ps -q postgresql):/tmp/
-docker-compose exec postgresql psql -U invenio -d invenio -f /tmp/index.sql
-
-# docker-compose exec postgresql pg_dump -U invenio --data-only --table workflow_action --table workflow_flow_action_role --table workflow_action_feedbackmail --table workflow_action_status --table workflow_flow_define --table workflow_activity_action  --table workflow_userrole --table workflow_action_identifier --table workflow_workflow --table workflow_flow_action --table workflow_action_journal
-docker cp test/postgresql/workflow.sql $(docker-compose ps -q postgresql):/tmp/
-docker-compose exec postgresql psql -U invenio -d invenio -f /tmp/workflow.sql
-=======
 docker cp test/postgresql/indexA.sql $(docker-compose ps -q postgresql):/tmp/
 docker-compose exec postgresql psql -U invenio -d invenio -f /tmp/indexA.sql
 
@@ -22,4 +11,3 @@
 
 docker cp test/postgresql/indexC.sql $(docker-compose ps -q postgresql):/tmp/
 docker-compose exec postgresql psql -U invenio -d invenio -f /tmp/indexC.sql
->>>>>>> b31d3a2d
