from datetime import timedelta
from celery.schedules import crontab
from invenio_app.config import \
  APP_DEFAULT_SECURE_HEADERS as INVENIO_APP_APP_DEFAULT_SECURE_HEADERS

#Flask
TEMPLATES_AUTO_RELOAD = True

# Database
SQLALCHEMY_DATABASE_URI='postgresql+psycopg2://{{ environ('INVENIO_POSTGRESQL_DBUSER') }}:{{ environ('INVENIO_POSTGRESQL_DBPASS') }}@{{ environ('INVENIO_POSTGRESQL_HOST') }}:5432/{{ environ('INVENIO_POSTGRESQL_DBNAME') }}'

# Statis files
COLLECT_STORAGE='flask_collect.storage.file'

# Redis
CACHE_TYPE='redis'
CACHE_REDIS_HOST='{{ environ('INVENIO_REDIS_HOST') }}'
CACHE_REDIS_URL='redis://{{ environ('INVENIO_REDIS_HOST') }}:6379/0'
ACCOUNTS_SESSION_REDIS_URL='redis://{{ environ('INVENIO_REDIS_HOST') }}:6379/1'

# Celery
BROKER_URL='amqp://guest:guest@{{ environ('INVENIO_RABBITMQ_HOST') }}:5672//'  # Celery 3
CELERY_BROKER_URL='amqp://guest:guest@{{ environ('INVENIO_RABBITMQ_HOST') }}:5672//'  # Celery 4
CELERY_RESULT_BACKEND='redis://{{ environ('INVENIO_REDIS_HOST') }}:6379/2'
#: Beat schedule
CELERY_BEAT_SCHEDULE = {
    # Stats
    'stats-process-events': {
        'task': 'invenio_stats.tasks.process_events',
        'schedule': timedelta(minutes=1),
        'args': [('celery-task', 'item-create', 'top-view', 'record-view', 'file-download', 'file-preview', 'search')],
    },
    'stats-aggregate-events': {
        'task': 'invenio_stats.tasks.aggregate_events',
        'schedule': timedelta(minutes=1),
        'args': [('celery-task-agg', 'file-download-agg', 'file-preview-agg', 'item-create-agg', 'record-view-agg', 'search-agg', 'top-view-agg')],
    },
    # WEKO-indextree-journal-export
    'indextree-journal-export-journal': {
        'task': 'weko_indextree_journal.tasks.export_journal_task',
        'schedule': timedelta(minutes=1),
        'args': [('p_path')],
    },
    'admin-send-report-emails': {
        'task': 'weko_admin.tasks.check_send_all_reports',
        'schedule': timedelta(days=1, minutes=0, hours=0),
        'args': [],
    },
    'harvest-check-schedules': {
        'task': 'invenio_oaiharvester.tasks.check_schedules_and_run',
        'schedule': crontab(hour=0, minute=0, day_of_week=1),
        'args': [],
    },
    'send_storage_alert_mail': {
        'task': 'invenio_files_rest.tasks.check_send_alert_mail',
        'schedule': timedelta(days=1, minutes=0, hours=0),
        'args': [],
    },
<<<<<<< HEAD
=======
    'send_site_access_mail': {
        'task': 'weko_admin.tasks.check_send_site_access_report',
        'schedule': timedelta(days=1, minutes=0, hours=0),
        'args': [],
    },
>>>>>>> cfac21e3
    'remove_preview_pdf': {
        'task': 'invenio_files_rest.tasks.check_file_storage_time',
        'schedule': timedelta(days=0, minutes=0, hours=1),
        'args': [],
    },
}

# Elasticsearch
SEARCH_ELASTIC_HOSTS='{{ environ('INVENIO_ELASTICSEARCH_HOST') }}'
SEARCH_INDEX_PREFIX='{{ environ('SEARCH_INDEX_PREFIX') }}-'

# JSON Schema
JSONSCHEMAS_ENDPOINT='/schema'
JSONSCHEMAS_HOST='{{ environ('INVENIO_WEB_HOST') }}'

# OAI server
OAISERVER_REPOSITORY_NAME = 'WEKO'
OAISERVER_ADMIN_EMAILS = [
    'hoge@hoge.com',
]
OAISERVER_RECORD_INDEX='weko'
OAISERVER_ID_PREFIX='oai:{{ environ('INVENIO_WEB_INSTANCE') }}:recid/'

# Default Secure Headers
APP_DEFAULT_SECURE_HEADERS = INVENIO_APP_APP_DEFAULT_SECURE_HEADERS
# Disable Content Security Policy headers.
APP_DEFAULT_SECURE_HEADERS['content_security_policy'] = {}
APP_DEFAULT_SECURE_HEADERS['content_security_policy'] = {
  "default-src": "'self'",
  "script-src":"'self' 'unsafe-inline' 'unsafe-eval' *",
  "img-src": "'self' * data: blob:",
  "object-src": "'self' *",
  "style-src":"'self' 'unsafe-inline' 'unsafe-eval' *",
  "media-src": "'self' *",
  "child-src": "'self' *",
  "font-src": "'self' * data:"
}
APP_DEFAULT_SECURE_HEADERS['force_https'] = False
APP_DEFAULT_SECURE_HEADERS['session_cookie_secure'] = False

# I18N
BABEL_DEFAULT_LOCALE = 'en'
BABEL_DEFAULT_LANGUAGE = 'en'
I18N_LANGUAGES = [('ja', 'Japanese'), ('zh', 'Chinese'), ('id', 'Indonesian'), ('vi', 'Vietnamese'), ('ms', 'Malay'), ('fil', 'Filipino (Pilipinas)'), ('th', 'Thai'), ('hi', 'Hindi'), ('ar', 'Arabic')]
I18N_TRANSLATIONS_PATHS = [
'/code/invenio/translations/invenio_access/translations',
'/code/invenio/translations/invenio_accounts/translations',
'/code/invenio/translations/invenio_i18n/translations',
'/code/invenio/translations/invenio_pidstore/translations',
'/code/invenio/translations/invenio_records/translations',
'/code/invenio/translations/invenio_records_rest/translations',
'/code/invenio/translations/invenio_theme/translations'
]

# TODO: Remove me once the problem with email is solved in flask-security:
# https://github.com/mattupstate/flask-security/issues/685
SECURITY_EMAIL_SENDER = 'no-reply@localhost'

# For invenio-communities module
THEME_MATHJAX_CDN = '//cdnjs.cloudflare.com/ajax/libs/mathjax/2.7.4/MathJax.js?config=TeX-AMS_HTML'

# Strage Setting for Amazone S3
FILES_REST_STORAGE_FACTORY = 'invenio_s3.s3fs_storage_factory'

# Location type list
FILES_REST_LOCATION_TYPE_LIST = [('s3', 'Amazon S3')]<|MERGE_RESOLUTION|>--- conflicted
+++ resolved
@@ -56,14 +56,11 @@
         'schedule': timedelta(days=1, minutes=0, hours=0),
         'args': [],
     },
-<<<<<<< HEAD
-=======
     'send_site_access_mail': {
         'task': 'weko_admin.tasks.check_send_site_access_report',
         'schedule': timedelta(days=1, minutes=0, hours=0),
         'args': [],
     },
->>>>>>> cfac21e3
     'remove_preview_pdf': {
         'task': 'invenio_files_rest.tasks.check_file_storage_time',
         'schedule': timedelta(days=0, minutes=0, hours=1),
