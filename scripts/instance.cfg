--- conflicted
+++ resolved
@@ -33,15 +33,11 @@
     'stats-aggregate-events': {
         'task': 'invenio_stats.tasks.aggregate_events',
         'schedule': timedelta(minutes=1),
-<<<<<<< HEAD
-        'args': [('file-download-agg','file-preview-agg')],
-=======
         'args': [('file-download-agg', 'file-preview-agg', 'record-view-agg')],
     },
     'stats-update-record-statistics': {
         'task': 'invenio_stats.tasks.update_record_statistics',
         'schedule': timedelta(minutes=1),
->>>>>>> 814ff4f0
     },
     # WEKO-indextree-journal-export
     'indextree-journal-export-journal': {
