--- conflicted
+++ resolved
@@ -314,15 +314,6 @@
         cleanup_web_ubuntu14
     elif [ "$os_distribution" = "DEBIAN" ]; then
         # WSL2
-<<<<<<< HEAD
-            provision_web_common_ubuntu14
-            provision_web_libpostgresql_ubuntu14
-            setup_npm_and_css_js_filters
-            setup_virtualenvwrapper
-            #setup_nginx_ubuntu14
-            setup_libreoffice_ubuntu14
-            cleanup_web_ubuntu14
-=======
         provision_web_common_ubuntu14
         provision_web_libpostgresql_ubuntu14
         setup_npm_and_css_js_filters
@@ -330,7 +321,6 @@
         #setup_nginx_ubuntu14
         setup_libreoffice_ubuntu14
         cleanup_web_ubuntu14
->>>>>>> d7945956
     elif [ "$os_distribution" = "CentOS" ]; then
         if [ "$os_release" = "7" ]; then
             provision_web_common_centos7
