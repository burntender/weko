--- conflicted
+++ resolved
@@ -68,7 +68,6 @@
       - GOOGLE_TRACKING_ID_USER=
       - ADDTHIS_USER_ID=ra-5d8af23e9a3a2633
       - TMPDIR=/tmp
-<<<<<<< HEAD
       - CACHE_REDIS_DB=0
       - ACCOUNTS_SESSION_REDIS_DB_NO=1
       - CELERY_RESULT_BACKEND_DB_NO=2
@@ -78,9 +77,7 @@
       - WEKO_RECORDS_UI_SECRET_KEY="secret"
       - SECRET_KEY="CHANGE ME"
       - WTF_CSRF_SECRET_KEY="CHANGE ME"
-=======
       - TZ=Asia/Tokyo
->>>>>>> 4f04f878
     volumes:
       - weko3_data:/var/tmp
       - static_data:/home/invenio/.virtualenvs/invenio/var/instance/static
