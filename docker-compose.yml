# -*- coding: utf-8 -*-
#
# This file is part of WEKO3.
# Copyright (C) 2017 National Institute of Informatics.
#
# WEKO3 is free software; you can redistribute it
# and/or modify it under the terms of the GNU General Public License as
# published by the Free Software Foundation; either version 2 of the
# License, or (at your option) any later version.
#
# WEKO3 is distributed in the hope that it will be
# useful, but WITHOUT ANY WARRANTY; without even the implied warranty of
# MERCHANTABILITY or FITNESS FOR A PARTICULAR PURPOSE.  See the GNU
# General Public License for more details.
#
# You should have received a copy of the GNU General Public License
# along with WEKO3; if not, write to the
# Free Software Foundation, Inc., 59 Temple Place, Suite 330, Boston,
# MA 02111-1307, USA.

version: "3.2"

services:
  web:
    restart: "always"
    build: .
    command: /bin/bash -c "rm -f /code/celeryd.pid; celery worker -A invenio_app.celery --loglevel=INFO -B -D && uwsgi --ini /code/scripts/uwsgi.ini"
    environment:
      - PATH=/home/invenio/.virtualenvs/invenio/bin:/usr/local/sbin:/usr/local/bin:/usr/sbin:/usr/bin:/sbin:/bin
      - VIRTUALENVWRAPPER_PYTHON=/usr/local/bin/python
      - INVENIO_WEB_HOST=127.0.0.1
      - INVENIO_WEB_INSTANCE=invenio
      - INVENIO_WEB_VENV=invenio
<<<<<<< HEAD
      - INVENIO_USER_EMAIL=admin@meral.edu.mm
      - INVENIO_USER_PASS=meral@admin
=======
      - INVENIO_USER_EMAIL=wekosoftware@nii.ac.jp
      - INVENIO_USER_PASS=uspass123
>>>>>>> 4c4fc26f
      - INVENIO_POSTGRESQL_HOST=postgresql
      - INVENIO_POSTGRESQL_DBNAME=invenio
      - INVENIO_POSTGRESQL_DBUSER=invenio
      - INVENIO_POSTGRESQL_DBPASS=dbpass123
      - INVENIO_REDIS_HOST=redis
      - INVENIO_ELASTICSEARCH_HOST=elasticsearch
      - INVENIO_RABBITMQ_HOST=rabbitmq
      - INVENIO_WORKER_HOST=127.0.0.1
      - INVENIO_FILES_LOCATION_NAME=local
      - INVENIO_FILES_LOCATION_URI=/var/tmp
      - INVENIO_ROLE_SYSTEM=System Administrator
      - INVENIO_ROLE_REPOSITORY=Repository Administrator
      - INVENIO_ROLE_CONTRIBUTOR=Contributor
      - INVENIO_ROLE_COMMUNITY=Community Administrator
      - FLASK_DEBUG=0
      - SEARCH_INDEX_PREFIX=tenant1
    volumes:
      - weko3_data:/var/tmp
      - static_data:/home/invenio/.virtualenvs/invenio/var/instance/static
      - type: bind
        source: .
        target: /code
      - /code/modules/invenio-admin/invenio_admin.egg-info 
      - /code/modules/invenio-app/invenio_app.egg-info 
      - /code/modules/invenio-oauth2server/invenio_oauth2server.egg-info 
      - /code/modules/invenio-files-rest/invenio_files_rest.egg-info
      - /code/modules/invenio-s3/invenio_s3.egg-info
      - /code/modules/invenio-oaiharvester/invenio_oaiharvester.egg-info
      - /code/modules/invenio-oaiserver/invenio_oaiserver.egg-info
      - /code/modules/invenio-records/invenio_records.egg-info
      - /code/modules/invenio-previewer/invenio_previewer.egg-info
      - /code/modules/invenio-stats/invenio_stats.egg-info
      - /code/modules/invenio-records-rest/invenio_records_rest.egg-info
      - /code/modules/invenio-communities/invenio_communities.egg-info
      - /code/modules/invenio-mail/invenio_mail.egg-info
      - /code/modules/invenio-deposit/invenio_deposit.egg-info
      - /code/modules/invenio-resourcesyncserver/invenio_resourcesyncserver.egg-info
      - /code/modules/invenio-resourcesyncclient/invenio_resourcesyncclient.egg-info
      - /code/modules/weko-theme/weko_theme.egg-info
      - /code/modules/weko-itemtypes-ui/weko_itemtypes_ui.egg-info
      - /code/modules/weko-items-ui/weko_items_ui.egg-info
      - /code/modules/weko-accounts/weko_accounts.egg-info
      - /code/modules/weko-admin/weko_admin.egg-info
      - /code/modules/weko-logging/weko_logging.egg-info
      - /code/modules/weko-gridlayout/weko_gridlayout.egg-info
      - /code/modules/weko-groups/weko_groups.egg-info
      - /code/modules/weko-search-ui/weko_search_ui.egg-info
      - /code/modules/weko-records/weko_records.egg-info
      - /code/modules/weko-records-ui/weko_records_ui.egg-info
      - /code/modules/weko-schema-ui/weko_schema_ui.egg-info
      - /code/modules/weko-index-tree/weko_index_tree.egg-info
      - /code/modules/weko-user-profiles/weko_user_profiles.egg-info
      - /code/modules/weko-deposit/weko_deposit.egg-info
      - /code/modules/weko-authors/weko_authors.egg-info
      - /code/modules/weko-handle/weko_handle.egg-info
      - /code/modules/weko-workflow/weko_workflow.egg-info
      - /code/modules/weko-indextree-journal/weko_indextree_journal.egg-info
      - /code/modules/weko-bulkupdate/weko_bulkupdate.egg-info
      - /code/modules/weko-items-autofill/weko_items_autofill.egg-info
      - /code/modules/weko-sitemap/weko_sitemap.egg-info
    user: invenio
    links:
      - postgresql
      - redis
      - elasticsearch
      - rabbitmq
      - handle
    ports:
      - "127.0.0.1:5001:5000"
#    networks:
#      app_net:
#        ipv4_address: 172.16.0.2

  postgresql:
    restart: "always"
    image: postgres:12
    environment:
      - POSTGRES_USER=invenio
      - POSTGRES_DB=invenio
      - POSTGRES_PASSWORD=dbpass123
    volumes:
      - pgsql-data:/var/lib/postgresql/data
    ports:
      - "127.0.0.1:25401:5432"
#    networks:
#      app_net:
#        ipv4_address: 172.16.1.2

  redis:
    restart: "always"
    image: redis
    ports:
      - "127.0.0.1:26301:6379"
#    networks:
#      app_net:
#        ipv4_address: 172.16.3.2

  elasticsearch:
    restart: "always"
    build:
      context: .
      dockerfile: ./elasticsearch/Dockerfile
    volumes:
      - es-data:/usr/share/elasticsearch/data
    environment:
      - "ES_JAVA_OPTS=-Xms2048m -Xmx2048m"
    ulimits:
      memlock:
        soft: -1
        hard: -1
    ports:
      - "127.0.0.1:29201:9200"
      - "127.0.0.1:29301:9300"
 #   networks:
 #     app_net:
 #       ipv4_address: 172.16.4.2

  rabbitmq:
    restart: "always"
    image: rabbitmq
    ports:
      - "127.0.0.1:24301:4369"
      - "127.0.0.1:45601:25672"
#    networks:
#      app_net:
#        ipv4_address: 172.16.5.2

  nginx:
    restart: "always"
    build: ./nginx
    ports:
      - "80:80"
      - "443:443"
    command: [nginx-debug, '-g', 'daemon off;']
    volumes:
      - static_data:/home/invenio/.virtualenvs/invenio/var/instance/static
    links:
      - web
#    networks:
#      app_net:
#        ipv4_address: 172.16.6.2

  flower:
    restart: "always"
    image: mher/flower
    command: --broker=amqp://guest:guest@rabbitmq:5672// --broker_api=http://guest:guest@rabbitmq:5671/api/
    ports:
      - "127.0.0.1:5501:5555"
    links:
      - rabbitmq
#    networks:
#      app_net:
#        ipv4_address: 172.16.7.2

  kibana:
    build:
      context: .
      dockerfile: ./kibana/Dockerfile
    restart: "always"
    command: kibana
    ports:
      - "127.0.0.1:5601:5601"
    environment:
      - "ELASTICSEARCH_URL=http://elasticsearch:9200"
      - "ES_JAVA_OPTS=-Xms2048m -Xmx2048m"
    links:
      - elasticsearch
#    networks:
#      app_net:
#        ipv4_address: 172.16.8.2

  handle:
    image: handle_svr
    build:
      context: ./handle
      dockerfile: Dockerfile
    restart: always
    ports:
      - "2641:2641/udp"
      - "2641:2641/tcp"
      - "8000:8000/tcp"
    environment:
 #     HANDLE_HOST_IP: "172.16.9.2"
      SERVER_ADMINS: "300:0.NA/YOUR_PREFIX"
      REPLICATION_ADMINS: "300:0.NA/YOUR_PREFIX"
      HOME_PREFIX: "0.NA/YOUR_PREFIX"
      DESC: "0.NA/YOUR_PREFIX"
      CONTACT_EMAIL: "root@localhost.localdomain"
      ORG_NAME: "TEST"
      ALLOW_RECURSION: "yes"
      SERVER_PRIVATE_KEY_PEM: "-----BEGIN PRIVATE KEY-----\r\nMIIEvgIBADANBgkqhkiG9w0BAQEFAASCBKgwggSkAgEAAoIBAQDE6BihxA1nebi7\r\nj1Ya9WyfLTo40syq8QGShFlVia8PLBFhQxO4tnwOmWwqPkmU6Hv3C8n15rxc2Irs\r\nsf+ynY1NEM39rkMHYbJHO07dYQhgw133LP5vG34SNsGWMNVF2cvtCQNNup60ULhX\r\n5LIAmjSP1gZ4KvjYGuQFO9BtRTbGNsXsAk004ubAbjMwEX3xuyZiEe77UqgQbZ6D\r\nQmE7KcgTN+WGFf0KkGKdNKkD7Uo1ZFVf4Kou6HOiupgAk6pk1Ae9UkVj9actZAEh\r\nxgkW/KuyWbCiviZPprFGuEeXvkbXKyUCFlu6UaAgTt04s3QAE8DV8nxgZ5xsENY0\r\n/iC/PM9tAgMBAAECggEAR8TMzZFWzWNZSMuqt7LCf5YNhY6X2Kp1R0EECqBfdSk7\r\nwHahZo7k0rFq8k63pRXDsTzTxNPvzeuDX1hVeXXhfbhlTFRKzBL41uuwCBKI6jPr\r\nON9mcXrUzbC1iJeN9KK4qFHDqX4ewFw3hJmvo3aRN+frfbsz7hiHCb1Ob7VtjHrg\r\nftMDVCbZloh9UX1PcX1wUjraKUTKfqGKA4L7D8Pta7w/Piuspht+kB47Qlq948ra\r\ngIGbrH1HYBj0XPBDSgdQYBxbHBjXeB8b89cZI2gNSKbh+vJC+eaoZxcZROKz9Y8G\r\nugMHdpDueTMcHMu6c3QKXWD4Gd6x891njk9xsTfJ5QKBgQDqtZDDbx2ysmWdEXs9\r\nqVST0HYro5NZYrHKeYeP0CqInVp2M4C15S78FchMLtwlLM1ZN+//zqqyZPsdH6hO\r\nZxsR4MbPBl4iJcEX7S+pP/X7GdnwKIBE6rctEwnJODRqvbbPyoFhW2HpQSzjPqQ2\r\niCs/Zv4V0ZLY1BkBOBNFoAxd/wKBgQDWxKz+wkkMWACX0CF9HYiO/ikNr6kPpY5h\r\neKxrNiEtI0LMNBVDhqXHgHAcDTxEjAGFUhbhgPjKpZUp8andUn/NN7Ug0Q8H7eB9\r\no16qv0vfSF2DvBMOPmPY+iAR5QVHpJsSfevK2EABsnqakC/Oi0/J2vKVk2CaXpsw\r\nSkuI/UkqkwKBgQCGyzuWYcxGgloFOLL0mLjwIzqamVjYbuv4go8uMrkauHPpim6T\r\nCEpRkBj2V7sqxm4wnQWCfiheR8xHz5STYneTbun+n4OUTOZ2XUuQAiG80f3uBPSV\r\nn88PXe2y2EqSOt4wu/ZN+XNjyICFCca5Yr6jrPyjfza8vCKYJqI6zE4N9QKBgQCL\r\n4mJDNMxba95HA1ssoNXXPRgEQAu/kzefqPe0hPcq7TKOysWmy8aioLdkrgI5K2+6\r\nJHOewWBKrXrwbOUUsK1pPwWMsF437eowKv53/E0wy3ONYCyRNHXYV2IYBbFgrogK\r\njVXNMvjNojBVB+D7iKWZdjBW2D0tjr1JwLpeKYtEXQKBgAIW2RlhKC55PGlrJqbz\r\nQllc3iqu1n82e/+ijYnult5Uo1Zs8LpffJ4ZEL6eQwaa8o1w7JtMlCg6Xh/a+i+s\r\nfPz2pLt00jq2ZxvxpNIy26S2lSgvkVcI0E/YsuLsNVzsWYY2R2nd0/r4MjcHFwqX\r\nl+3nWx1T3CYaqo24fIkcFOYN\r\n-----END PRIVATE KEY-----"
      SERVER_PUBLIC_KEY_PEM: "-----BEGIN PUBLIC KEY-----\r\nMIIBIjANBgkqhkiG9w0BAQEFAAOCAQ8AMIIBCgKCAQEAxOgYocQNZ3m4u49WGvVs\r\nny06ONLMqvEBkoRZVYmvDywRYUMTuLZ8DplsKj5JlOh79wvJ9ea8XNiK7LH/sp2N\r\nTRDN/a5DB2GyRztO3WEIYMNd9yz+bxt+EjbBljDVRdnL7QkDTbqetFC4V+SyAJo0\r\nj9YGeCr42BrkBTvQbUU2xjbF7AJNNOLmwG4zMBF98bsmYhHu+1KoEG2eg0JhOynI\r\nEzflhhX9CpBinTSpA+1KNWRVX+CqLuhzorqYAJOqZNQHvVJFY/WnLWQBIcYJFvyr\r\nslmwor4mT6axRrhHl75G1yslAhZbulGgIE7dOLN0ABPA1fJ8YGecbBDWNP4gvzzP\r\nbQIDAQAB\r\n-----END PUBLIC KEY-----"
      ADMIN_PRIVATE_KEY_PEM: "-----BEGIN PRIVATE KEY-----\r\nMIIJQwIBADANBgkqhkiG9w0BAQEFAASCCS0wggkpAgEAAoICAQCpEV3GCEO8AC5d\r\neGRkDik4Pj5gGS5Xet36WtbN5qL9XQTHgPWKxuUQr2hTa2GBW8gg2Msy+C9/mPTw\r\n1P+JigTAgOFmiSHHyvIXaHH5q+TqW5J2uwUrZJK1FXoTsoChFYV4+T4okP7aUMhD\r\nBF/C6syM+MbSpe13pbkreRwPErE0jvZQzegJXaT5rdaEjzptdyByLP1o2D/0tMUs\r\n3QByF7GGNdxN6+UPdEpd4X+4VSh3LnYay24qIRjzL8ExjBlGG43Sji+lZFfisOMk\r\newiBeJLE1p6wH/aVesF2iVbbBpl80xg8yboCxwIWL4j//UMDhJ774Wrtmm4Pt8ZU\r\nnV5KxWRtAApF/JECHsfyVBC/ByeF9cnDY7S8LlocYRjfGlEHnQxrSOoeIO1WJQxW\r\nM6byuwuyqcG/QYsKr1v669NpBGZtb5o5Yhsj4kMqVHVHcYSrIGYnNe0Vfo5T+L18\r\nN77FXUqtclaQWXyzFz7oY/xayhh23jTpMu5UuYdnkl98prvjZJPx3dJ+k5Yd1kaO\r\nQT9oOLERq6Jt8IypXAC/JzbCgH/fKuf8ktFb17p6SabYutjFTKV3BwhNvr6YeoS6\r\naS6V1zO5ggoDdmghE9ZiLXxTSP7j5LzdBImDme25pKkhm3XT5C7Cabk5hBIjHrhA\r\nr8d+avGgwhyaOY43xXmvBLif1K7nQQIDAQABAoICACDe9YJ5POIijuExdSNW9YCv\r\n6WS5wJ7Vjq8MVlM2El58ZV98nUDcJtE1qWz+pbiG5cQtImTIiEOgs47Xes98/CuJ\r\nY0mSQ/UaajNO5UoLt7gxEarv9bNYHIYEpPWLcSLgklDQ9NriRgqgRi9xfETjbd3C\r\nyLVP+XmXyQbAx0nO8pErcoyHXCPmBxtcRycCyfNag/5u7N4jnVuwgd2VIm8MWEGl\r\n2y1zPdfhXkweebyXIgT6DZBsGQEr6jPuBvvhJ1DQLqTPbEgV2FiE18TR/vddP/vx\r\nVm0b6c9qTI8FaNOw1srEKCQ5fGbp1mgF2fcbgJoAgQCr9SQ5MEjyDCeLaTfUZQ/T\r\nOMxQUlRUv7p1CSU0eUhUoYssMSOQRhQgb/NLS+uqhFRRSK4sEZutYnS00+ZmUSWl\r\nCRt6fvaX8EIZb/EHsrnIJ8IXbtRGtSp6nI8BwsZDLDRq5v3+q4uUu+hch2a/Mc6A\r\nkGusNU09nSOk9R8l99M5QxV7NRIBbdYLP2lUHTkqV1d7R2wzb0WfMvxAO6tzGY86\r\nsxd2iY17cjNZAIEdtZNguNEiaDsvt8EZT3fKWlfeA6Hz1O5Ilt4b8L88xvUhDh/W\r\nbBvtzxBQ31EOLIeMgQ2LHxoNzKczdnXRI9BAz1BOWGMSgCEVsnoVxCy4qpVyHQFQ\r\n7mXOT9hhc0litKPKHMwZAoIBAQDcNdo+9GZEz5HcRaTHsx2XXlyZCcItPFBtW3Sk\r\nZvwDXOKxn85FIELHWsbetvQqUmdAPyxB85Svj72BTg6vygxBEDpGJNFUJRuHzuE1\r\nfwk5MdLeZQfYs6XAMNYqr1zYaQ61wWSiqp1NT+3dNDNuv8Hh1BACmfFP2y+O4ahh\r\nCClkDEzVTu3asnjBqiaFzfOTdPsq7om2x7zw1qi3aAOV1eHjDPGClegnekuT0Vz9\r\nBq5zQ27S7d+6J9A2wQWx+VObkkrWY92cMRStjE/qaGnwJ1aOMuQNKOD1xkFH/hAx\r\nxi96y7tWivHYq4D1nF3FMdFt4Rpjhc0uCluO8rd/fh8rr1ZPAoIBAQDEi6kTghNU\r\nzj3lYLxZmnvwcZfwjaYJHqwyqdpDI87LyvYOAh2drxrcLyCGJfl1NUwXcXJCCz5o\r\nxsY9/5PMUXNTjlTLLX+RgQCenuSZxWvHaTehMnKNRaPjdDxxmbrCgm9QeXC7/AvY\r\nbn3CW0IYn+0EnAWLQCcCU953WO4zAZ0o+6dkOz9/PRGknH8iRU1KrymqFXNIA3JJ\r\nBBmBsQyBAu4/IdjPrCFv0egMfsnb6hLS4ixgzuKYhCn4paBFxScR0OjabAmbJj/0\r\nVyHIVHMSB3K758YodzzbknMGmwwtOIUoKEsLj+5ElXMuzz/XMNEEkc1VEliVRChf\r\nR006nCKULBVvAoIBACqpwEu8G+gu8spjL8aE3DHMVVJNArKy4b4eHt4PGbopD75s\r\nAJGB644l9yuE9I8SgfB/jLqGT4Mn7QYVMmE6Wt9sHm4iie+sdMX9/cHYh9ft4DW4\r\nCyofu/gdPhDtAqbmy7PI8Q9W0Lz+xE275E8LlauD40otuwPGqlMbQvzxkNtSSrx0\r\n2z4on56dsXLw8MTbwCGUL1gbIG7kl7FY1ID9/BJ6Gnw7QMwNNIFB6asX1Up9gQYa\r\nkeLF/d/ty4WskVcto5Qfqvqsw53P9leqvQOLC4jnMSmfht32+ATTox2RkPdQa04c\r\nAzkAGS78iWo/+Zw5JVysupC17wEl4wkvTSiwgp8CggEBAIIqaEhGLh1NFYry3OqO\r\nuCROZqzmcp65lJtdB/LNJSisevZeClUi4awO/gA56BLqwEEKXfxFTAjCFAp9V9nJ\r\n25HrwlZpBIJNqCZk3srEB5QiJ7h3G4xaIacClQE7KYemMKhgNPwaeZHV4y2zmHuM\r\ndsFFvxow22TcPIpX+DEJkZbRy1NDNdNDk4qsJjqBISYkCXjeCeIYfjjDIU1V/wz1\r\n7ukatmca/W372y1jTrZ5OAw3w+I9Qa52YQGOVy292xkefQgi4t3AoDxm9DWjUC4R\r\nhrfRUNf91+0m+UzXpGHSe8VTohe/M7JyM709fm86okLfeNgtdUMtx3sKUqhNPU1a\r\nQLsCggEBAJyGx425a7gwsUFYbT0qRp9TW3YxYNNfHAFYnfWq4STx3nIqOOFP/MoK\r\nJwioz6G2d+PGfQOH5JcxqjbITNFHM01Zs1GL+HYqvPM4P94yJ/YUFZRU/WcJyRf5\r\nXBWc3rayfNdaNRfILS/u/C0rzTvGC5u8P1Z3VEe1LIJbNV/opJNddT4VRa6Sj+ZQ\r\nkeXPqQIECOYqaKSJC1gN3CpMCLem6cVxzBbp4MjJVDAc35fvLn/BmDqikHK3Jd4e\r\njlGjAgRru/NStTK1xaITT32CSbR8shCLObSdL1qGKQ6XAiXQwWhDc6zdw0zzQF2U\r\nNkO2XSAAt21tIMEPNNBZzAAVLlw3pXY=\r\n-----END PRIVATE KEY-----"
      ADMIN_PUBLIC_KEY_PEM: "-----BEGIN PUBLIC KEY-----\r\nMIICIjANBgkqhkiG9w0BAQEFAAOCAg8AMIICCgKCAgEAqRFdxghDvAAuXXhkZA4p\r\nOD4+YBkuV3rd+lrWzeai/V0Ex4D1isblEK9oU2thgVvIINjLMvgvf5j08NT/iYoE\r\nwIDhZokhx8ryF2hx+avk6luSdrsFK2SStRV6E7KAoRWFePk+KJD+2lDIQwRfwurM\r\njPjG0qXtd6W5K3kcDxKxNI72UM3oCV2k+a3WhI86bXcgciz9aNg/9LTFLN0Achex\r\nhjXcTevlD3RKXeF/uFUody52GstuKiEY8y/BMYwZRhuN0o4vpWRX4rDjJHsIgXiS\r\nxNaesB/2lXrBdolW2waZfNMYPMm6AscCFi+I//1DA4Se++Fq7ZpuD7fGVJ1eSsVk\r\nbQAKRfyRAh7H8lQQvwcnhfXJw2O0vC5aHGEY3xpRB50Ma0jqHiDtViUMVjOm8rsL\r\nsqnBv0GLCq9b+uvTaQRmbW+aOWIbI+JDKlR1R3GEqyBmJzXtFX6OU/i9fDe+xV1K\r\nrXJWkFl8sxc+6GP8WsoYdt406TLuVLmHZ5JffKa742ST8d3SfpOWHdZGjkE/aDix\r\nEauibfCMqVwAvyc2woB/3yrn/JLRW9e6ekmm2LrYxUyldwcITb6+mHqEumkuldcz\r\nuYIKA3ZoIRPWYi18U0j+4+S83QSJg5ntuaSpIZt10+Quwmm5OYQSIx64QK/Hfmrx\r\noMIcmjmON8V5rwS4n9Su50ECAwEAAQ==\r\n-----END PUBLIC KEY-----"
      STORAGE_TYPE: "sql"
      SQL_URL: "jdbc:postgresql://postgresql:5432/handlesystem"
      SQL_DRIVER: "org.postgresql.Driver"
      SQL_LOGIN: "invenio"
      SQL_PASSWD: "dbpass123"
      SQL_READ_ONLY: "no"
    links:
      - postgresql
#    networks:
#      app_net:
#        ipv4_address: 172.16.9.2

volumes:
  weko3_data:
  static_data:
  pgsql-data:
  es-data:
  handle_data:

#networks:
#  app_net:
#    driver: bridge
#    ipam:
#      driver: default
#      config:
#        - subnet: 172.16.0.0/16<|MERGE_RESOLUTION|>--- conflicted
+++ resolved
@@ -31,13 +31,8 @@
       - INVENIO_WEB_HOST=127.0.0.1
       - INVENIO_WEB_INSTANCE=invenio
       - INVENIO_WEB_VENV=invenio
-<<<<<<< HEAD
       - INVENIO_USER_EMAIL=admin@meral.edu.mm
       - INVENIO_USER_PASS=meral@admin
-=======
-      - INVENIO_USER_EMAIL=wekosoftware@nii.ac.jp
-      - INVENIO_USER_PASS=uspass123
->>>>>>> 4c4fc26f
       - INVENIO_POSTGRESQL_HOST=postgresql
       - INVENIO_POSTGRESQL_DBNAME=invenio
       - INVENIO_POSTGRESQL_DBUSER=invenio
