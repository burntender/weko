# -*- coding: utf-8 -*-
#
# This file is part of WEKO3.
# Copyright (C) 2017 National Institute of Informatics.
#
# WEKO3 is free software; you can redistribute it
# and/or modify it under the terms of the GNU General Public License as
# published by the Free Software Foundation; either version 2 of the
# License, or (at your option) any later version.
#
# WEKO3 is distributed in the hope that it will be
# useful, but WITHOUT ANY WARRANTY; without even the implied warranty of
# MERCHANTABILITY or FITNESS FOR A PARTICULAR PURPOSE.  See the GNU
# General Public License for more details.
#
# You should have received a copy of the GNU General Public License
# along with WEKO3; if not, write to the
# Free Software Foundation, Inc., 59 Temple Place, Suite 330, Boston,
# MA 02111-1307, USA.

"""WEKO3 module docstring."""

import json

from flask import current_app, flash, redirect, request
<<<<<<< HEAD
from flask_admin.contrib.sqla.view import func
=======
>>>>>>> 9518021a
from flask_admin import BaseView, expose
from flask_admin.babel import gettext
from flask_admin.contrib.sqla import ModelView
from flask_admin.helpers import get_redirect_target
from flask_admin.model import helpers
from flask_babelex import gettext as _
from sqlalchemy import func
from wtforms.fields import StringField

from . import config
from .api import WidgetItems
from .models import WidgetItem
from .utils import validate_admin_widget_item_setting


class WidgetDesign(BaseView):
    @expose('/', methods=['GET', 'POST'])
    def index(self):
        return self.render(
            current_app.config["WEKO_GRIDLAYOUT_ADMIN_WIDGET_DESIGN"]
        )


class WidgetSettingView(ModelView):
    """Widget Setting admin view."""

    can_create = True
    can_edit = True
    can_delete = True
    can_view_details = True

    @expose('/new/', methods=('GET', 'POST'))
    def create_view(self):
        return_url = get_redirect_target() or self.get_url('.index_view')

        if not self.can_create:
            return redirect(return_url)
        return self.render(config.WEKO_GRIDLAYOUT_ADMIN_CREATE_WIDGET_SETTINGS,
                           return_url=return_url)

    @expose('/edit/', methods=('GET', 'POST'))
    def edit_view(self):
        """Define Api for edit view.

        Returns:
            HTML page -- Html page for edit view

        """
        return_url = get_redirect_target() or self.get_url('.index_view')

        if not self.can_edit:
            return redirect(return_url)

        id_list = helpers.get_mdict_item_or_list(request.args, 'id')

        model = self.get_one(id_list)

        if model is None:
            flash(gettext('Record does not exist.'), 'error')
            return redirect(return_url)
        model = WidgetItems.parse_result(model)

        return self.render(config.WEKO_GRIDLAYOUT_ADMIN_EDIT_WIDGET_SETTINGS,
                           model=json.dumps(model),
                           return_url=return_url)

    def get_query(self):
        return self.session.query(
            self.model).filter(self.model.is_deleted == 'False')

    def get_count_query(self):
        return self.session.query(
            func.count('*')).filter(self.model.is_deleted == 'False')

    def delete_model(self, model):
        """Delete model.

        :param model:
            Model to delete
        """
        try:
            if not self.on_model_delete(model):
                flash(_("Cannot delete widget (Repository:%(repo)s, "
                        "Widget Type:%(type)s, Label: %(label)s) "
                        "because it's setting in Widget Design.",
                        repo=model.repository_id, type=model.widget_type,
                        label=model.label), 'error')
                return False
            self.session.flush()
            WidgetItem.delete(model.repository_id,
                              model.widget_type,
                              model.label, self.session)
        except Exception as ex:
            if not self.handle_view_exception(ex):
                flash(_('Failed to delete record. %(error)s',
                        error=str(ex)), 'error')
                current_app.logger.error('Failed to delete record: ', ex)

            self.session.rollback()

            return False
        else:
            self.after_model_delete(model)

        return True

    def on_model_delete(self, model):
        """Define action before delete model.

        Arguments:
            model {widget_item} -- [item to be deleted]

        Returns:
            [false] -- [it is being used in widget design]
            [true] -- [it isn't being used in widget design]

        """
        if validate_admin_widget_item_setting(model):
            return False
        return True

    column_list = (
        'repository_id',
        'widget_type',
        'label',
        'is_enabled',
    )

    column_searchable_list = (
        'repository_id', 'widget_type', 'label_color', 'has_frame_border')

    column_details_list = (
        'repository_id',
        'widget_type',
        'label',
        'label_color',
        'has_frame_border',
        'frame_border_color',
        'text_color',
        'background_color',
        'browsing_role',)

    form_extra_fields = {
        'repo_selected': StringField('Repository Selector'),
    }

    column_labels = dict(repository_id=_('Repository'),
                         widget_type=_('Widget Type'),
                         label=_('Label'),
                         is_enabled=_('Enable'),
                         )


widget_adminview = dict(
    modelview=WidgetSettingView,
    model=WidgetItem,
    category=_('Setting'),
    name=_('Widget'),
)

widget_design_adminview = {
    'view_class': WidgetDesign,
    'kwargs': {
        'category': _('Setting'),
        'name': _('Widget Design'),
        'endpoint': 'widgetdesign'
    }
}

__all__ = (
    'widget_adminview',
    'widget_design_adminview'
)<|MERGE_RESOLUTION|>--- conflicted
+++ resolved
@@ -23,10 +23,6 @@
 import json
 
 from flask import current_app, flash, redirect, request
-<<<<<<< HEAD
-from flask_admin.contrib.sqla.view import func
-=======
->>>>>>> 9518021a
 from flask_admin import BaseView, expose
 from flask_admin.babel import gettext
 from flask_admin.contrib.sqla import ModelView
