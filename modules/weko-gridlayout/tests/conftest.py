# -*- coding: utf-8 -*-
#
# Copyright (C) 2019 National Institute of Informatics.
#
# weko-gridlayout is free software; you can redistribute it and/or modify it
# under the terms of the MIT License; see LICENSE file for more details.

"""Pytest configuration.

See https://pytest-invenio.readthedocs.io/ for documentation on which test
fixtures are available.
"""

from __future__ import absolute_import, print_function

import os
import shutil
import tempfile
import pytest
from mock import patch, MagicMock
from flask import Flask
from flask_admin import Admin
from flask_babelex import Babel
<<<<<<< HEAD
from invenio_accounts import InvenioAccounts
=======
from sqlalchemy_utils.functions import create_database, database_exists
from datetime import datetime, timedelta
from tests.helpers import create_record, json_data

from invenio_accounts import InvenioAccounts
from invenio_accounts.testutils import create_test_user, login_user_via_session
from invenio_access.models import ActionUsers
from invenio_access import InvenioAccess
from invenio_db import InvenioDB, db as db_
from invenio_accounts.models import User, Role
from invenio_communities.models import Community
>>>>>>> f982443f

from weko_redis.redis import RedisConnection
from weko_records.models import ItemTypeProperty
from weko_records.models import ItemType, ItemTypeMapping, ItemTypeName
from weko_records.api import Mapping
from weko_index_tree.models import Index
from weko_gridlayout import WekoGridLayout
#from weko_admin import WekoAdmin
from weko_gridlayout.views import blueprint, blueprint_api
from weko_gridlayout.services import WidgetItemServices
from weko_gridlayout.admin import widget_adminview, WidgetSettingView
from weko_gridlayout.models import WidgetType, WidgetItem,WidgetMultiLangData,WidgetDesignSetting,WidgetDesignPage
from weko_admin.models import AdminLangSettings


@pytest.fixture(scope='module')
def celery_config():
    """Override pytest-invenio fixture.

    TODO: Remove this fixture if you add Celery support.
    """
    return {}


@pytest.fixture(scope='module')
def create_app(instance_path):
    """Application factory fixture."""
    def factory(**config):
        app = Flask('testapp', instance_path=instance_path)
        app.config.update(**config)
        Babel(app)
        InvenioAccounts(app)
        WekoGridLayout(app)

        return app
    return factory

@pytest.yield_fixture()
def instance_path():
    path = tempfile.mkdtemp()
    yield path
    shutil.rmtree(path)


@pytest.fixture()
def base_app(instance_path):
    app_ = Flask("testapp", instance_path=instance_path)
    app_.config.update(
        SQLALCHEMY_DATABASE_URI=os.environ.get(
            'SQLALCHEMY_DATABASE_URI', 'sqlite:///test.db'),
        TESTING=True,
        SEARCH_INDEX_PREFIX='test-',
        INDEXER_DEFAULT_DOC_TYPE='testrecord',
        SEARCH_UI_SEARCH_INDEX='tenant1-weko',
        SECRET_KEY='SECRET_KEY',
        CACHE_REDIS_DB='0',
        CACHE_TYPE='0'
    )
    Babel(app_)
    InvenioDB(app_)
    InvenioAccounts(app_)
    InvenioAccess(app_)
    #WekoAdmin(app_)
    app_.register_blueprint(blueprint)
    app_.register_blueprint(blueprint_api)

    return app_


@pytest.yield_fixture()
def app(base_app):
    with base_app.app_context():
        yield base_app


@pytest.yield_fixture()
def i18n_app(app):
    with app.test_request_context(
        headers=[('Accept-Language','ja')]):
        app.extensions['invenio-oauth2server'] = 1
        app.extensions['invenio-queues'] = 1
        app.extensions['invenio-search'] = MagicMock()
        app.extensions['invenio-i18n'] = MagicMock()
        app.extensions['invenio-i18n'].language = "ja"
        yield app


@pytest.yield_fixture()
def client(app):
    with app.test_client() as client:
        yield client


@pytest.yield_fixture()
def client_request_args(app, file_instance_mock):
    with app.test_client() as client:
        with patch("flask.templating._render", return_value=""):
            r = client.get('/', query_string={
                'remote_addr': '0.0.0.0',
                'referrer': 'test',
                'host': '127.0.0.1',
                'url_root': 'https://localhost/api/'
                # 'search_type': WEKO_SEARCH_TYPE_DICT["FULL_TEXT"],
                })
        yield r


@pytest.fixture()
def db(app):
    """Database fixture."""
    if not database_exists(str(db_.engine.url)):
        create_database(str(db_.engine.url))
    db_.create_all()
    yield db_
    db_.session.remove()
    db_.drop_all()


@pytest.fixture()
def users(app, db):
    """Create users."""
    ds = app.extensions['invenio-accounts'].datastore
    user_count = User.query.filter_by(email='user@test.org').count()
    if user_count != 1:
        user = create_test_user(email='user@test.org')
        contributor = create_test_user(email='contributor@test.org')
        comadmin = create_test_user(email='comadmin@test.org')
        repoadmin = create_test_user(email='repoadmin@test.org')
        sysadmin = create_test_user(email='sysadmin@test.org')
        generaluser = create_test_user(email='generaluser@test.org')
        originalroleuser = create_test_user(email='originalroleuser@test.org')
        originalroleuser2 = create_test_user(email='originalroleuser2@test.org')
    else:
        user = User.query.filter_by(email='user@test.org').first()
        contributor = User.query.filter_by(email='contributor@test.org').first()
        comadmin = User.query.filter_by(email='comadmin@test.org').first()
        repoadmin = User.query.filter_by(email='repoadmin@test.org').first()
        sysadmin = User.query.filter_by(email='sysadmin@test.org').first()
        generaluser = User.query.filter_by(email='generaluser@test.org')
        originalroleuser = create_test_user(email='originalroleuser@test.org')
        originalroleuser2 = create_test_user(email='originalroleuser2@test.org')

    role_count = Role.query.filter_by(name='System Administrator').count()
    if role_count != 1:
        sysadmin_role = ds.create_role(name='System Administrator')
        repoadmin_role = ds.create_role(name='Repository Administrator')
        contributor_role = ds.create_role(name='Contributor')
        comadmin_role = ds.create_role(name='Community Administrator')
        general_role = ds.create_role(name='General')
        originalrole = ds.create_role(name='Original Role')
    else:
        sysadmin_role = Role.query.filter_by(name='System Administrator').first()
        repoadmin_role = Role.query.filter_by(name='Repository Administrator').first()
        contributor_role = Role.query.filter_by(name='Contributor').first()
        comadmin_role = Role.query.filter_by(name='Community Administrator').first()
        general_role = Role.query.filter_by(name='General').first()
        originalrole = Role.query.filter_by(name='Original Role').first()

    ds.add_role_to_user(sysadmin, sysadmin_role)
    ds.add_role_to_user(repoadmin, repoadmin_role)
    ds.add_role_to_user(contributor, contributor_role)
    ds.add_role_to_user(comadmin, comadmin_role)
    ds.add_role_to_user(generaluser, general_role)
    ds.add_role_to_user(originalroleuser, originalrole)
    ds.add_role_to_user(originalroleuser2, originalrole)
    ds.add_role_to_user(originalroleuser2, repoadmin_role)

    # Assign access authorization
    with db.session.begin_nested():
        action_users = [
            ActionUsers(action='superuser-access', user=sysadmin)
        ]
        db.session.add_all(action_users)

    return [
        {'email': contributor.email, 'id': contributor.id, 'obj': contributor},
        {'email': repoadmin.email, 'id': repoadmin.id, 'obj': repoadmin},
        {'email': sysadmin.email, 'id': sysadmin.id, 'obj': sysadmin},
        {'email': comadmin.email, 'id': comadmin.id, 'obj': comadmin},
        {'email': generaluser.email, 'id': generaluser.id, 'obj': sysadmin},
        {'email': originalroleuser.email, 'id': originalroleuser.id, 'obj': originalroleuser},
        {'email': originalroleuser2.email, 'id': originalroleuser2.id, 'obj': originalroleuser2},
        {'email': user.email, 'id': user.id, 'obj': user},
    ]


@pytest.fixture()
def widget_item(db):
    insert_obj = \
        {"1": {
            "repository_id": "Root Index",
            "widget_type": "Free description",
            "is_enabled": True,
            "is_deleted": False,
            "locked": False,
            "is_main_layout": True,
            "locked_by_user": None,
            "multiLangSetting": {
                "en": {
                    "label": "for test"
                }
            }
        }}
    for i in insert_obj:
        with patch("weko_gridlayout.models.WidgetItem.get_sequence", return_value=i):
            WidgetItemServices.create(insert_obj[str(i)])
    widget_data = WidgetItem.query.all()
    return widget_data


@pytest.fixture()
def widget_items(db):
    insert_obj = \
        {"1": {
            "repository_id": "Root Index",
            "widget_type": "Free description",
            "is_enabled": True,
            "is_deleted": False,
            "locked": False,
            "locked_by_user": None,
            "multiLangSetting": {
                "en": {
                    "label": "for test"
                }
            }
        },
        "2": {
            "repository_id": "Root Index",
            "widget_type": "Free description",
            "is_enabled": True,
            "is_deleted": False,
            "locked": False,
            "locked_by_user": None,
            "multiLangSetting": {
                "fil": {
                    "label": "for test2"
                }
            }
        },
        "3": {
            "repository_id": "Root Index",
            "widget_type": "Free description",
            "is_enabled": True,
            "is_deleted": False,
            "locked": False,
            "locked_by_user": None,
            "multiLangSetting": {
                "hi": {
                    "label": "for test3"
                }
            }
        }}
    for i in insert_obj:
        with patch("weko_gridlayout.models.WidgetItem.get_sequence", return_value=i):
            WidgetItemServices.create(insert_obj[str(i)])
    widget_data = WidgetItem.query.all()
    return widget_data


@pytest.fixture()
def admin_view(app, db, view_instance):
    """Admin view fixture"""
    assert isinstance(widget_adminview, dict)

    assert 'model' in widget_adminview
    assert 'modelview' in widget_adminview
    admin = Admin(app, name="Test")

    widget_adminview_copy = dict(widget_adminview)
    widget_model = widget_adminview_copy.pop('model')
    widget_view = widget_adminview_copy.pop('modelview')
    #admin.add_view(widget_view(widget_model, db.session, **widget_adminview_copy))

    #admin.add_view(widget_adminview['modelview'](
    #    widget_adminview['model'], db.session,
    #    category=widget_adminview['category']))
    admin.add_view(view_instance)


@pytest.fixture()
def view_instance(app, db):
    view = WidgetSettingView(WidgetItem, db.session)
    return view


@pytest.fixture()
def admin_lang_settings(db):
    AdminLangSettings.create(lang_code="en", lang_name="English",
                             is_registered=True, sequence=1, is_active=True)
    AdminLangSettings.create(lang_code="fil", lang_name="Filipino (Pilipinas)",
                             is_registered=False, sequence=0, is_active=True)


@pytest.fixture()
def db_register(users,db):
    widgettype_0 = WidgetType(type_id='Free description',type_name='Free description')
    widgettype_1 = WidgetType(type_id='Access counter',type_name='Access counter')
    widgettype_2 = WidgetType(type_id='Notice',type_name='Notice')
    widgettype_3 = WidgetType(type_id='New arrivals',type_name='New arrivals')
    widgettype_4 = WidgetType(type_id='Main contents',type_name='Main contents')
    widgettype_5 = WidgetType(type_id='Menu',type_name='Menu')
    widgettype_6 = WidgetType(type_id='Header',type_name='Header')
    widgettype_7 = WidgetType(type_id='Footer',type_name='Footer')

    widgetitem_1 = WidgetItem(widget_id=1,repository_id='Root Index',widget_type='Main contents',settings={"background_color": "#FFFFFF", "label_enable": True, "theme": "default", "frame_border_color": "#DDDDDD", "border_style": "solid", "label_text_color": "#333333", "label_color": "#F5F5F5"},is_enabled=True,is_deleted=False,locked=True,locked_by_user=1)
    widgetitem_2 = WidgetItem(widget_id=2,repository_id='Root Index',widget_type='Free description',settings={"background_color": "#FFFFFF", "label_enable": True, "theme": "default", "frame_border_color": "#DDDDDD", "border_style": "solid", "label_text_color": "#333333", "label_color": "#F5F5F5"},is_enabled=True,is_deleted=False,locked=True,locked_by_user=1)
    widgetitem_3 = WidgetItem(widget_id=3,repository_id='Root Index',widget_type='Access counter',settings={"background_color":"#FFFFFF", "label_enable": True, "theme": "default", "frame_border_color": "#DDDDDD", "border_style": "solid", "label_text_color": "#333333", "label_color": "#F5F5F5", "access_counter": "0", "following_message": "None", "other_message": "None", "preceding_message": "None"},is_enabled=True,is_deleted=False,locked=True,locked_by_user=1)
    widgetitem_4 = WidgetItem(widget_id=4,repository_id='Root Index',widget_type='Notice',settings={"background_color": "#FFFFFF", "label_enable": True, "theme": "default", "frame_border_color": "#DDDDDD", "border_style": "solid", "label_text_color": "#333333", "label_color": "#F5F5F5", "hide_the_rest": "None", "read_more": "None"},is_enabled=True,is_deleted=False,locked=True,locked_by_user=1)
    widgetitem_5 = WidgetItem(widget_id=5,repository_id='Root Index',widget_type='New arrivals',settings={"background_color": "#FFFFFF", "label_enable": True, "theme": "default", "frame_border_color": "#DDDDDD", "border_style": "solid", "label_text_color": "#333333", "label_color": "#F5F5F5", "new_dates": "5", "display_result": "5", "rss_feed": True},is_enabled=True,is_deleted=False,locked=True,locked_by_user=1)
    widgetitem_6 = WidgetItem(widget_id=6,repository_id='Root Index',widget_type='Menu',settings={"background_color": "#FFFFFF", "label_enable": True, "theme": "default", "frame_border_color": "#DDDDDD", "border_style": "solid", "label_text_color": "#333333", "label_color": "#F5F5F5", "menu_orientation": "horizontal", "menu_bg_color": "#ffffff", "menu_active_bg_color": "#ffffff", "menu_default_color": "#000000", "menu_active_color": "#000000", "menu_show_pages": [2]},is_enabled=True,is_deleted=False,locked=True,locked_by_user=1)
    widgetitem_7 = WidgetItem(widget_id=7,repository_id='Root Index',widget_type='Header',settings={"background_color": "#3D7FA1", "label_enable": False, "theme": "simple", "fixedHeaderBackgroundColor": "#FFFFFF", "fixedHeaderTextColor": "#808080"},is_enabled=True,is_deleted=False,locked=True,locked_by_user=1)
    widgetitem_8 = WidgetItem(widget_id=8,repository_id='Root Index',widget_type='Footer',settings={"background_color": "#3D7FA1", "label_enable": False, "theme": "simple"},is_enabled=True,is_deleted=False,locked=True,locked_by_user=1)


    widgetmultilangdata_1=WidgetMultiLangData(widget_id=1,lang_code='en',label='',description_data='null',is_deleted=False)
    widgetmultilangdata_2=WidgetMultiLangData(widget_id=2,lang_code='en',label='',description_data='{"description": "<p>free description</p>"}',is_deleted=False)
    widgetmultilangdata_3=WidgetMultiLangData(widget_id=3,lang_code='en',label='',description_data='"{"access_counter": "0"}',is_deleted=False)
    widgetmultilangdata_4=WidgetMultiLangData(widget_id=4,lang_code='en',label='',description_data='{"description": "<p>notice</p>"}',is_deleted=False)
    widgetmultilangdata_5=WidgetMultiLangData(widget_id=5,lang_code='en',label='',description_data='null',is_deleted=False)
    widgetmultilangdata_6=WidgetMultiLangData(widget_id=5,lang_code='en',label='',description_data='null',is_deleted=False)
    widgetmultilangdata_7=WidgetMultiLangData(widget_id=6,lang_code='en',label='',description_data='null',is_deleted=False)
    widgetmultilangdata_8=WidgetMultiLangData(widget_id=7,lang_code='en',label='',description_data='{"description": "<p>header</p>"}',is_deleted=False)
    widgetmultilangdata_9=WidgetMultiLangData(widget_id=8,lang_code='en',label='',description_data='{"description": "<p>footer</p>"}',is_deleted=False)

    widget_design_setting_1 = WidgetDesignSetting(repository_id='Root Index',settings=[{"x": 0, "y": 0, "width": 12, "height": 4, "name": "header", "id": "Root Index", "type": "Header", "widget_id": 7, "background_color": "#3D7FA1", "label_enable": False, "theme": "simple", "fixedHeaderBackgroundColor": "#FFFFFF", "fixedHeaderTextColor": "#808080", "multiLangSetting": {"en": {"label": "header", "description": {"description": "<p>header</p>"}}}}, {"x": 0, "y": 4, "width": 12, "height": 4, "name": "menu", "id": "Root Index", "type": "Menu", "widget_id": 6, "background_color": "#FFFFFF", "label_enable": True, "theme": "default", "frame_border_color": "#DDDDDD", "border_style": "solid", "label_text_color": "#333333", "label_color": "#F5F5F5", "menu_orientation": "horizontal", "menu_bg_color": "#ffffff", "menu_active_bg_color": "#ffffff", "menu_default_color": "#000000", "menu_active_color": "#000000", "menu_show_pages": [2], "multiLangSetting": {"en": {"label": "menu", "description": None }}}, {"x": 0, "y": 8, "width": 12, "height": 21, "name": "main contents", "id": "Root Index", "type": "Main contents", "widget_id": 1, "background_color": "#FFFFFF", "label_enable": True, "theme": "default", "frame_border_color": "#DDDDDD", "border_style": "solid", "label_text_color": "#333333", "label_color": "#F5F5F5", "multiLangSetting": {"en": {"label": "main contents", "description": None}}}, {"x": 0, "y": 29, "width": 2, "height": 6, "name": "new arrivals", "id": "Root Index", "type": "New arrivals", "widget_id": 5, "background_color": "#FFFFFF", "label_enable": True, "theme": "default", "frame_border_color": "#DDDDDD", "border_style": "solid", "label_text_color": "#333333", "label_color": "#F5F5F5", "new_dates": "5", "display_result": "5", "rss_feed": True, "multiLangSetting": {"en": {"label": "new arrivals", "description": None}}}, {"x": 2, "y": 29, "width": 2, "height": 6, "name": "Free description", "id": "Root Index", "type": "Free description", "widget_id": 2, "background_color": "#FFFFFF", "label_enable": True, "theme": "default", "frame_border_color": "#DDDDDD", "border_style": "solid", "label_text_color": "#333333", "label_color": "#F5F5F5", "multiLangSetting": {"en": {"label": "Free description", "description": {"description": "<p>free description</p>"}}}}, {"x": 4, "y": 29, "width": 2, "height": 6, "name": "access counter", "id": "Root Index", "type": "Access counter", "widget_id": 3, "created_date": "2022-07-19", "background_color": "#FFFFFF", "label_enable": True, "theme": "default", "frame_border_color": "#DDDDDD", "border_style": "solid", "label_text_color": "#333333", "label_color": "#F5F5F5", "access_counter": "0", "following_message": "None", "other_message": "None", "preceding_message": "None", "multiLangSetting": {"en": {"label": "access counter", "description": {"access_counter": "0"}}}}, {"x": 6, "y": 29, "width": 2, "height": 6, "name": "notice", "id": "Root Index", "type": "Notice", "widget_id": 4, "background_color": "#FFFFFF", "label_enable": True, "theme": "default", "frame_border_color": "#DDDDDD", "border_style": "solid", "label_text_color": "#333333", "label_color": "#F5F5F5", "hide_the_rest": "None", "read_more": "None", "multiLangSetting": {"en": {"label": "notice", "description": {"description": "<p>notice</p>"}}}}, {"x": 0, "y": 35, "width": 12, "height": 5, "name": "footer", "id": "Root Index", "type": "Footer", "widget_id": 8, "background_color": "#3D7FA1", "label_enable": False, "theme": "simple", "multiLangSetting": {"en": {"label": "footer", "description": {"description": "<p>footer</p>"}}}}])
    widget_design_setting_2 = WidgetDesignSetting(repository_id='test',settings={})

    widget_design_page_1=WidgetDesignPage(id=1,title='Main Layout',repository_id='Root Index',url='/',template_name='',settings=(),is_main_layout=True)
    widget_design_page_2=WidgetDesignPage(id=2,title='about',repository_id='Root Index',url='/about',template_name='',settings=[{"x": 0, "y": 0, "width": 2, "height": 6, "name": "access counter", "id": "Root Index", "type": "Access counter", "widget_id": 3, "background_color": "#FFFFFF", "label_enable": True, "theme": "default", "frame_border_color": "#DDDDDD", "border_style": "solid", "label_text_color": "#333333", "label_color": "#F5F5F5", "access_counter": "0", "following_message": "None", "other_message": "None", "preceding_message": "None", "multiLangSetting": {"en": {"label": "access counter", "description": {"access_counter": "0"}}}, "created_date": "2022-07-30"}],is_main_layout=False)

    with db.session.begin_nested():
        db.session.add(widgettype_0)
        db.session.add(widgettype_1)
        db.session.add(widgettype_2)
        db.session.add(widgettype_3)
        db.session.add(widgettype_4)
        db.session.add(widgettype_5)
        db.session.add(widgettype_6)
        db.session.add(widgettype_7)
        db.session.add(widgetitem_1)
        db.session.add(widgetitem_2)
        db.session.add(widgetitem_3)
        db.session.add(widgetitem_4)
        db.session.add(widgetitem_5)
        db.session.add(widgetitem_6)
        db.session.add(widgetitem_7)
        db.session.add(widgetitem_8)
        db.session.add(widgetmultilangdata_1)
        db.session.add(widgetmultilangdata_2)
        db.session.add(widgetmultilangdata_3)
        db.session.add(widgetmultilangdata_4)
        db.session.add(widgetmultilangdata_5)
        db.session.add(widgetmultilangdata_6)
        db.session.add(widgetmultilangdata_7)
        db.session.add(widgetmultilangdata_8)
        db.session.add(widgetmultilangdata_9)
        db.session.add(widget_design_setting_1)
        db.session.add(widget_design_setting_2)
        db.session.add(widget_design_page_1)
        db.session.add(widget_design_page_2)


@pytest.fixture
def indices(app, db):
    with db.session.begin_nested():
        # Create a test Indices
        testIndexOne = Index(index_name="testIndexOne",browsing_role="Contributor",public_state=True,id=11)
        testIndexTwo = Index(index_name="testIndexTwo",browsing_group="group_test1",public_state=True,id=22)
        testIndexThree = Index(
            index_name="testIndexThree",
            browsing_role="Contributor",
            public_state=True,
            harvest_public_state=True,
            id=33,
            item_custom_sort={'1': 1},
            public_date=datetime.today() - timedelta(days=1)
        )
        testIndexThreeChild = Index(
            index_name="testIndexThreeChild",
            browsing_role="Contributor",
            parent=33,
            index_link_enabled=True,
            index_link_name="test_link",
            public_state=True,
            harvest_public_state=False,
            id=44,
            public_date=datetime.today() - timedelta(days=1)
        )
        testIndexMore = Index(index_name="testIndexMore",parent=33,public_state=True,id='more')
        testIndexPrivate = Index(index_name="testIndexPrivate",public_state=False,id=55)

        db.session.add(testIndexThree)
        db.session.add(testIndexThreeChild)
        
    return {
        'index_dict': dict(testIndexThree),
        'index_non_dict': testIndexThree,
        'index_non_dict_child': testIndexThreeChild,
    }


@pytest.fixture()
def item_type(db):
    item_type_name = ItemTypeName(name='テストアイテムタイプ',
                                  has_site_license=True,
                                  is_active=True)
    with db.session.begin_nested():
        db.session.add(item_type_name)
    item_type = ItemType(name_id=1,harvesting_type=True,
                         schema=json_data("data/item_type/15_schema.json"),
                         form=json_data("data/item_type/15_form.json"),
                         render=json_data("data/item_type/15_render.json"),
                         tag=1,version_id=1,is_deleted=False)
    itemtype_property_data = json_data("data/itemtype_properties.json")[0]
    item_type_property = ItemTypeProperty(
        name=itemtype_property_data["name"],
        schema=itemtype_property_data["schema"],
        form=itemtype_property_data["form"],
        forms=itemtype_property_data["forms"],
        delflg=False
    )
    with db.session.begin_nested():
        db.session.add(item_type)
        db.session.add(item_type_property)
    mappin = Mapping.create(
        item_type.id,
        mapping = json_data("data/item_type/item_type_mapping.json")
    )
    db.session.commit()
    return item_type


@pytest.fixture()
def user(app, db):
    """Create a example user."""
    return create_test_user(email='test@test.org')


@pytest.fixture()
def communities(app, db, user, indices):
    """Create some example communities."""
    user1 = db_.session.merge(user)
    ds = app.extensions['invenio-accounts'].datastore
    r = ds.create_role(name='superuser', description='1234')
    ds.add_role_to_user(user1, r)
    ds.commit()
    db.session.commit()

    comm0 = Community.create(community_id='comm1', role_id=r.id,
                             id_user=user1.id, title='Title1',
                             description='Description1',
                             root_node_id=33)
    db.session.add(comm0)

    return comm0


@pytest.fixture
def redis_connect(app):
    redis_connection = RedisConnection().connection(db=app.config['CACHE_REDIS_DB'], kv = True)
    return redis_connection<|MERGE_RESOLUTION|>--- conflicted
+++ resolved
@@ -21,9 +21,6 @@
 from flask import Flask
 from flask_admin import Admin
 from flask_babelex import Babel
-<<<<<<< HEAD
-from invenio_accounts import InvenioAccounts
-=======
 from sqlalchemy_utils.functions import create_database, database_exists
 from datetime import datetime, timedelta
 from tests.helpers import create_record, json_data
@@ -35,7 +32,6 @@
 from invenio_db import InvenioDB, db as db_
 from invenio_accounts.models import User, Role
 from invenio_communities.models import Community
->>>>>>> f982443f
 
 from weko_redis.redis import RedisConnection
 from weko_records.models import ItemTypeProperty
