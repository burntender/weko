require([
  'jquery',
  'bootstrap'
], function () {
  $('#weko_id_hidden').hide();
  $("#item-type-lists").change(function (ev) {
    window.location.href = '/items/' + $(this).val();
  });
  $("#btnModalClose").click(function () {
    $('#myModal').modal('toggle');
    $("div.modal-backdrop").remove();
  });
  $("#meta-search-close").click(function () {
    $('#meta-search').modal('toggle');
    $("div.modal-backdrop").remove();
  });
});

// script for Contributor
var username_arr = [];
var email_arr = [];
var filter = {
  filter_username: "",
  filter_email: ''
}
function autocomplete(inp, arr) {
  var currentFocus;

  inp.addEventListener("input", function (e) {
    var form_share_other_user, droplist_show_other_user, i, val = this.value;
    var mode = this.id;
    var flag = false;
    closeAllLists();
    if (!val) {
      return false;
    }
    currentFocus = -1;
    form_share_other_user = document.createElement("DIV");
    form_share_other_user.setAttribute("id", this.id + "autocomplete-list");
    form_share_other_user.setAttribute("class", "autocomplete-items");
    this.parentNode.appendChild(form_share_other_user);

    /*for each item in the array...*/
    for (i = 0; i < arr.length; i++) {
      /*check if the item starts with the same letters as the text field value:*/
      if (arr[i].substr(0, val.length).toUpperCase() == val.toUpperCase()) {
        /*create a DIV element for each matching element:*/
        droplist_show_other_user = document.createElement("DIV");
        /*make the matching letters bold:*/
        droplist_show_other_user.innerHTML = "<strong>" + arr[i].substr(0, val.length) + "</strong>";
        droplist_show_other_user.innerHTML += arr[i].substr(val.length);
        /*insert a input field that will hold the current array item's value:*/
        droplist_show_other_user.innerHTML += "<input type='hidden' value='" + arr[i] + "'>";

        /*execute a function when someone clicks on the item value (DIV element):*/
        droplist_show_other_user.addEventListener('click', function (e) {
          /*insert the value for the autocomplete text field:*/
          inp.value = this.getElementsByTagName("input")[0].value;
          if (mode == 'share_username') {
            filter.filter_username = inp.value;
            // get exact user info contains username and email by username unique
            get_autofill_data(filter.filter_username, "", mode);
          } else {
            if (mode == 'share_email') {
              filter.filter_email = inp.value;
              // get exact user info contains username and email by email
              get_autofill_data('', filter.filter_email, mode);
            }
          }
          closeAllLists();
        });

        form_share_other_user.appendChild(droplist_show_other_user);
        flag = true;
      }
    }
    if (flag == false) {
      if ($(".autocomplete-items div").length == 0) {
        droplist_show_other_user = document.createElement("DIV");
        droplist_show_other_user.innerHTML = "<p>No result found" + "</p>";
        droplist_show_other_user.innerHTML += "<input type='hidden' value='No results found'>";
        form_share_other_user.appendChild(droplist_show_other_user);
      }
    }
  });
  inp.addEventListener("keydown", function (e) {
    var x = document.getElementById(this.id + "autocomplete-list");
    if (x) {
      x = x.getElementsByTagName("div");
    }
    if (e.keyCode == 40) {
      /*If the arrow DOWN key is pressed,
      increase the currentFocus variable:*/
      currentFocus++;
      /*and and make the current item more visible:*/
      addActive(x);
    } else if (e.keyCode == 38) { //up
      /*If the arrow UP key is pressed,
      decrease the currentFocus variable:*/
      currentFocus--;
      /*and and make the current item more visible:*/
      addActive(x);
    } else if (e.keyCode == 13) {
      /*If the ENTER key is pressed, prevent the form from being submitted,*/
      e.preventDefault();
      if (currentFocus > -1) {
        /*and simulate a click on the "active" item:*/
        if (x) {
          x[currentFocus].click();
        }
      } else {
        if (currentFocus == -1 && $("#share_username").val() != '') {
          if (x) {
            x[0].click();
          }
        }
      }
    }
  });
  function addActive(x) {
    /*a function to classify an item as "active":*/
    if (!x) return false;
    /*start by removing the "active" class on all items:*/
    removeActive(x);
    if (currentFocus >= x.length) currentFocus = 0;
    if (currentFocus < 0) currentFocus = (x.length - 1);
    /*add class "autocomplete-active":*/
    x[currentFocus].classList.add("autocomplete-active");
  }
  function removeActive(x) {
    /*a function to remove the "active" class from all autocomplete items:*/
    for (var i = 0; i < x.length; i++) {
      x[i].classList.remove("autocomplete-active");
    }
  }

  function closeAllLists(elmnt) {
    /*close all autocomplete lists in the document,
    except the one passed as an argument:*/
    var x = document.getElementsByClassName("autocomplete-items");
    for (var i = 0; i < x.length; i++) {
      if (elmnt != x[i] && elmnt != inp) {
        x[i].parentNode.removeChild(x[i]);
      }
    }
  }

  /*execute a function when someone clicks in the document:*/
  document.addEventListener("click", function (e) {
    closeAllLists(e.target);
  });
}

get_search_data = function (keyword) {
  get_search_data_url = '/api/items/get_search_data/' + keyword;
  if (keyword == 'username') {
    $("#share_username").prop('readonly', true);
    $("#id_spinners_username").css("display", "");
  } else {
    if (keyword == 'email') {
      $("#share_email").prop('readonly', true);
      $("#id_spinners_email").css("display", "");
    }
  }

  $.ajax({
    url: get_search_data_url,
    method: "GET",
    success: function (data, status) {
      if (data.error) {
        //alert("Some errors have occured!\nDetail:" + data.error);
        var modalcontent = "Some errors have occured!\nDetail:" + data.error;
        $("#inputModal").html(modalcontent);
        $("#allModal").modal("show");
        return null;
      } else {
        if (keyword === 'username') {
          $("#id_spinners_username").css("display", "none");
          $("#share_username").prop('readonly', false);
          username_arr = data.results;
          // auto fill for username
          autocomplete(document.getElementById("share_username"), username_arr);

        } else {
          if (keyword === 'email') {
            $("#id_spinners_email").css("display", "none");
            $("#share_email").prop('readonly', false);
            email_arr = data.results;
            // auto fill for email input
            autocomplete(document.getElementById("share_email"), email_arr);
          }
        }
        return data.results;
      }
    },
    error: function (data, status) {
      //alert("Cannot connect to server!");
      var modalcontent = "Cannot connect to server!";
      $("#inputModal").html(modalcontent);
      $("#allModal").modal("show");
    }
  });
}

get_autofill_data = function (keyword, data, mode) {
  // If autofill, "keyword" = email or username, and username, email have to fill to "data"
  // If validate, keyword = username, data = email
  let param = {
    username: "",
    email: ""
  }
  if (keyword == "username") {
    param.username = data;
  } else if (keyword == "email") {
    param.email = data;
  } else {
    param.username = keyword;
    param.email = data;
  }

  //Create request
  $.ajax({
    url: "/api/items/validate_user_info",
    method: "POST",
    headers: {
      'Content-Type': 'application/json'
    },
    data: JSON.stringify(param),
    dataType: "json",
    success: function (data, status) {
      if (mode == 'share_username') {
        $("#share_email").val(data.results.email);
      } else {
        if (mode == 'share_email') {
          if (data.results.username) {
            $("#share_username").val(data.results.username);
          } else {
            $("#share_username").val("");
          }
        }
      }
    },
    error: function (data, status) {
      //alert("Cannot connect to server!");
      var modalcontent = "Cannot connect to server!";
      $("#inputModal").html(modalcontent);
      $("#allModal").modal("show");
    }
  });
}
$("#share_username").focusout(function () {
  username_arr = [];
  $("#share_email").prop('readonly', true);

})

$("#share_email").focusout(function () {
  email_arr = [];
  $("#share_username").prop('readonly', true);
})

function handleSharePermission(value) {
  if (value == 'this_user') {
    $(".form_share_permission").css('display', 'none');
    $("#share_username").val("");
    $("#share_email").val("");
  } else {
    if (value == 'other_user') {
      $(".form_share_permission").css('display', 'block');
      $("#share_username").val("");
      $("#share_email").val("");
      $("#id_spinners_username").css("display", "none");
      $("#share_username").prop('readonly', true);
      $("#id_spinners_email").css("display", "none");
      $("#share_email").prop('readonly', true);
    }
  }
}

(function (angular) {
  function addAlert(message, class_style) {
    id_alert = "";
    if (typeof class_style === 'undefined') {
      class_style = 'alert-light'
      id_alert = 'alert-style'
    }
    $('#alerts').append(
      '<div class="alert ' + class_style + '" id="' + id_alert + '">' +
      '<button type="button" class="close" data-dismiss="alert">' +
      '&times;</button>' + message + '</div>');
  }
  // Bootstrap it!
  angular.element(document).ready(function () {
    function WekoRecordsCtrl($scope, $rootScope, InvenioRecordsAPI) {
      $scope.currentUrl = '';
      $scope.resourceTypeKey = "";
      $scope.groups = [];
      $scope.filemeta_keys = [];
      $scope.bibliographic_key = '';
      $scope.bibliographic_title_key = '';
      $scope.bibliographic_title_lang_key = '';
      $scope.usage_report_activity_id = '';
      $scope.is_item_owner = false;
      $scope.feedback_emails = []
      $scope.render_requirements = false;
      $scope.error_list = [];
      $scope.usageapplication_keys = [];
      $scope.outputapplication_keys = [];
      $scope.searchFilemetaKey = function () {
        if ($scope.filemeta_keys.length > 0) {
          return $scope.filemeta_keys;
        }
        Object.entries($rootScope.recordsVM.invenioRecordsSchema.properties).forEach(
          ([key, value]) => {
            if (value.type == 'array') {
              if (value.items.properties.hasOwnProperty('filename')) {
                $scope.filemeta_keys.push(key)
              }
            }
          }
        );
      }
      $scope.searchFilemetaForm = function (title) {
        let fileMetaForm = "";
        $rootScope.recordsVM.invenioRecordsForm.forEach(recordForm => {
          if (recordForm.title === title) {
            fileMetaForm = recordForm;
          }
          if (recordForm.hasOwnProperty('title_i18n')) {
            for (let item in recordForm.title_i18n) {
              if (recordForm.title_i18n[item] === title) {
                fileMetaForm = recordForm;
              }
            }
          }
        });
        return fileMetaForm;
      };

      $scope.searchUsageApplicationIdKey = function() {
          if ($scope.usageapplication_keys.length > 0) {
              return $scope.usageapplication_keys;
          }
          Object.entries($rootScope.recordsVM.invenioRecordsSchema.properties).forEach(
              ([key, value]) => {
                  if (value.type == 'array') {
                      if (value.items.properties.hasOwnProperty('subitem_corresponding_usage_application_id')) {
                        $scope.usageapplication_keys.push(key)
                      }
                  }
              }
          );
      };

      $scope.searchOutputApplicationIdKey = function() {
          if ($scope.outputapplication_keys.length > 0) {
              return $scope.outputapplication_keys;
          }
          Object.entries($rootScope.recordsVM.invenioRecordsSchema.properties).forEach(
              ([key, value]) => {
                  if (value.type == 'array') {
                      if (value.items.properties.hasOwnProperty('subitem_corresponding_output_id')) {
                          $scope.outputapplication_keys.push(key)
                      }
                  }
              }
          );
      }

      $scope.initCorrespondingIdList = function () {
        $scope.searchUsageApplicationIdKey();
        $scope.usageapplication_keys.forEach(key => {
          schema = $rootScope.recordsVM.invenioRecordsSchema.properties[key];
          form = $scope.searchFilemetaForm(schema.title);
          if (schema && form) {
            schema.items.properties['subitem_corresponding_usage_application_id']['enum'] = [];
            usage_application_form = form.items[0];
            usage_application_form['titleMap'] = []
          }
        });

        $scope.searchOutputApplicationIdKey();
        $scope.outputapplication_keys.forEach(key => {
          output_schema = $rootScope.recordsVM.invenioRecordsSchema.properties[key];
          output_form = $scope.searchFilemetaForm(output_schema.title);
          if (output_schema && output_form) {
            output_schema.items.properties['subitem_corresponding_output_id']['enum'] = [];
            output_report_form = output_form.items[0];
            output_report_form['titleMap'] = []
          }
        });

        if ($scope.usageapplication_keys.length > 0 || $scope.outputapplication_keys.length > 0) {
          const acitivityUrl = '/items/corresponding-activity';

          activityList = {};
          $.ajax({
            url: acitivityUrl,
            method: 'GET',
            async: false,
            success: function (data, status) {
              let usageActivity;
              if ($scope.usage_report_activity_id != ''){
                usageActivity = [$scope.usage_report_activity_id];
              } else {
                usageActivity = data['usage_application'];
              }
              if (usageActivity.length > 0) {
                usageActivity.forEach(activity => {
                  if (typeof schema != 'undefined' && typeof usage_application_form != 'undefined' && schema && usage_application_form) {
                    schema.items.properties['subitem_corresponding_usage_application_id']['enum'].push(activity);
                    usage_application_form['titleMap'].push({
                      name: activity,
                      value: activity
                    });
                  }
                })
              }

              let outputReport = data['output_report'];
              if (outputReport.length > 0) {
                outputReport.forEach(report => {
                  if (typeof output_schema != 'undefined' && typeof output_report_form != 'undefined' && output_schema && output_report_form) {
                    output_schema.items.properties['subitem_corresponding_output_id']['enum'].push(report);
                    output_report_form['titleMap'].push({
                      name: report,
                      value: report
                    });
                  }
                })
              }

              $rootScope.$broadcast('schemaFormRedraw');
            },
            error: function (data, status) {
            }
          });
        }
      };

      $scope.initFilenameList = function () {
        $scope.searchFilemetaKey();
        $scope.filemeta_keys.forEach(filemeta_key => {
          filemeta_schema = $rootScope.recordsVM.invenioRecordsSchema.properties[filemeta_key];
          filemeta_form = $scope.searchFilemetaForm(filemeta_schema.title);
          if (filemeta_schema && filemeta_form) {
            filemeta_schema.items.properties['filename']['enum'] = [];
            filemeta_filename_form = filemeta_form.items[0];
            filemeta_filename_form['titleMap'] = [];
            $rootScope.filesVM.files.forEach(file => {
              if (file.completed && !file.is_thumbnail) {
                filemeta_schema.items.properties['filename']['enum'].push(file.key);
                filemeta_filename_form['titleMap'].push({ name: file.key, value: file.key });
              }
            });
          }
          groupsprice_schema = filemeta_schema.items.properties['groupsprice']
          groupsprice_form = filemeta_form.items[6];
          if (groupsprice_schema && groupsprice_form) {
            groupsprice_schema.items.properties['group']['enum'] = [];
            group_form = groupsprice_form.items[0];
            group_form['titleMap'] = [];
            $scope.groups.forEach(group => {
              groupsprice_schema.items.properties['group']['enum'].push(group.id);
              group_form['titleMap'].push({ name: group.value, value: group.id });
            });
          }
        });
        $rootScope.$broadcast('schemaFormRedraw');
      }
      $scope.initContributorData = function () {
        $("#contributor-panel").addClass("hidden");
        // Load Contributor information
        let recordModel = $rootScope.recordsVM.invenioRecordsModel;
        let owner_id = 0
        if (recordModel.owner) {
          owner_id = recordModel.owner;
        } else {
          $scope.is_item_owner = true;
        }
        if (!recordModel.hasOwnProperty('shared_user_id')) {
          $("#contributor-panel").removeClass("hidden");
          $(".input_contributor").prop("checked", true);
          $("#share_username").val("");
          $("#share_email").val("");
          // Apply for run feature when Display Workflow is error.
          // When Display Workflow is fixed, please remove this
          $scope.is_item_owner = true;
          // ----
        } else {
          if (recordModel.shared_user_id && recordModel.shared_user_id != -1) {
            // Call rest api to get user information
            let get_user_url = '/api/items/get_user_info/' + owner_id + '/' + recordModel.shared_user_id;
            $.ajax({
              url: get_user_url,
              method: 'GET',
              success: function (data, stauts) {
                if (data.owner) {
                  $scope.is_item_owner = true;
                  $("#contributor-panel").removeClass("hidden");
                  $(".other_user_rad").click();
                  $("#share_username").val(data.username);
                  $("#share_email").val(data.email);
                } else {
                  $(".other_user_rad").click();
                  $("#share_username").val(data.username);
                  $("#share_email").val(data.email);
                }
              },
              error: function (data, status) {
                //alert("Cannot connect to server!");
                var modalcontent = "Cannot connect to server!";
                $("#inputModal").html(modalcontent);
                $("#allModal").modal("show");
              }
            });
          } else {
            $("#contributor-panel").removeClass("hidden");
            $(".input_contributor").prop("checked", true);
            $("#share_username").val("");
            $("#share_email").val("");
            // Apply for run feature when Display Workflow is error.
            // When Display Workflow is fixed, please remove this
            $scope.is_item_owner = true;
            // ----
          }
        }
      }
      $scope.initUserGroups = function () {
        $.ajax({
          url: '/accounts/settings/groups/grouplist',
          method: 'GET',
          async: false,
          success: function (data, status) {
            if (!$.isEmptyObject(data)) {
              for (let key in data) {
                let group = {
                  id: key,
                  value: data[key]
                };
                $scope.groups.push(group);
              }
            }
          }
        });
      }
      $scope.searchTypeKey = function () {
        if ($scope.resourceTypeKey.length > 0) {
          return $scope.resourceTypeKey;
        }
        Object.entries($rootScope.recordsVM.invenioRecordsSchema.properties).forEach(
          ([key, value]) => {
            if (value.type == 'object') {
              if (value.properties.hasOwnProperty('resourcetype')) {
                $scope.resourceTypeKey = key;
              }
            }
          }
        );
      }
      $scope.resourceTypeSelect = function () {
        let resourcetype = $("select[name='resourcetype']").val();
        resourcetype = resourcetype.split("string:").pop();
        let resourceuri = "";
        if ($scope.resourceTypeKey) {
          if (!$("#resourceuri").prop('disabled')) {
            $("#resourceuri").prop('disabled', true);
          }

          switch (resourcetype) {
            // multiple
            case 'interactive resource':
              resourceuri = "http://purl.org/coar/resource_type/c_e9a0";
              break;
            case 'learning material':
              resourceuri = "http://purl.org/coar/resource_type/c_1843";
              break;
            case 'musical notation':
              resourceuri = "http://purl.org/coar/resource_type/c_18cw";
              break;
            case 'research proposal':
              resourceuri = "http://purl.org/coar/resource_type/c_baaf";
              break;
            case 'software':
              resourceuri = "http://purl.org/coar/resource_type/c_5ce6";
              break;
            case 'technical documentation':
              resourceuri = "http://purl.org/coar/resource_type/c_71bd";
              break;
            case 'workflow':
              resourceuri = "http://purl.org/coar/resource_type/c_393c";
              break;
            case 'other（その他）':
              resourceuri = "http://purl.org/coar/resource_type/c_1843";
              break;
            case 'other（プレプリント）':
              $("#resourceuri").prop('disabled', false);
              resourceuri = "";
              break;
            // conference
            case 'conference object':
              resourceuri = "http://purl.org/coar/resource_type/c_c94f";
              break;
            case 'conference proceedings':
              resourceuri = "http://purl.org/coar/resource_type/c_f744";
              break;
            case 'conference poster':
              resourceuri = "http://purl.org/coar/resource_type/c_6670";
              break;
            // patent
            case 'patent':
              resourceuri = "http://purl.org/coar/resource_type/c_15cd";
              break;
            // lecture
            case 'lecture':
              resourceuri = "http://purl.org/coar/resource_type/c_8544";
              break;
            // Book
            case 'book':
              resourceuri = "http://purl.org/coar/resource_type/c_2f33";
              break;
            case 'book part':
              resourceuri = "http://purl.org/coar/resource_type/c_3248";
              break;
            // Dataset
            case 'dataset':
              resourceuri = "http://purl.org/coar/resource_type/c_ddb1";
              break;
            // Article
            case 'conference paper':
              resourceuri = "http://purl.org/coar/resource_type/c_5794";
              break;
            case 'data paper':
              resourceuri = "http://purl.org/coar/resource_type/c_beb9";
              break;
            case 'departmental bulletin paper':
              resourceuri = "http://purl.org/coar/resource_type/c_6501";
              break;
            case 'editorial':
              resourceuri = "http://purl.org/coar/resource_type/c_b239";
              break;
            case 'journal article':
              resourceuri = "http://purl.org/coar/resource_type/c_6501";
              break;
            case 'periodical':
              resourceuri = "http://purl.org/coar/resource_type/c_2659";
              break;
            case 'review article':
              resourceuri = "http://purl.org/coar/resource_type/c_dcae04bc";
              break;
            case 'article':
              resourceuri = "http://purl.org/coar/resource_type/c_6501";
              break;
            // Image
            case 'image':
              resourceuri = "http://purl.org/coar/resource_type/c_c513";
              break;
            case 'still image':
              resourceuri = "http://purl.org/coar/resource_type/c_ecc8";
              break;
            case 'moving image':
              resourceuri = "http://purl.org/coar/resource_type/c_8a7e";
              break;
            case 'video':
              resourceuri = "http://purl.org/coar/resource_type/c_12ce";
              break;
            // Cartographic
            case 'cartographic material':
              resourceuri = "http://purl.org/coar/resource_type/c_12cc";
              break;
            case 'map':
              resourceuri = "http://purl.org/coar/resource_type/c_12cd";
              break;
            // Sound
            case 'sound':
              resourceuri = "http://purl.org/coar/resource_type/c_18cc";
              break;
            // Report
            case 'internal report':
              resourceuri = "http://purl.org/coar/resource_type/c_18ww";
              break;
            case 'report':
              resourceuri = "http://purl.org/coar/resource_type/c_93fc";
              break;
            case 'research report':
              resourceuri = "http://purl.org/coar/resource_type/c_18ws";
              break;
            case 'technical report':
              resourceuri = "http://purl.org/coar/resource_type/c_18gh";
              break;
            case 'policy report':
              resourceuri = "http://purl.org/coar/resource_type/c_186u";
              break;
            case 'report part':
              resourceuri = "http://purl.org/coar/resource_type/c_ba1f";
              break;
            case 'working paper':
              resourceuri = "http://purl.org/coar/resource_type/c_8042";
              break;
            // Thesis
            case 'thesis':
              resourceuri = "http://purl.org/coar/resource_type/c_46ec";
              break;
            case 'bachelor thesis':
              resourceuri = "http://purl.org/coar/resource_type/c_7a1f";
              break;
            case 'master thesis':
              resourceuri = "http://purl.org/coar/resource_type/c_bdcc";
              break;
            case 'doctoral thesis':
              resourceuri = "http://purl.org/coar/resource_type/c_db06";
              break;
            default:
              resourceuri = "";
          }
          $rootScope.recordsVM.invenioRecordsModel[$scope.resourceTypeKey].resourceuri = resourceuri;
        }
      }
      $scope.getBibliographicMetaKey = function () {
        Object.entries($rootScope.recordsVM.invenioRecordsSchema.properties).forEach(
          ([key, value]) => {
            if (value.properties && value.properties.hasOwnProperty('bibliographic_title')) {
              $scope.bibliographic_key = key;
              const titleProperties = value.properties.bibliographic_title.items.properties;
              Object.entries(titleProperties).forEach(([subKey, subValue]) => {
                if (subValue.format == "text") {
                  $scope.bibliographic_title_key = subKey;
                } else if (subValue.format == "select") {
                  $scope.bibliographic_title_lang_key = subKey;
                }
              });
            }
          }
        );
      }
      $scope.autofillJournal = function () {
        this.getBibliographicMetaKey();
        const bibliographicKey = $scope.bibliographic_key;
        const title = $scope.bibliographic_title_key;
        const titleLanguage = $scope.bibliographic_title_lang_key;
        const activityId = $("#activity_id").text();
        if (bibliographicKey && $rootScope.recordsVM.invenioRecordsModel && activityId) {
          let request = {
            url: '/api/autofill/get_auto_fill_journal/' + activityId,
            method: "GET",
            dataType: "json"
          };

          InvenioRecordsAPI.request(request).then(
            function success(response) {
              let data = response.data;
              if (data && data.result) {
                let journalData = data.result;
                const defaultLanguage = "en";
                if (journalData.keywords) {
                  let titleData = {};
                  titleData[title] = journalData.keywords;
                  titleData[titleLanguage] = defaultLanguage;
                  $rootScope.recordsVM.invenioRecordsModel[bibliographicKey].bibliographic_title = [
                    titleData
                  ];
                }
              }
            },
            function error(response) {
              $("#inputModal").html(response);
              $("#allModal").modal("show");
            }
          );
        }
      }

        $scope.translationsInstitutePosition = function (value) {
                return [...document.getElementById('institute_position_list').options].find(o => o.value === value).text;
            };

            $scope.translationsInstitutePositionByText = function (text) {
                return [...document.getElementById('institute_position_list').options].find(o => o.text === text).value;
            };

            $scope.translationsPosition = function (value) {
                return [...document.getElementById('position_list').options].find(o => o.value === value).text;
            };

            $scope.translationsPositionByText = function (text) {
                return [...document.getElementById('position_list').options].find(o => o.text === text).value;
            };

            $scope.updatePositionKey = function() {
                let model = $rootScope.recordsVM.invenioRecordsModel;
                if (Object.keys(model).length === 0 && model.constructor === Object) {
                    return false;
                } else {
                    let isExisted = false;
                    for (let key in model) {
                        if (model.hasOwnProperty(key)) {
                            let fullName = model[key]['subitem_fullname'];
                            let userMail = model[key]['subitem_mail_address'];
                            // let userPosition = model[key]['subitem_position'];
                            if (fullName || userMail) {
                                let position = model[key]['subitem_position'];
                                position = $scope.translationsPositionByText(position);
                                $rootScope.recordsVM.invenioRecordsModel[key]['subitem_position'] = position;
                                if (model[key]['subitem_affiliated_institution'] && model[key]['subitem_affiliated_institution'].length >0) {

                                    for (const [index, affiliatedInstitution] of model[key]['subitem_affiliated_institution'].entries()) {
                                        let translationsAffiliatedInstitution = affiliatedInstitution['subitem_affiliated_institution_position']
                                        if (translationsAffiliatedInstitution) {
                                            let institutionPosition = $scope.translationsInstitutePositionByText(translationsAffiliatedInstitution);
                                            $rootScope.recordsVM.invenioRecordsModel[key]['subitem_affiliated_institution'][index]['subitem_affiliated_institution_position'] = institutionPosition;
                                        }
                                    }

                                }
                                isExisted = true;
                                // Set read only for user information property
                                $rootScope.recordsVM.invenioRecordsForm.find(subItem => subItem.key == key)['readonly'] = true;
                                break;
                            }
                        }
                    }
                    return isExisted;
                }
      };
      $scope.isExistingUserProfile = function() {
        let model = $rootScope.recordsVM.invenioRecordsModel;
        if (Object.keys(model).length === 0 && model.constructor === Object){
          return false;
        } else {
          let isExisted = false;
          for (let key in model) {
            if (model.hasOwnProperty(key)) {
              let fullName = model[key]['subitem_fullname'];
              let userMail = model[key]['subitem_mail_address'];
              if (fullName || userMail) {
                  let position = model[key]['subitem_position'];
                  position = $scope.translationsPosition(position);
                  $rootScope.recordsVM.invenioRecordsModel[key]['subitem_position'] = position;
                  if (model[key]['subitem_affiliated_institution'] && model[key]['subitem_affiliated_institution'].length >0) {

                      for (const [index, affiliatedInstitution] of model[key]['subitem_affiliated_institution'].entries()) {
                          let translationsAffiliatedInstitution = affiliatedInstitution['subitem_affiliated_institution_position']
                          if (translationsAffiliatedInstitution) {
                              let institutionPosition = $scope.translationsInstitutePosition(translationsAffiliatedInstitution);
                              $rootScope.recordsVM.invenioRecordsModel[key]['subitem_affiliated_institution'][index]['subitem_affiliated_institution_position'] = institutionPosition;
                          }
                      }
                  }
                isExisted = true;
                // Set read only for user information property
                $rootScope.recordsVM.invenioRecordsForm.find(subItem => subItem.key == key)['readonly']=true;
                break;
              }
            }
          }
          return  isExisted;
        }
      };

      $scope.autoFillProfileInfo = function () {
        var needToAutoFillProfileInfo = $("#application_item_type").val();
        if (needToAutoFillProfileInfo == 'False' || $scope.isExistingUserProfile()) {
          return;
        }
        var user_info_html = $("#user_info_data").val();
        if (!user_info_html) {
          return;
        }
        var data = JSON.parse(user_info_html);
        // Key for detecting user profile info
        // These 2 keys is unique for User Information so use these to detect user_information obj
        var affiliatedDivision = 'subitem_affiliated_division/department';
        var affiliatedInstitution = 'subitem_affiliated_institution';
        // Key for dectecting affiliated institution
        var affiliatedInstitutionName = 'subitem_affiliated_institution_name';
        var affiliatedInstitutionPosition = 'subitem_affiliated_institution_position';
        var userInfoKey = null;
        Object.entries($rootScope.recordsVM.invenioRecordsSchema.properties).forEach(
          ([key, value]) => {
            var currentInvenioRecordsSchema = $rootScope.recordsVM.invenioRecordsSchema.properties[key];
            if (currentInvenioRecordsSchema.properties) {
              let containAffiliatedDivision = currentInvenioRecordsSchema.properties.hasOwnProperty(affiliatedDivision);
              let containAffiliatedInstitution = currentInvenioRecordsSchema.properties.hasOwnProperty(affiliatedInstitution);
              if (containAffiliatedDivision && containAffiliatedInstitution) {
                // Store key of user info to disable this form later
                userInfoKey = key;
                $rootScope.recordsVM.invenioRecordsModel[key] = {};
                var currentInvenioRecordsModel = $rootScope.recordsVM.invenioRecordsModel[key];
                Object.entries(currentInvenioRecordsSchema.properties).forEach(([subKey, subValue]) => {
                  if (currentInvenioRecordsSchema.properties[subKey].type == "array") {
                    //Affiliated institution is an array
                    let containInstitutionName = currentInvenioRecordsSchema.properties[subKey].items.properties.hasOwnProperty(affiliatedInstitutionName);
                    let containInstitutionPosition = currentInvenioRecordsSchema.properties[subKey].items.properties.hasOwnProperty(affiliatedInstitutionPosition);
                    if (containInstitutionName && containInstitutionPosition) {
                      //init the Affiliated Institution
                      currentInvenioRecordsModel[subKey] = [];
                      // get arr Affiliated institution form the result data
                      var arrAffiliatedData = data.results[subKey];
                      if (arrAffiliatedData) {
                        // Set value for each pair of Affiliated Institution data
                        arrAffiliatedData.forEach((value, index) => {
                          currentInvenioRecordsModel[subKey][index] = {};
                          currentInvenioRecordsModel[subKey][index][affiliatedInstitutionName] = value.subitem_affiliated_institution_name;
                          let institutionPosition = $scope.translationsInstitutePosition(value.subitem_affiliated_institution_position);
                          currentInvenioRecordsModel[subKey][index][affiliatedInstitutionPosition] = institutionPosition;
                        });
                      }
                    }
                  } else {
                    if (data.results[subKey]) {
                if (subKey==='subitem_position') {
                    let position = $scope.translationsPosition(data.results[subKey]);
                    $rootScope.recordsVM.invenioRecordsModel[key][subKey] = position;
                } else {
                      $rootScope.recordsVM.invenioRecordsModel[key][subKey] = String(data.results[subKey])
                    }
                  }
        }
                });
              }
            }
          }
        );
        if (userInfoKey != null) {
          // Set read only for user information property
          $rootScope.recordsVM.invenioRecordsForm.find(subItem => subItem.key == userInfoKey)['readonly'] = true;
        }
      };

      $scope.isExistingTitle = function () {
        let model = $rootScope.recordsVM.invenioRecordsModel;
        if (Object.keys(model).length === 0 && model.constructor === Object) {
          return false;
        } else {
          let isExisted = false;
          for (let key in model) {
            if (model.hasOwnProperty(key) && model[key].length > 0) {
              let title = model[key][0]['subitem_item_title'];
              if (title){
                var activity_id= title.match(/A-[0-9]{8}-[0-9]{5}/g);
                if (activity_id){
                  $scope.usage_report_activity_id = activity_id[0];
                }
              }
              if (title && $("#auto_fill_title").val() !== '""') {
                $rootScope.recordsVM.invenioRecordsForm.find(subItem => subItem.key == key)['readonly'] = true;
                setTimeout(function () {
                  $("input[name='subitem_item_title'], select[name='subitem_item_title_language']").attr("disabled", "disabled");
                }, 1000);
                isExisted = true;
                break;
              }
            }
          }
          return isExisted;
        }
      };

      $scope.autoSetTitle = function () {
        if ($scope.isExistingTitle()) {
          return;
        }
        if ($("#user_info_data") !== null) {
          let titleData = $("#auto_fill_title").val();
            if (titleData ==='""' || titleData ==="") {
            return;
          }
          let titleKey = null;
          titleData = JSON.parse(titleData);
          let userName = JSON.parse($('#user_info_data').val()).results.subitem_displayname;
          Object.entries($rootScope.recordsVM.invenioRecordsSchema.properties).forEach(
            ([key, value]) => {
              if (value && value.type === "array" && value.items) {
                if (value.items.properties && value.items.properties.hasOwnProperty("subitem_item_title")) {
                  titleKey = key;
                  let enTitle = {};
                  enTitle['subitem_item_title'] = titleData['en'] + " - " + userName;
                  enTitle['subitem_item_title_language'] = "en";
                  let jaTitle = {};
                  jaTitle['subitem_item_title'] = titleData['ja'] + " - " + userName;
                  jaTitle['subitem_item_title_language'] = "ja";
                  $rootScope.recordsVM.invenioRecordsModel[key] = [jaTitle, enTitle];
                }
              }
            });
          if (titleKey != null) {
            // Set read only for title
            $rootScope.recordsVM.invenioRecordsForm.find(subItem => subItem.key == titleKey)['readonly'] = true;
          }
          setTimeout(function () {
            $("input[name='subitem_item_title'], select[name='subitem_item_title_language']").attr("disabled", "disabled");
          }, 500);
        }
      };

      $scope.isExistingTitleData = function () {
        let model = $rootScope.recordsVM.invenioRecordsModel;
        if (Object.keys(model).length === 0 && model.constructor === Object) {
          return false;
        } else {
          let isExisted = false;
          for (let key in model) {
            if (model.hasOwnProperty(key)) {
              let title = model[key]['subitem_dataset_usage'];
              if (title && $("#item_title").val() !== '""') {
                if ($rootScope.recordsVM.invenioRecordsForm.find(subItem => subItem.key == key)) {
                  $rootScope.recordsVM.invenioRecordsForm.find(subItem => subItem.key == key)['readonly'] = true;
                  setTimeout(function () {
                    $("input[name='subitem_dataset_usage']").attr("disabled", "disabled");
                  }, 1000);
                }
                isExisted = true;
                break;
              }
            }
          }
          return isExisted;
        }
      };

      //Auto fill Title Data
      $scope.autoTitleData = function () {
        if ($scope.isExistingTitleData()) {
          return;
        }
        let itemTitleElement = $("#item_title");
        if (itemTitleElement !== null && itemTitleElement.val()) {
          let itemTitle = decodeURI(itemTitleElement.val());
          let titleKey = null;
          Object.entries($rootScope.recordsVM.invenioRecordsSchema.properties).forEach(
            ([key, value]) => {
              if (value && value.properties) {
                if (value.properties.hasOwnProperty("subitem_dataset_usage")) {
                  titleKey = key;
                  $rootScope.recordsVM.invenioRecordsModel[key] = {'subitem_dataset_usage': itemTitle};
                }
              }
            });
          if (titleKey != null) {
            // Set read only for title
            $rootScope.recordsVM.invenioRecordsForm.find(subItem => subItem.key === titleKey)['readonly'] = true;
          }
          setTimeout(function () {
            $("input[name='subitem_dataset_usage']").attr("disabled", "disabled");
          }, 500);
        }
      };

      $scope.setDataForLicenseType = function () {
        var list_license = $("#list_license_data").val();
        if (!list_license) {
          return;
        }
        var listLicenseObj = JSON.parse(list_license);
        var licenseTypeName = 'licensetype';
        var schema = $rootScope.recordsVM.invenioRecordsSchema;
        var listLicenseTypeKey = [];

        for (let key in schema.properties) {
            let value = schema.properties[key];
            // Find form that contains license type obj
            if (value.items && value.items.properties && value.items.properties.hasOwnProperty(licenseTypeName)) {
              let listLicenseEnum = [];
              // Collect list license
              for (let ind in listLicenseObj) {
                listLicenseEnum.push(listLicenseObj[ind]['value']);
              //set enum of license type form as list license above
              value.items.properties[licenseTypeName]['enum'] = listLicenseEnum;
              listLicenseTypeKey.push(key);
            }
          }
      }
        if (listLicenseTypeKey.length > 0) {
          let containLicenseTypeForm = null;
            for(let ind in listLicenseTypeKey){
              for(let key in $rootScope.recordsVM.invenioRecordsForm)
              {
                if($rootScope.recordsVM.invenioRecordsForm[key].key == listLicenseTypeKey[ind]){
                  containLicenseTypeForm = $rootScope.recordsVM.invenioRecordsForm[key];
                  // The index of license type is always "3", correspond to its property
                  if (containLicenseTypeForm && containLicenseTypeForm.items && containLicenseTypeForm.items.length >= 2) {
                    licenseTypeForm = containLicenseTypeForm.items[2];
                    // Set title map by listLicenseObj above
                    licenseTypeForm['titleMap'] = listLicenseObj;
                  }
                  break;
                }
              }
              if(containLicenseTypeForm){
                break;
              }
            }
        }
    }

      $scope.autoSetCorrespondingUsageAppId = function () {
        if ($scope.usage_report_activity_id != ''){
          Object.entries($rootScope.recordsVM.invenioRecordsSchema.properties).forEach(
            ([key, value]) => {
              if (value && value.items) {
                if (value.items.properties.hasOwnProperty("subitem_corresponding_usage_application_id")) {
                  $rootScope.recordsVM.invenioRecordsModel[key] = []
                  $rootScope.recordsVM.invenioRecordsModel[key].push({'subitem_corresponding_usage_application_id': $scope.usage_report_activity_id})
                }
              }
            });
          setTimeout(function () {
            $("[name='subitem_corresponding_usage_application_id']").attr("disabled", 'disabled');
          }, 1000);
        }
      };

      $scope.renderValidationErrorList = function () {
        const activityId = $("#activity_id").text();
        $.ajax({
          url: '/api/items/check_validation_error_msg/' + activityId,
          method: 'GET',
          async: false,
          success: function (response) {
            if (response.code) {
              // addAlert(response.msg, 'alert-danger');
              response.msg.map(item => {
                addAlert(item, 'alert-danger');
              })
              $scope.render_requirements = true;
              $scope.error_list = response.error_list;
            }
          },
          error: function (data) {
            alert('Cannot connect to server!');
          }
        });
      }
      $scope.showError = function () {
        if ($scope.render_requirements) {
          var check = setInterval(show, 500);
          var cnt = 0;
          function show() {
            if ($('#loader_spinner').hasClass('ng-hide')) {
              cnt++;
              $scope.$broadcast('schemaFormValidate');
              if (cnt === 3) {
                if ($scope.error_list['required'].length > 0) {
                  angular.forEach($scope.error_list['required'], function (value, key) {
                    let id = value.split('.')[1]
                    if (id) {
                      $scope.depositionForm[id].$viewValue = '';
                      $scope.depositionForm[id].$commitViewValue();
                    }
                  });
                  $scope.$broadcast('schemaFormValidate');
                }
                clearInterval(check);
              }
            }
          }
        }
      }

      $rootScope.$on('invenio.records.loading.stop', function (ev) {
        $scope.hiddenPubdate();
        $scope.initContributorData();
        $scope.initUserGroups();
        $scope.searchTypeKey();
        $scope.setDataForLicenseType();
        $scope.renderValidationErrorList();
        $scope.autoSetTitle();
        $scope.initCorrespondingIdList();
        $scope.autoTitleData();
        //When switch language, Getting files uploaded.
        let bucketFiles = JSON.parse(sessionStorage.getItem('files'));
        let bucketEndpoints = JSON.parse(sessionStorage.getItem('endpoints'));
        let bucketUrl = sessionStorage.getItem('url');
        $scope.currentUrl = window.location.pathname + window.location.search;
        if (bucketFiles && bucketEndpoints && $scope.currentUrl == bucketUrl){
          bucketEndpoints.html = '';
          $rootScope.filesVM.files = bucketFiles;
          $rootScope.filesVM.invenioFilesEndpoints = bucketEndpoints;
          if (bucketEndpoints.hasOwnProperty('bucket')) {
            $rootScope.$broadcast(
              'invenio.records.endpoints.updated', bucketEndpoints
            );
          }
        }
        $scope.initFilenameList();
        //In case save activity
        hide_endpoints = $('#hide_endpoints').text()
        if (hide_endpoints.length > 2) {
          endpoints = JSON.parse($('#hide_endpoints').text());
          endpoints.html = '';
          if (endpoints.hasOwnProperty('bucket')) {
            $rootScope.$broadcast(
              'invenio.records.endpoints.updated', endpoints
            );
          }
        }

        $scope.showError();

        // Delay 3s after page render
        setTimeout(() => {
          $scope.autofillJournal();
        }, 3000);

        // Auto fill user profile
        $scope.autoFillProfileInfo();
        $scope.autoSetCorrespondingUsageAppId();
      });

      $rootScope.$on('invenio.uploader.upload.completed', function (ev) {
        $scope.initFilenameList();
        $scope.hiddenPubdate();
        //Add file uploaded to sessionStorage when uploaded processing done
        window.history.pushState("", "", $scope.currentUrl);
        sessionStorage.setItem('files', JSON.stringify($rootScope.filesVM.files));
        sessionStorage.setItem('endpoints', JSON.stringify($rootScope.filesVM.invenioFilesEndpoints));
        sessionStorage.setItem('url', $scope.currentUrl);
      });

      $scope.$on('invenio.uploader.file.deleted', function (ev, f) {
        $scope.initFilenameList();
        $scope.hiddenPubdate();
      });

      $scope.getItemMetadata = function () {
        // Reset error message befor open modal.
        this.resetAutoFillErrorMessage();
        $('#meta-search').modal('show');
      };

      $scope.hiddenPubdate = function () {
        if ($("#is_hidden_pubdate").val() !== "True"){
          return;
        }
        let pubdate = $rootScope.recordsVM.invenioRecordsForm.find(subItem => subItem.key == 'pubdate');
        pubdate['condition'] = true;
        pubdate['required'] = false;
        if (!$rootScope.recordsVM.invenioRecordsModel["pubdate"]) {
        let now = new Date();
        let day = ("0" + now.getDate()).slice(-2);
        let month = ("0" + (now.getMonth() + 1)).slice(-2);
        let today = now.getFullYear() + "-" + (month) + "-" + (day);
          $rootScope.recordsVM.invenioRecordsModel["pubdate"] = today;
        }
      };

      $scope.setValueToField = function (id, value) {
        if (!id) {
          return;
        } else if (!$scope.depositionForm[id]) {
          return;
        }

        if (!value) {
          // Reset current value
          $scope.depositionForm[id].$setViewValue("");
          $scope.depositionForm[id].$render();
          $scope.depositionForm[id].$commitViewValue();
          return;
        }
        $scope.depositionForm[id].$setViewValue(value);
        $scope.depositionForm[id].$render();
        $scope.depositionForm[id].$commitViewValue();
      }

      $scope.setAutoFillErrorMessage = function (message) {
        $("#autofill-error-message").text(message);
        $("#auto-fill-error-div").addClass("alert alert-danger");
      }

      $scope.resetAutoFillErrorMessage = function () {
        $("#autofill-error-message").text("");
        $("#auto-fill-error-div").removeClass("alert alert-danger");
      }

      $scope.setItemMetadata = function () {
        let autoFillID = $('#autofill_id_type').val();
        let value = $('#autofill_item_id').val();
        let itemTypeId = $("#autofill_item_type_id").val();
        if (autoFillID === 'Default') {
          this.setAutoFillErrorMessage($("#autofill_error_id").val());
          return;
        } else if (!value.length) {
          this.setAutoFillErrorMessage($("#autofill_error_input_value").val());
          return;
        }

        let param = {
          api_type: autoFillID,
          search_data: $.trim(value),
          item_type_id: itemTypeId
        }
        this.setRecordDataFromApi(param);
      }

      $scope.clearAllField = function () {
        $rootScope.recordsVM.invenioRecordsModel["pubdate"] = "";
        for (let item in $rootScope.recordsVM.invenioRecordsModel) {
          this.clearAllFieldCallBack($rootScope.recordsVM.invenioRecordsModel[item]);
        }
      }

      $scope.clearAllFieldCallBack = function (item) {
        if ($.isEmptyObject(item)) {
          return item;
        }
        if (Array.isArray(item)) {
          let subItem = item[0];
          this.clearAllFieldCallBack(subItem);
        } else {
          for (let subItem in item) {
            if ($.isEmptyObject(item[subItem])) {
              continue;
            } else if (Array.isArray(item[subItem])) {
              let childItem = item[subItem][0];
              let result = [];
              result.push(this.clearAllFieldCallBack(childItem));
              item[subItem] = result;
            } else {
              if (typeof item[subItem] === 'string' || item[subItem] instanceof String) {
                item[subItem] = "";
              }
            }
          }
          return item;
        }
      }

      $scope.setRecordDataFromApi = function (param) {
        let request = {
          url: '/api/autofill/get_auto_fill_record_data',
          headers: {
            'Content-Type': 'application/json'
          },
          method: "POST",
          data: JSON.stringify(param),
          dataType: "json"
        };

        InvenioRecordsAPI.request(request).then(
          function success(response) {
            let data = response.data;
            if (data.error) {
              $scope.setAutoFillErrorMessage("An error have occurred!\nDetail: " + data.error);
            } else if (!$.isEmptyObject(data.result)) {
              $scope.clearAllField();
              $scope.setRecordDataCallBack(data);
            } else {
              $scope.setAutoFillErrorMessage($("#autofill_error_doi").val());
            }
          },
          function error(response) {
            $scope.setAutoFillErrorMessage("Cannot connect to server!");
          }
        );
      }

      $scope.setRecordDataCallBack = function (data) {
        const THREE_FLOOR_ITEM = [
          "creator",
          "relation",
          "contributor"
        ];
        const CREATOR_NAMES = "creatorNames";

        data.result.forEach(function (item) {
          if (THREE_FLOOR_ITEM.includes(item.key)) {
            let keys = Object.keys(item);
            keys.forEach(function (itemKey) {
              if (itemKey != 'key') {
                let listSubData = item[itemKey];
                if (!$.isEmptyObject(listSubData)) {
                  if (Array.isArray(listSubData)) {
                    listSubData.forEach(function (subData) {
                      let subKey = Object.keys(subData)[0];
                      if (!$.isEmptyObject(subData[subKey])) {
                        if (subData.hasOwnProperty(CREATOR_NAMES)) {
                          $rootScope.recordsVM.invenioRecordsModel[itemKey][0][subKey][0]['creatorName'] = subData.creatorNames;
                        } else {
                          $rootScope.recordsVM.invenioRecordsModel[itemKey][0][subKey] = subData[subKey];
                        }
                      }
                    });
                  } else if (typeof listSubData === 'object') {
                    if (listSubData.hasOwnProperty(CREATOR_NAMES) &&
                      $rootScope.recordsVM.invenioRecordsModel[itemKey].hasOwnProperty(CREATOR_NAMES)) {
                      $rootScope.recordsVM.invenioRecordsModel[itemKey][CREATOR_NAMES][0]['creatorName'] = listSubData.creatorNames;
                    }
                  }
                }
              }
            });
          } else {
            let keys = Object.keys(item)
            keys.forEach(function (itemKey) {
              if (itemKey != 'key') {
                let itemData = item[itemKey];
                if (!$.isEmptyObject(itemData)) {
                  $rootScope.recordsVM.invenioRecordsModel[itemKey] = itemData;
                }
              }
            });
          }
        });
        $('#meta-search').modal('toggle');
      }
      $scope.searchSource = function (model_id, arrayFlg, form) {
        // alert(form.key[1]);
        var modalcontent = form.key[1];
        $("#inputModal").html(modalcontent);
        $("#allModal").modal("show");
      }
      $scope.searchAuthor = function (model_id, arrayFlg, form) {
        // add by ryuu. start 20180410
        $("#btn_id").text(model_id);
        $("#array_flg").text(arrayFlg);
        $("#array_index").text(form.key[1]);
        // add by ryuu. end 20180410
        $('#myModal').modal('show');
      }
      // add by ryuu. start 20180410
      $scope.setAuthorInfo = function () {
        var authorInfo = $('#author_info').text();
        var arrayFlg = $('#array_flg').text();
        var modelId = $('#btn_id').text();
        var array_index = $('#array_index').text();
        var authorInfoObj = JSON.parse(authorInfo);
        var updateIndex = 0;
        if (arrayFlg == 'true') {
          if (authorInfoObj[0].hasOwnProperty('affiliation')) {
            $rootScope.recordsVM.invenioRecordsModel[modelId][array_index].affiliation = authorInfoObj[0].affiliation;
          }
          if (authorInfoObj[0].hasOwnProperty('creatorAlternatives')) {
            $rootScope.recordsVM.invenioRecordsModel[modelId][array_index].creatorAlternatives = authorInfoObj[0].creatorAlternatives;
          }

          if (authorInfoObj[0].hasOwnProperty('creatorNames')) {
            $rootScope.recordsVM.invenioRecordsModel[modelId][array_index].creatorNames = authorInfoObj[0].creatorNames;
          }

          if (authorInfoObj[0].hasOwnProperty('familyNames')) {
            $rootScope.recordsVM.invenioRecordsModel[modelId][array_index].familyNames = authorInfoObj[0].familyNames;
            if ($rootScope.recordsVM.invenioRecordsModel[modelId][array_index].familyNames.length == 1) {
              familyName = authorInfoObj[0].familyNames[0].familyName;
            }
          } else {
            $rootScope.recordsVM.invenioRecordsModel[modelId][array_index].familyNames = { "familyName": "", "lang": "" };
          }
          if (authorInfoObj[0].hasOwnProperty('givenNames')) {
            $rootScope.recordsVM.invenioRecordsModel[modelId][array_index].givenNames = authorInfoObj[0].givenNames;
            if ($rootScope.recordsVM.invenioRecordsModel[modelId][array_index].givenNames.length == 1) {
              givenName = authorInfoObj[0].givenNames[0].givenName;
            }
          } else {
            $rootScope.recordsVM.invenioRecordsModel[modelId][array_index].givenNames = { "givenName": "", "lang": "" };
          }

          if (authorInfoObj[0].hasOwnProperty('familyNames') && authorInfoObj[0].hasOwnProperty('givenNames')) {
            if (!authorInfoObj[0].hasOwnProperty('creatorNames')) {
              $rootScope.recordsVM.invenioRecordsModel[modelId][array_index].creatorNames = [];
            }
            for (var i = 0; i < authorInfoObj[0].familyNames.length; i++) {
              var subCreatorName = { "creatorName": "", "lang": "" };
              subCreatorName.creatorName = authorInfoObj[0].familyNames[i].familyName + "　" + authorInfoObj[0].givenNames[i].givenName;
              subCreatorName.lang = authorInfoObj[0].familyNames[i].lang;
              $rootScope.recordsVM.invenioRecordsModel[modelId][array_index].creatorNames.push(subCreatorName);
            }
          }

          if (authorInfoObj[0].hasOwnProperty('nameIdentifiers')) {
            $rootScope.recordsVM.invenioRecordsModel[modelId][array_index].nameIdentifiers = authorInfoObj[0].nameIdentifiers;
          }

          var weko_id = $('#weko_id').text();
          $rootScope.recordsVM.invenioRecordsModel[modelId][array_index].weko_id = weko_id;
          $rootScope.recordsVM.invenioRecordsModel[modelId][array_index].weko_id_hidden = weko_id;
          $rootScope.recordsVM.invenioRecordsModel[modelId][array_index].authorLink = ['check'];
          //            2018/05/28 end
        } else {
          if (authorInfoObj[0].hasOwnProperty('affiliation')) {
            $rootScope.recordsVM.invenioRecordsModel[modelId].affiliation = authorInfoObj[0].affiliation;
          }
          if (authorInfoObj[0].hasOwnProperty('creatorAlternatives')) {
            $rootScope.recordsVM.invenioRecordsModel[modelId].creatorAlternatives = authorInfoObj[0].creatorAlternatives;
          }
          if (authorInfoObj[0].hasOwnProperty('creatorNames')) {
            $rootScope.recordsVM.invenioRecordsModel[modelId].creatorNames = authorInfoObj[0].creatorNames;
          } else {
            $rootScope.recordsVM.invenioRecordsModel[modelId].creatorNames = {};
          }
          if (authorInfoObj[0].hasOwnProperty('familyNames')) {
            $rootScope.recordsVM.invenioRecordsModel[modelId].familyNames = authorInfoObj[0].familyNames;
          } else {
            $rootScope.recordsVM.invenioRecordsModel[modelId].familyNames = {};
          }
          if (authorInfoObj[0].hasOwnProperty('givenNames')) {
            $rootScope.recordsVM.invenioRecordsModel[modelId].givenNames = authorInfoObj[0].givenNames;
          } else {
            $rootScope.recordsVM.invenioRecordsModel[modelId].givenNames = {};
          }
          if (authorInfoObj[0].hasOwnProperty('nameIdentifiers')) {
            $rootScope.recordsVM.invenioRecordsModel[modelId].nameIdentifiers = authorInfoObj[0].nameIdentifiers;
          }

          var weko_id = $('#weko_id').text();
          $rootScope.recordsVM.invenioRecordsModel[modelId].weko_id = weko_id;
          $rootScope.recordsVM.invenioRecordsModel[modelId].weko_id_hidden = weko_id;
          $rootScope.recordsVM.invenioRecordsModel[modelId].authorLink = ['check'];

        }
        //画面にデータを設定する
        $("#btn_id").text('');
        $("#author_info").text('');
        $("#array_flg").text('');
      }
      // add by ryuu. end 20180410
      $scope.updated = function (model_id, modelValue, form, arrayFlg) {
        //        2018/05/28 start

        if (arrayFlg) {
          var array_index = form.key[1];
          if (modelValue == true) {
            $rootScope.recordsVM.invenioRecordsModel[model_id][array_index].weko_id = $rootScope.recordsVM.invenioRecordsModel[model_id][array_index].weko_id_hidden;
          } else {
            delete $rootScope.recordsVM.invenioRecordsModel[model_id][array_index].weko_id;
          }
        } else {
          if (modelValue == true) {
            $rootScope.recordsVM.invenioRecordsModel[model_id].weko_id = $rootScope.recordsVM.invenioRecordsModel[model_id].weko_id_hidden;
          } else {
            delete $rootScope.recordsVM.invenioRecordsModel[model_id].weko_id;
          }
        }
        //        2018/05/28 end
      }
      //    authorLink condition
      $scope.linkCondition = function (val) {
        var linkStus = val.hasOwnProperty('authorLink');
        if (linkStus) {
          return true;
        } else {
          return false;
        }
      }
      //    authorId condition
      $scope.idCondition = function (val) {
        var c = val.hasOwnProperty('authorLink');
        if (!c) {
          return false;
        } else {
          return true;
        }
      }


      $scope.registerUserPermission = function () {
        // let userSelection = $('#input').val();
        let userSelection = $(".form_share_permission").css('display');
        let result = false;
        if (userSelection == 'none') {
          $rootScope.recordsVM.invenioRecordsModel['shared_user_id'] = -1;
          result = true;
        } else if (userSelection == 'block') {
          let _username = $('#share_username').val();
          let _email = $('#share_email').val();
          let current_login_user = 0;
          // Get current login user
          $.ajax({
            url: '/api/items/get_current_login_user_id',
            method: 'GET',
            async: false,
            success: function (data, status) {
              if (data.user_id) {
                current_login_user = data.user_id;
              }
            }
          });
          let param = {
            username: _username,
            email: _email
          };
          $.ajax({
            url: '/api/items/validate_user_info',
            headers: {
              'Content-Type': 'application/json'
            },
            method: 'POST',
            async: false,
            data: JSON.stringify(param),
            dataType: "json",
            success: function (data, stauts) {
              if (data.error) {
                alert('Some errors have occured!\nDetail: ' + data.error);
                //var modalcontent =  "Some errors have occured!\nDetail: " + data.error;
                //$("#inputModal").html(modalcontent);
                //$("#allModal").modal("show");
              } else {
                if (data.validation) {
                  userInfo = data.results;
                  let otherUser = {
                    username: userInfo.username,
                    email: userInfo.email,
                    userID: userInfo.user_id
                  };
                  if (otherUser.userID == current_login_user) {
                    alert('You cannot specify yourself in "Other users" setting.');
                    //var modalcontent = "You cannot specify yourself in "Other users" setting.";
                    //$("#inputModal").html(modalcontent);
                    //$("#allModal").modal("show");
                  } else {
                    $rootScope.recordsVM.invenioRecordsModel['shared_user_id'] = otherUser.userID;
                    result = true;
                  }
                } else {
                  alert('Shared user information is not valid\nPlease check it again!');
                  //var modalcontent = "Shared user information is not valid\nPlease check it again!";
                  //$("#inputModal").html(modalcontent);
                  //$("#allModal").modal("show");
                }
              }
            },
            error: function (data, status) {
              alert('Cannot connect to server!');
              //var modalcontent =  "Cannot connect to server!";
              //$("#inputModal").html(modalcontent);
              //$("#allModal").modal("show");
            }
          })
        } else {
          alert('Some errors have occured when edit Contributer');
          //var modalcontent =  "Some errors have occured when edit Contributer";
          //$("#inputModal").html(modalcontent);
          //$("#allModal").modal("show");
        }
        return result;
      }

      $scope.genTitleAndPubDate = function () {
        let itemTypeId = $("#autofill_item_type_id").val();
        let get_url = '/api/autofill/get_title_pubdate_id/' + itemTypeId;
        $.ajax({
          url: get_url,
          method: 'GET',
          async: false,
          success: (data, status) => {
            let title = "";
            let lang = "en";
            let titleID = data.title;
            if ($rootScope.recordsVM.invenioRecordsModel.hasOwnProperty(titleID[0])) {
              let titleField = $rootScope.recordsVM.invenioRecordsModel[titleID[0]];
              if (Array.isArray(titleField)) {
                if (titleField[0].hasOwnProperty(titleID[1])) {
                  titleField = titleField[0];
                }
              }
              if (titleField && titleField[0]) {
                titleField = titleField[0];
              }
              if (titleField.hasOwnProperty(titleID[1])) {
                title = titleField[titleID[1]];
                if (titleField.hasOwnProperty(titleID[2]) && titleField[titleID[2]]) {
                  lang = titleField[titleID[2]];
                }
              }
            }
            if (!$rootScope.recordsVM.invenioRecordsModel['title']) {
              $rootScope.recordsVM.invenioRecordsModel['title'] = title;
              $rootScope.recordsVM.invenioRecordsModel['lang'] = lang;
            } else {
              if (title != "") {
                $rootScope.recordsVM.invenioRecordsModel['title'] = title;
                $rootScope.recordsVM.invenioRecordsModel['lang'] = lang;
              }
            }
          },
          error: function (data, status) {
            //alert('Cannot connect to server!');
            var modalcontent = "Cannot connect to server!";
            $("#inputModal").html(modalcontent);
            $("#allModal").modal("show");
          }
        });
      }

      $scope.getFeedbackMailList = function() {
        const re = /^(([^<>()\[\]\\.,;:\s@"]+(\.[^<>()\[\]\\.,;:\s@"]+)*)|(".+"))@((\[[0-9]{1,3}\.[0-9]{1,3}\.[0-9]{1,3}\.[0-9]{1,3}\])|(([a-zA-Z\-0-9]+\.)+[a-zA-Z]{2,}))$/;
        $scope.feedback_emails = []
        invalid_emails = [];
        emails = []
        emails = $('#sltBoxListEmail').children('a');
        if (emails.length === 0) {
          return invalid_emails;
        }
        emails.each(idx => {
          email = emails[idx]
          result = re.test(String(email.text).toLowerCase());
          if (result) {
            $scope.feedback_emails.push({
              "author_id": email.attributes[1]['value'],
              "email": email.text
            })
          } else {
            invalid_emails.push(email.text);
          }
        });
        return invalid_emails;
      }

      $scope.getItemsDictionary = function (item) {
        let result = {};
        if (item.hasOwnProperty('items')) {
          let subitem = item.items;
          for (let i = 0; i < subitem.length; i++) {
            result = Object.assign(this.getItemsDictionary(subitem[i]), result);
          }
        } else if (item.key && item.key.length) {
          let title = item.title;
          if (item.hasOwnProperty('title_i18n')) {
            let currentLanguage = $("#current_language").val();
            title = item.title_i18n[currentLanguage];
          }
          result[item.key[item.key.length - 1]] = title;
        }
        return result;
      };

      $scope.validateInputData = function (activityId, steps, isAutoSetIndexAction) {
        if (!this.validateRequiredItem()) {
          // Check required item
          return false;
        }else if(!this.validatePosition()) {
          return false;
        } else if (!this.validateFieldMaxItems()) {
          return false;
        } else if ($scope.depositionForm.$invalid) {
          // Check containing control or form is invalid

          let recordsForm = $rootScope.recordsVM.invenioRecordsForm;
          let itemsDict = {};
          for (let i = 0; i < recordsForm.length; i++) {
            itemsDict = Object.assign($scope.getItemsDictionary(recordsForm[i]), itemsDict);
          }

          let schemaForm = $scope.depositionForm.$error.schemaForm;
          let listItemErrors = [];
          for (let i = 0; i < schemaForm.length; i++) {
            let name = schemaForm[i].$name;
            if (itemsDict.hasOwnProperty(name)) {
              name = itemsDict[name];
            }
            listItemErrors.push(name);
          }

          // Generate error message and show modal
          let message = $("#validate_error").val() + '<br/><br/>';
          message += listItemErrors[0];
          for (let k = 1; k < listItemErrors.length; k++) {
            let subMessage = ', ' + listItemErrors[k];
            message += subMessage;
          }
          $("#inputModal").html(message);
          $("#allModal").modal("show");
          return false;
        } else if (!$scope.validateEmailsAndIndexAndUpdateApprovalActions(activityId, steps, isAutoSetIndexAction)) {
          return false;
       }else{
          // Call API to validate input data base on json schema define
          let validateURL = '/api/items/validate';
          let isValid = false;
          let request = InvenioRecordsAPI.prepareRequest(
            validateURL,
            'POST',
            $rootScope.recordsVM.invenioRecordsModel,
            $rootScope.recordsVM.invenioRecordsArgs,
            $rootScope.recordsVM.invenioRecordsEndpoints
          );
          let requestData = {
            'item_id': $("#autofill_item_type_id").val(),
            'data': request.data
          }
          request.data = JSON.stringify(requestData);
          $.ajax({
            ...request,
            async: false,
            success: function (data, status) {
              if (data.is_valid) {
                isValid = true;
              } else {
                $("#inputModal").html(data.error);
                $("#allModal").modal("show");
                isValid = false;
              }
            },
            error: function (data, status) {
              var modalcontent = data;
              $("#inputModal").html(modalcontent);
              $("#allModal").modal("show");
              isValid = false;
            }
          });
          return isValid;
        }
      };

      $scope.validateFieldMaxItems = function () {
        let isValid = true;
        Object.entries($rootScope.recordsVM.invenioRecordsModel).forEach(
          ([key, value]) => {
            if (value && value.hasOwnProperty('subitem_field')
              && Array.isArray(value['subitem_field']) && value['subitem_field'].length > 2) {
              let errorMessage = $("#validate_maxitems_field").val();
              $("#inputModal").html(errorMessage);
              $("#allModal").modal("show");
              isValid = false;
              return isValid;
            }
          }
        );
        return isValid;
      };

      $scope.validatePosition = function () {
        var result = true;
        var subItemPosition = '';
        var subItemPositionOther = '';
        var subItemAdvisorPosition = 'subitem_advisor_position';
        var subItemAdvisorPositionOther = 'subitem_advisor_position(other)';
        var subItemGuarantorPosition = 'subitem_guarantor_position';
        var subItemGuarantorPositionOther = 'subitem_guarantor_position(other)';
        var otherChoice = "Others (Input Detail)";
        Object.entries($rootScope.recordsVM.invenioRecordsSchema.properties).forEach(
          ([key, value]) => {
            if (result) {
              var currentInvenioRecordsSchema = $rootScope.recordsVM.invenioRecordsSchema.properties[key];
              if (currentInvenioRecordsSchema.properties) {
                let containSubItemPosition = false;
                if (currentInvenioRecordsSchema.properties.hasOwnProperty(subItemAdvisorPosition) &&
                  currentInvenioRecordsSchema.properties.hasOwnProperty(subItemAdvisorPositionOther)) {
                  subItemPosition = subItemAdvisorPosition;
                  subItemPositionOther = subItemAdvisorPositionOther;
                  containSubItemPosition = true;
                } else if (currentInvenioRecordsSchema.properties.hasOwnProperty(subItemGuarantorPosition) &&
                  currentInvenioRecordsSchema.properties.hasOwnProperty(subItemGuarantorPositionOther)) {
                  subItemPosition = subItemGuarantorPosition;
                  subItemPositionOther = subItemGuarantorPositionOther;
                  containSubItemPosition = true;
                }
                if (containSubItemPosition) {
                  var currentInvenioRecordsModel = $rootScope.recordsVM.invenioRecordsModel;
                  var subItemPositionValue = currentInvenioRecordsModel[key][subItemPosition];
                  var subItemPositionOtherValue = currentInvenioRecordsModel[key][subItemPositionOther];
                  if (subItemPositionValue != otherChoice && typeof subItemPositionOtherValue != "undefined" && subItemPositionOtherValue != '') {
                    //Show error same
                    let message = $("#err_input_other_position").val();
                    $("#inputModal").html(message);
                    $("#allModal").modal("show");
                    result = false;
                    return false;
                  } else if (subItemPositionValue == otherChoice && (subItemPositionOtherValue == '' || subItemPositionOtherValue == undefined)) {
                    let message = $("#err_position_not_provided").val();
                    $("#inputModal").html(message);
                    $("#allModal").modal("show");
                    result = false;
                    return false;
                  }
                }
              }
            }
          });
        return result;
      }

      // This method use to do these 3 things:
      // -Validate input approval email
      // -Set approval user for each action corresponding
      // -Validate index existence(if any)
      $scope.validateEmailsAndIndexAndUpdateApprovalActions = function (activityId, steps, isAutoSetIndexAction) {
        let emailsToValidate = [];
        let actionEndpointKey = $("#action_endpoint_key").val();
        let approvalMailSubKey = $("#approval_email_key").val();
        if (actionEndpointKey === "" || approvalMailSubKey === "") {
          return true;
        }
        actionEndpointKey = JSON.parse(actionEndpointKey);
        approvalMailSubKey = JSON.parse(approvalMailSubKey);
        let param = {};
        steps.forEach(step => {
          if (step.ActionEndpoint == actionEndpointKey.approval1 && approvalMailSubKey.approval1) {
            emailsToValidate.push('email_approval1');
            let subitemApprovalMailAddress = $scope.depositionForm[approvalMailSubKey.approval1];
            let mail_adress = '';
            if (subitemApprovalMailAddress) {
              mail_adress = subitemApprovalMailAddress.$modelValue;
            }
            param['email_approval1'] = {
              'mail': mail_adress,
              'action_id': step.ActionId
            }
          } else if (step.ActionEndpoint == actionEndpointKey.approval2 && approvalMailSubKey.approval2) {
            emailsToValidate.push('email_approval2');
            let subitemApproval2MailAddress = $scope.depositionForm[approvalMailSubKey.approval2];
            let mail_adress = '';
            if (subitemApproval2MailAddress) {
              mail_adress = subitemApproval2MailAddress.$modelValue;
            }
            param['email_approval2'] = {
              'mail': mail_adress,
              'action_id': step.ActionId
            }
          }
        });
        param['activity_id'] = activityId;
        param['user_to_check'] = emailsToValidate;
        param['auto_set_index_action'] = isAutoSetIndexAction;
        var itemsDict = {};
        let recordsForm = $rootScope.recordsVM.invenioRecordsForm;
        for (let i = 0; i < recordsForm.length; i++) {
          itemsDict = Object.assign($scope.getItemsDictionary(recordsForm[i]), itemsDict);
        }
        return this.sendValidationRequest(param, itemsDict, isAutoSetIndexAction, approvalMailSubKey);
      };

      $scope.sendValidationRequest = function (param, itemsDict, isAutoSetIndexAction, approvalMailSubKey) {
        let result = true;
        $.ajax({
          url: '/api/items/validate_email_and_index',
          headers: {
            'Content-Type': 'application/json'
          },
          method: 'POST',
          async: false,
          data: JSON.stringify(param),
          dataType: "json",
          success: (data, status) => {
            let listEmailErrors = [];
            if (param.email_approval1 && param.email_approval2) {
              result = this.processResponseEmailValidation(itemsDict, data.email_approval1, approvalMailSubKey.approval1, listEmailErrors) + this.processResponseEmailValidation(itemsDict, data.email_approval2, approvalMailSubKey.approval2, listEmailErrors);
            }
            else{
              if (param.email_approval1){
                result = this.processResponseEmailValidation(itemsDict, data.email_approval1, approvalMailSubKey.approval1, listEmailErrors)
              }
              if (param.email_approval2) {
                result = this.processResponseEmailValidation(itemsDict, data.email_approval2, approvalMailSubKey.approval2, listEmailErrors);
              }
            }
            if (listEmailErrors.length > 0) {
              let message = $("#validate_email_register").val() + '<br/><br/>';
              message += listEmailErrors[0];
              for (let k = 1; k < listEmailErrors.length; k++) {
                let subMessage = ', ' + listEmailErrors[k];
                message += subMessage;
              }
              $("#inputModal").html(message);
              $("#allModal").modal("show");
              result = false;
            }
            if (isAutoSetIndexAction && !data.index) {
              let error_message = $("#not_existed_index_tree_err").val() + '<br/><br/>';
              $("#inputModal").html(error_message);
              $("#allModal").modal("show");
              result = false;
            }
          },
          error: function (data, status) {
            $("#inputModal").html("Cannot connect to server!");
            $("#allModal").modal("show");
            result = false;
          }
        });
        return result;
      };

      $scope.processResponseEmailValidation = function (itemsDict, emailData, subKey, errorList) {
        let validationResult = true;
        if (emailData) {
          if (emailData.error && typeof emailData.validation !== 'undefined') {
            $("#inputModal").html(emailData.error);
            $("#allModal").modal("show");
            validationResult = false;
          } else if (!emailData.validation) {
            validationResult = false;
            let mailAddressItem = $scope.depositionForm[subKey];
            if (mailAddressItem) {
              let name = mailAddressItem.$name;
              if (itemsDict.hasOwnProperty(name)) {
                name = itemsDict[name];
              }
              errorList.push(name);
            }
          }
        }
        return validationResult;
      }

      $scope.priceValidator = function () {
        var result = true;
        $scope.filemeta_keys.forEach(filemeta_key => {
          groupsprice_record = $rootScope.recordsVM.invenioRecordsModel[filemeta_key];
          if (!Array.isArray(groupsprice_record)){
            return result;
          }
          groupsprice_record.forEach(record => {
            prices = record.groupsprice;
            if (!prices) {
              return;
            }
            prices.forEach(price => {
              if (price.price && isNaN(price.price)) {
                result = false;
              }
            });
          });
        });
        return result;
      }

      $scope.findRequiredItemInSchemaForm = function (item) {
        let result = [];
        if (item.hasOwnProperty('items')) {
          let subitem = item.items;
          for (let i = 0; i < subitem.length; i++) {
            result.push.apply(result, this.findRequiredItemInSchemaForm(subitem[i]));
          }
        } else {
          if (item.required) {
            let newData = {
              'title': '',
              'id': '',
            }
            if (item.hasOwnProperty('title_i18n')) {
              let currentLanguage = $("#current_language").val();
              newData['title'] = item.title_i18n[currentLanguage];
            }
            if (!newData['title']) {
              newData['title'] = item.title;
            }
            newData['id'] = item.key[item.key.length - 1]
            result.push(newData);
          }
        }
        return result;
      }

      $scope.validateRequiredItem = function () {
        let schemaForm = $rootScope.recordsVM.invenioRecordsForm;
        let depositionForm = $scope.depositionForm;
        let listItemErrors = []
        for (let i = 0; i < schemaForm.length; i++) {
          let listSubItem = $scope.findRequiredItemInSchemaForm(schemaForm[i])
          if (listSubItem.length == 0) {
            continue;
          }
          for (let j = 0; j < listSubItem.length; j++) {
            if (!depositionForm[listSubItem[j].id].$viewValue) {
              if (depositionForm[listSubItem[j].id].$name == "pubdate") {
                depositionForm[listSubItem[j].id].$setViewValue(null);
              } else {
                depositionForm[listSubItem[j].id].$setViewValue("");
              }
              listItemErrors.push(listSubItem[j].title);
            }
          }
        }
        if (listItemErrors.length > 0) {
          let message = $("#validate_error").val() + '<br/><br/>';
          message += listItemErrors[0];
          for (let k = 1; k < listItemErrors.length; k++) {
            let subMessage = ', ' + listItemErrors[k];
            message += subMessage;
          }
          $("#inputModal").html(message);
          $("#allModal").modal("show");
          return false;
        }
        return true;
      }

      $scope.updateDataJson = async function (activityId, steps, item_save_uri, currentActionId, isAutoSetIndexAction, enableContributor, enableFeedbackMail) {
        $scope.saveDataJson(item_save_uri, currentActionId, isAutoSetIndexAction, enableContributor, enableFeedbackMail);
        if (!$scope.priceValidator()) {
            var modalcontent = "Billing price is required half-width numbers.";
            $("#inputModal").html(modalcontent);
            $("#allModal").modal("show");
            return false;
        } else if (enableFeedbackMail === 'True' && $scope.getFeedbackMailList().length > 0) {
          let modalcontent = $('#invalid-email-format').val();
          $("#inputModal").html(modalcontent);
          $("#allModal").modal("show");
          return false;
        }
        let isValid = this.validateInputData(activityId, steps, isAutoSetIndexAction);
        if (!isValid) {
          return false;
        } else {
          $scope.genTitleAndPubDate();
          this.mappingThumbnailInfor();
          let next_frame = $('#next-frame').val();
          if (enableContributor === 'True' && !this.registerUserPermission()) {
            // Do nothing
          } else if (enableFeedbackMail === 'True' && !this.saveFeedbackMailListCallback(currentActionId)) {
            // Do nothing
          } else {
            $scope.addApprovalMail();
            var str = JSON.stringify($rootScope.recordsVM.invenioRecordsModel);
            var indexOfLink = str.indexOf("authorLink");
            if (indexOfLink != -1) {
              str = str.split(',"authorLink":[]').join('');
            }
            if (enableFeedbackMail === 'True') {
              if (!$scope.saveFeedbackMailListCallback(currentActionId)) {
                return false;
              }
            }
            $rootScope.recordsVM.invenioRecordsModel = JSON.parse(str);
            $scope.updatePositionKey();
            $rootScope.recordsVM.actionHandler(['index', 'PUT'], next_frame);
          }
        }
      };

      $scope.addApprovalMail = function () {
        let approvalMailSubKey = $("#approval_email_key").val();
        if (approvalMailSubKey === "") {
          return;
        }
        approvalMailSubKey = JSON.parse(approvalMailSubKey);
        // Add approval1, approval2 mail in oder to save to db
        let approval1Mail = '';
        let approval2Mail = '';
        $.each($rootScope.recordsVM.invenioRecordsModel, function (k, v) {
          if (v != undefined) {
            if (approvalMailSubKey.approval1 && v[approvalMailSubKey.approval1] != undefined) {
              approval1Mail = v[approvalMailSubKey.approval1];
            }
            if (approvalMailSubKey.approval2 && v[approvalMailSubKey.approval2] != undefined) {
              approval2Mail = v[approvalMailSubKey.approval2];
            }
          }
        });
        $rootScope.recordsVM.invenioRecordsModel['approval1'] = approval1Mail;
        $rootScope.recordsVM.invenioRecordsModel['approval2'] = approval2Mail;
      };

      $scope.saveDataJson = function (item_save_uri, currentActionId, enableContributor, enableFeedbackMail) {
        var invalidFlg = $('form[name="depositionForm"]').hasClass("ng-invalid");
        let permission = false;
        $scope.$broadcast('schemaFormValidate');
        if (enableFeedbackMail === 'True' && enableContributor === 'True') {
          if (!invalidFlg && $scope.is_item_owner) {
            if (!this.registerUserPermission()) {
              // Do nothing
            } else {
              permission = true;
            }
          }else {
            permission = true;
          }
          if (permission) {
            if ($scope.getFeedbackMailList().length > 0) {
              let modalcontent = $('#invalid-email-format').val();
              $("#inputModal").html(modalcontent);
              $("#allModal").modal("show");
              return;
            }
            this.saveDataJsonCallback(item_save_uri);
            this.saveFeedbackMailListCallback(currentActionId);
          }
        }else{
            this.saveDataJsonCallback(item_save_uri);
        }
      };

      $scope.saveDataJsonCallback = function (item_save_uri) {
        $scope.unattachedSystemProperties();
        var metainfo = { 'metainfo': $rootScope.recordsVM.invenioRecordsModel };
        if (!angular.isUndefined($rootScope.filesVM)) {
          this.mappingThumbnailInfor();
          metainfo = angular.merge(
            {},
            metainfo,
            {
              'files': $rootScope.filesVM.files,
              'endpoints': $rootScope.filesVM.invenioFilesEndpoints
            }
          );
        }
        var request = {
          url: item_save_uri,
          method: 'POST',
          headers: {
            'Content-Type': 'application/json'
          },
          data: JSON.stringify(metainfo)
        };
        InvenioRecordsAPI.request(request).then(
          function success(response) {
            addAlert(response.data.msg);
          },
          function error(response) {
            //alert(response);
            var modalcontent = response;
            if (response.status == 400) {
              window.location.reload();
            } else {
              $("#inputModal").html(modalcontent);
              $("#allModal").modal("show");
            }
          }
        );
      }
      $scope.saveFeedbackMailListCallback = function (cur_action_id) {
        const activityID = $("#activity_id").text();
        const actionID = cur_action_id;// Item Registration's Action ID
        let emails = $scope.feedback_emails;
        let result = true;
<<<<<<< HEAD
        if (!emails.length) return result;

=======
        if (!emails.length) return true
>>>>>>> a6a1c54e
        $.ajax({
          url: '/workflow/save_feedback_maillist/'+ activityID+ '/'+ actionID,
          headers: {
            'Content-Type': 'application/json'
          },
          method: 'POST',
          async: false,
          data: JSON.stringify(emails),
          dataType: "json",
          success: function(data, stauts) {
          },
          error: function(data, status) {
            var modalcontent =  "Cannot save Feedback-Mail list!";
            $("#inputModal").html(modalcontent);
            $("#allModal").modal("show");
            result = false;
          }
        });
        return result;
      };

      // mapping URL & Name of file
      $scope.mappingThumbnailInfor = function () {
        if (!angular.isUndefined($rootScope.filesVM)
          && !angular.isUndefined($rootScope.$$childHead.model)
          && !angular.equals([], $rootScope.$$childHead.model.thumbnailsInfor)) {
          // search thumbnail form
          thumbnail_item = this.searchThumbnailForm("Thumbnail");
          if (!angular.equals([], thumbnail_item)) {
            var thumbnail_list = [];

            $rootScope.filesVM.files.forEach(file => {
              if (file.is_thumbnail) {
                var file_form = {};
                file_form[thumbnail_item[2][0]] = file.key;
                var deposit_files_api = $("#deposit-files-api").val();
                file_form[thumbnail_item[2][1]] = deposit_files_api + (file.links ? (file.links.version || file.links.self).split(deposit_files_api)[1] : '');
                thumbnail_list.push(file_form);
              }
            });
            if (thumbnail_list.length > 0) {
              if ($rootScope.$$childHead.model.allowMultiple == 'True') {
                $rootScope.recordsVM.invenioRecordsModel[thumbnail_item[0]] = [];
                var sub_item = {};
                sub_item[thumbnail_item[1]] = thumbnail_list
                $rootScope.recordsVM.invenioRecordsModel[thumbnail_item[0]].push(sub_item);
              } else {
                $rootScope.recordsVM.invenioRecordsModel[thumbnail_item[0]] = {};
                $rootScope.recordsVM.invenioRecordsModel[thumbnail_item[0]][thumbnail_item[1]] = thumbnail_list;
              }
            }
          }
        }
      }

      $scope.searchThumbnailForm = function (title) {
        var thumbnail_attrs = [];
        $rootScope.recordsVM.invenioRecordsForm.forEach(RecordForm => {
          if (RecordForm.title == title) {
            var properties = RecordForm.schema.properties || RecordForm.schema.items.properties;
            var subItem = Object.keys(properties)[0] || 'subitem_thumbnail';
            thumbnail_attrs = [RecordForm.key[0], subItem, Object.keys(properties[subItem].items.properties)];
          }
        });
        return thumbnail_attrs;
      }

      $scope.unattachedSystemProperties = function () {
        // Remove system file properties from metadata
        delete $rootScope.recordsVM.invenioRecordsModel.system_file;
        delete $rootScope.recordsVM.invenioRecordsModel.system_identifier_doi;
        delete $rootScope.recordsVM.invenioRecordsModel.system_identifier_hdl;
        delete $rootScope.recordsVM.invenioRecordsModel.system_identifier_uri;
      }
    }
    // Inject depedencies
    WekoRecordsCtrl.$inject = [
      '$scope',
      '$rootScope',
      'InvenioRecordsAPI',
    ];
    angular.module('wekoRecords.controllers', [])
      .controller('WekoRecordsCtrl', WekoRecordsCtrl);

    var ModalInstanceCtrl = function ($scope, $modalInstance, items) {
      $scope.items = items;
      $scope.searchKey = '';
      $scope.selected = {
        item: $scope.items[0]
      };
      $scope.ok = function () {
        $modalInstance.close($scope.selected);
      };
      $scope.cancel = function () {
        $modalInstance.dismiss('cancel');
      };
      $scope.search = function () {
        $scope.items.push($scope.searchKey);
      }
    };

    angular.module('wekoRecords', [
      'invenioRecords',
      'wekoRecords.controllers',
    ]);

    angular.module('uploadThumbnail', ['schemaForm', 'invenioFiles'])
    .controller('UploadController', function ($scope, $rootScope, InvenioFilesAPI) {
        'use strict';
        $scope.schema = {
            type: 'object',
            title: 'Upload',
            properties: {
                "thumbnail": {
                    "title": "thumbnail",
                    "type": 'string',
                    "format": 'file'
                }
            }
        };
        $scope.form = [
            {
                "key": "thumbnail",
                "type": "fileUpload"
            }
        ];
        $scope.model = {
            thumbnailsInfor: [],
            allowedType: ['image/gif', 'image/jpg', 'image/jpe', 'image/jpeg', 'image/png', 'image/bmp', 'image/tiff', 'image/tif'],
            allowMultiple: $("#allow-thumbnail-flg").val(),
        };

        // set current data thumbnail if has
        let thumbnailsInfor = $("form[name='uploadThumbnailForm']").data('files-thumbnail');
        if (thumbnailsInfor.length > 0) {
          $scope.model.thumbnailsInfor = thumbnailsInfor;
        }
        // click input upload files
        $scope.uploadThumbnail = function() {
          if ($rootScope.filesVM.invenioFilesEndpoints.bucket === undefined) {
            InvenioFilesAPI.request({
                method: 'POST',
                url: $rootScope.filesVM.invenioFilesEndpoints.initialization,
                data: {},
                headers: ($rootScope.filesVM.invenioFilesArgs.headers !== undefined) ? $rootScope.filesVM.invenioFilesArgs.headers : {}
            }).then(function success(response) {
                $rootScope.filesVM.invenioFilesEndpoints = response.data.links;
            }, function error(response) {
            });
          }
          setTimeout(function() {
              document.getElementById('selectThumbnail').click();
          }, 0);
        };
        // remove file
        $scope.removeThumbnail = function(file) {
          if (angular.isUndefined(file.links)) {
            var indexOfFile = _.indexOf($scope.model.thumbnailsInfor, file)
            if (!angular.isUndefined($rootScope.filesVM.files[indexOfFile])) {
              file.links = $rootScope.filesVM.files[indexOfFile].links;
            } else {
              console.log('File not found!');
              return;
            }
          }
          $rootScope.filesVM.remove(file);
          $scope.model.thumbnailsInfor.splice(indexOfFile || $scope.model.thumbnailsInfor.indexOf(file), 1);
        };
    }).$inject = [
      '$scope',
      '$rootScope',
      'InvenioFilesAPI',
    ];

    angular.bootstrap(
      document.getElementById('weko-records'), [
        'wekoRecords', 'invenioRecords', 'mgcrea.ngStrap',
        'mgcrea.ngStrap.modal', 'pascalprecht.translate', 'ui.sortable',
        'ui.select', 'mgcrea.ngStrap.select', 'mgcrea.ngStrap.datepicker',
        'mgcrea.ngStrap.helpers.dateParser', 'mgcrea.ngStrap.tooltip',
        'invenioFiles', 'uploadThumbnail'
      ]
    );
  });
})(angular);<|MERGE_RESOLUTION|>--- conflicted
+++ resolved
@@ -2214,12 +2214,8 @@
         const actionID = cur_action_id;// Item Registration's Action ID
         let emails = $scope.feedback_emails;
         let result = true;
-<<<<<<< HEAD
-        if (!emails.length) return result;
-
-=======
         if (!emails.length) return true
->>>>>>> a6a1c54e
+
         $.ajax({
           url: '/workflow/save_feedback_maillist/'+ activityID+ '/'+ actionID,
           headers: {
