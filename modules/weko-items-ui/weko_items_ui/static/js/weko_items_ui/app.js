require([
  'jquery',
  'bootstrap'
], function () {
  $('#weko_id_hidden').hide();
  $("#item-type-lists").change(function (ev) {
    window.location.href = '/items/' + $(this).val();
  });
  $("#btnModalClose").click(function () {
    $('#myModal').modal('toggle');
    $("div.modal-backdrop").remove();
  });

  $("#meta-search-close").click(function () {
    $('#meta-search').modal('toggle');
    $("div.modal-backdrop").remove();
  });

});

// script for Contributor
var username_arr = [];
var email_arr = [];
var filter = {
  filter_username: "",
  filter_email: ''
}
function autocomplete(inp, arr) {
  var currentFocus;

  inp.addEventListener("input", function (e) {
    var form_share_other_user, droplist_show_other_user, i, val = this.value;
    var mode = this.id;
    var flag = false;
    closeAllLists();
    if (!val) {
      return false;
    }
    currentFocus = -1;
    form_share_other_user = document.createElement("DIV");
    form_share_other_user.setAttribute("id", this.id + "autocomplete-list");
    form_share_other_user.setAttribute("class", "autocomplete-items");
    this.parentNode.appendChild(form_share_other_user);

    /*for each item in the array...*/
    for (i = 0; i < arr.length; i++) {
      /*check if the item starts with the same letters as the text field value:*/
      if (arr[i].substr(0, val.length).toUpperCase() == val.toUpperCase()) {
        /*create a DIV element for each matching element:*/
        droplist_show_other_user = document.createElement("DIV");
        /*make the matching letters bold:*/
        droplist_show_other_user.innerHTML = "<strong>" + arr[i].substr(0, val.length) + "</strong>";
        droplist_show_other_user.innerHTML += arr[i].substr(val.length);
        /*insert a input field that will hold the current array item's value:*/
        droplist_show_other_user.innerHTML += "<input type='hidden' value='" + arr[i] + "'>";

        /*execute a function when someone clicks on the item value (DIV element):*/
        droplist_show_other_user.addEventListener('click', function (e) {
          /*insert the value for the autocomplete text field:*/
          inp.value = this.getElementsByTagName("input")[0].value;
          if (mode == 'share_username') {
            filter.filter_username = inp.value;
            // get exact user info contains username and email by username unique
            get_autofill_data(filter.filter_username, "", mode);
          } else {
            if (mode == 'share_email') {
              filter.filter_email = inp.value;
              // get exact user info contains username and email by email
              get_autofill_data('', filter.filter_email, mode);
            }
          }
          closeAllLists();
        });

        form_share_other_user.appendChild(droplist_show_other_user);
        flag = true;
      }
    }
    if (flag == false) {
      if ($(".autocomplete-items div").length == 0) {
        droplist_show_other_user = document.createElement("DIV");
        droplist_show_other_user.innerHTML = "<p>No result found" + "</p>";
        droplist_show_other_user.innerHTML += "<input type='hidden' value='No results found'>";
        form_share_other_user.appendChild(droplist_show_other_user);
      }
    }
  });
  inp.addEventListener("keydown", function (e) {
    var x = document.getElementById(this.id + "autocomplete-list");
    if (x) {
      x = x.getElementsByTagName("div");
    }
    if (e.keyCode == 40) {
      /*If the arrow DOWN key is pressed,
      increase the currentFocus variable:*/
      currentFocus++;
      /*and and make the current item more visible:*/
      addActive(x);
    } else if (e.keyCode == 38) { //up
      /*If the arrow UP key is pressed,
      decrease the currentFocus variable:*/
      currentFocus--;
      /*and and make the current item more visible:*/
      addActive(x);
    } else if (e.keyCode == 13) {
      /*If the ENTER key is pressed, prevent the form from being submitted,*/
      e.preventDefault();
      if (currentFocus > -1) {
        /*and simulate a click on the "active" item:*/
        if (x) {
          x[currentFocus].click();
        }
      } else {
        if (currentFocus == -1 && $("#share_username").val() != '') {
          if (x) {
            x[0].click();
          }
        }
      }
    }
  });
  function addActive(x) {
    /*a function to classify an item as "active":*/
    if (!x) return false;
    /*start by removing the "active" class on all items:*/
    removeActive(x);
    if (currentFocus >= x.length) currentFocus = 0;
    if (currentFocus < 0) currentFocus = (x.length - 1);
    /*add class "autocomplete-active":*/
    x[currentFocus].classList.add("autocomplete-active");
  }
  function removeActive(x) {
    /*a function to remove the "active" class from all autocomplete items:*/
    for (var i = 0; i < x.length; i++) {
      x[i].classList.remove("autocomplete-active");
    }
  }

  function closeAllLists(elmnt) {
    /*close all autocomplete lists in the document,
    except the one passed as an argument:*/
    var x = document.getElementsByClassName("autocomplete-items");
    for (var i = 0; i < x.length; i++) {
      if (elmnt != x[i] && elmnt != inp) {
        x[i].parentNode.removeChild(x[i]);
      }
    }
  }

  /*execute a function when someone clicks in the document:*/
  document.addEventListener("click", function (e) {
    closeAllLists(e.target);
  });
}

get_search_data = function (keyword) {
  get_search_data_url = '/api/items/get_search_data/' + keyword;
  if (keyword == 'username') {
    $("#share_username").prop('readonly', true);
    $("#id_spinners_username").css("display", "");
  } else {
    if (keyword == 'email') {
      $("#share_email").prop('readonly', true);
      $("#id_spinners_email").css("display", "");
    }
  }

  $.ajax({
    url: get_search_data_url,
    method: "GET",
    success: function(data, status) {
      if (data.error) {
        alert("Some errors have occured!\nDetail:" + data.error);
        return null;
      } else {
        if (keyword === 'username') {
          $("#id_spinners_username").css("display", "none");
          $("#share_username").prop('readonly', false);
          username_arr = data.results;
          // auto fill for username
          autocomplete(document.getElementById("share_username"), username_arr);

        } else {
          if (keyword === 'email') {
            $("#id_spinners_email").css("display", "none");
            $("#share_email").prop('readonly', false);
            email_arr = data.results;
            // auto fill for email input
            autocomplete(document.getElementById("share_email"), email_arr);
          }
        }
        return data.results;
      }
    },
    error: function(data, status) {
      alert("Cannot connect to server!");
    }
  });
}

get_autofill_data = function (keyword, data, mode) {
  // If autofill, "keyword" = email or username, and username, email have to fill to "data"
  // If validate, keyword = username, data = email
  let param = {
    username: "",
    email: ""
  }
  if (keyword == "username") {
    param.username = data;
  } else if (keyword == "email") {
    param.email = data;
  } else {
    param.username = keyword;
    param.email = data;
  }

  //Create request
  $.ajax({
    url: "/api/items/validate_user_info",
    method: "POST",
    headers: {
      'Content-Type': 'application/json'
    },
    data: JSON.stringify(param),
    dataType: "json",
    success: function(data, status) {
      if (mode == 'share_username') {
        $("#share_email").val(data.results.email);
      } else {
        if (mode == 'share_email') {
          if (data.results.username) {
            $("#share_username").val(data.results.username);
          }else {
            $("#share_username").val("");
          }
        }
      }
    },
    error: function(data, status) {
      alert("Cannot connect to server!");
    }
  });
}
$("#share_username").focusout(function () {
  username_arr = [];
  $("#share_email").prop('readonly', true);

})

$("#share_email").focusout(function () {
  email_arr = [];
  $("#share_username").prop('readonly', true);
})

function handleSharePermission(value) {
  if (value == 'this_user') {
    $(".form_share_permission").css('display', 'none');
    $("#share_username").val("");
    $("#share_email").val("");
  } else {
    if (value == 'other_user') {
      $(".form_share_permission").css('display', 'block');
      $("#share_username").val("");
      $("#share_email").val("");
      $("#id_spinners_username").css("display", "none");
      $("#share_username").prop('readonly', true);
      $("#id_spinners_email").css("display", "none");
      $("#share_email").prop('readonly', true);
    }
  }
}

(function (angular) {
  // Bootstrap it!
  angular.element(document).ready(function () {
    angular.module('wekoRecords.controllers', []);
    function WekoRecordsCtrl($scope, $rootScope, $modal, InvenioRecordsAPI) {
      //      $scope.items = [ 'item1', 'item2', 'item3' ];
      $scope.filemeta_key = '';
      $scope.filemeta_form_idx = -1;
      $scope.is_item_owner = false;
      $scope.itemTitle = "";
      $scope.itemTitleID = "";
      $scope.searchFilemetaKey = function () {
        if ($scope.filemeta_key.length > 0) {
          return $scope.filemeta_key;
        }
        Object.entries($rootScope.recordsVM.invenioRecordsSchema.properties).forEach(
          ([key, value]) => {
            if (value.type == 'array') {
              if (value.items.properties.hasOwnProperty('filename')) {
                $scope.filemeta_key = key;
              }
            }
          }
        );
      }
      $scope.findFilemetaFormIdx = function () {
        if ($scope.filemeta_form_idx >= 0) {
          return $scope.filemeta_form_idx;
        }
        $rootScope.recordsVM.invenioRecordsForm.forEach(
          (element, index) => {
            if (element.hasOwnProperty('key')
              && element.key == $scope.filemeta_key) {
              $scope.filemeta_form_idx = index;
            }
          }
        );
      }
      $scope.initFilenameList = function () {
        $scope.searchFilemetaKey();
        $scope.findFilemetaFormIdx();
        filemeta_schema = $rootScope.recordsVM.invenioRecordsSchema.properties[$scope.filemeta_key];
        filemeta_schema.items.properties['filename']['enum'] = [];
        filemeta_form = $rootScope.recordsVM.invenioRecordsForm[$scope.filemeta_form_idx];
        filemeta_filename_form = filemeta_form.items[0];
        filemeta_filename_form['titleMap'] = [];
        $rootScope.filesVM.files.forEach(file => {
          if (file.completed) {
            filemeta_schema.items.properties['filename']['enum'].push(file.key);
            filemeta_filename_form['titleMap'].push({ name: file.key, value: file.key });
          }
        });
        $rootScope.$broadcast('schemaFormRedraw');
        
      }
      $scope.initContributorData = function() {
        $("#contributor-panel").addClass("hidden");
        // Load Contributor information
        let recordModel = $rootScope.recordsVM.invenioRecordsModel;
        let owner_id = 0
            if (recordModel.owner) {
              owner_id = recordModel.owner;
            } else {
              $scope.is_item_owner = true;
            }
        if (!recordModel.hasOwnProperty('shared_user_id')) {
          $("#contributor-panel").removeClass("hidden");
          $(".input_contributor").prop("checked", true);
          $("#share_username").val("");
          $("#share_email").val("");
          // Apply for run feature when Display Workflow is error.
          // When Display Workflow is fixed, please remove this
          $scope.is_item_owner = true;
          // ----
        } else {
          if (recordModel.shared_user_id && recordModel.shared_user_id != -1) {
            // Call rest api to get user information
            let get_user_url = '/api/items/get_user_info/' + owner_id + '/' + recordModel.shared_user_id;
            $.ajax({
              url: get_user_url,
              method: 'GET',
              success: function(data, stauts) {
                if (data.owner) {
                  $scope.is_item_owner = true;
                  $("#contributor-panel").removeClass("hidden");
                  $(".other_user_rad").click();
                  $("#share_username").val(data.username);
                  $("#share_email").val(data.email);
                }else {
                  $(".other_user_rad").click();
                  $("#share_username").val(data.username);
                  $("#share_email").val(data.email);
                }
              },
              error: function(data, status) {
                alert("Cannot connect to server!");
              }
            });
          } else {
            $("#contributor-panel").removeClass("hidden");
            $(".input_contributor").prop("checked", true);
            $("#share_username").val("");
            $("#share_email").val("");
            // Apply for run feature when Display Workflow is error.
            // When Display Workflow is fixed, please remove this
            $scope.is_item_owner = true;
            // ----
          }
        }
      }

      $rootScope.$on('invenio.records.loading.stop', function (ev) {
        $scope.initContributorData();
        $scope.initFilenameList();
        hide_endpoints = $('#hide_endpoints').text()
        if (hide_endpoints.length > 2) {
          endpoints = JSON.parse($('#hide_endpoints').text());
          if (endpoints.hasOwnProperty('bucket')) {
            $rootScope.$broadcast(
              'invenio.records.endpoints.updated', endpoints
            );
          }
        }
      });
      $rootScope.$on('invenio.uploader.upload.completed', function (ev) {
        $scope.initFilenameList();
      });
      $scope.$on('invenio.uploader.file.deleted', function (ev, f) {
        $scope.initFilenameList();
      });

      $scope.getItemMetadata = function () {
        // Reset error message befor open modal.
        this.resetAutoFillErrorMessage();
        $('#meta-search').modal('show');
      }

      $scope.setValueToField = function (id, value) {
        if (!id) {
          return;
        } else if (!$scope.depositionForm[id]) {
          return;
        }

        if (!value) {
          // Reset current value
          $scope.depositionForm[id].$setViewValue("");
          $scope.depositionForm[id].$render();
          $scope.depositionForm[id].$commitViewValue();
          return;
        }
        $scope.depositionForm[id].$setViewValue(value);
        $scope.depositionForm[id].$render();
        $scope.depositionForm[id].$commitViewValue();
      }

      $scope.getAutoFillValue = function (data) {
        if (data) {
          return data;
        } else {
          return "";
        }
      }

      $scope.setAutoFillErrorMessage = function (message) {
        $("#autofill-error-message").text(message);
        $("#auto-fill-error-div").addClass("alert alert-danger");
      }

      $scope.resetAutoFillErrorMessage = function () {
        $("#autofill-error-message").text("");
        $("#auto-fill-error-div").removeClass("alert alert-danger");
      }

      $scope.dictValue = function (id, sub1 = null, sub2 = null, sub3 = null) {
        if (!id) {
          return null;
        }
        if (sub1) {
          if (id.hasOwnProperty(sub1)) {
            if (!sub2 && !sub3) {
              return id[sub1];
            }
            else if (sub2 && !sub3) {
              if (id[sub1].hasOwnProperty(sub2)) {
                return id[sub1][sub2];
              }
            } else if (sub2 && sub3) {
              if (id[sub1].hasOwnProperty(sub2)) {
                if (id[sub1][sub2].hasOwnProperty(sub3)) {
                  return id[sub1][sub2][sub3];
                }
              }
            }
          }
        }
        return null;
      }

      $scope.setItemMetadata = function () {
        let autoFillID = $('#autofill_id_type').val();
        let value = $('#autofill_item_id').val();
        let itemTypeId = $("#autofill_item_type_id").val();
        if (autoFillID === 'Default') {
          this.setAutoFillErrorMessage($("#autofill_error_id").val());
          return;
        } else if (!value.length) {
          this.setAutoFillErrorMessage($("#autofill_error_input_value").val());
          return;
        }

        let param = {
          api_type: autoFillID,
          search_data: $.trim(value),
          item_type_id: itemTypeId
        }
        this.setItemMetadataFromApi(param);
      }

      $scope.clearAllField = function() {
        for (var property in $scope.depositionForm) {
          if ($scope.depositionForm.hasOwnProperty(property)) {
            if (property.indexOf("item") != -1) {
              this.setValueToField(property, "");
            }
          }
        }
      }

      $scope.setItemMetadataFromApi = function (param) {
        $.ajax({
          url: '/api/autofill/get_items_autofill_data',
          headers: {
            'Content-Type': 'application/json'
          },
          method: "POST",
          data: JSON.stringify(param),
          dataType: "json",
          success: (data, status) => {
            if (data.error) {
              this.setAutoFillErrorMessage("An error have occurred!\nDetail: " + data.error);
            } else {
              let items = data.items;
              if (!items) {
                this.setAutoFillErrorMessage('Some error is occurs!');
              }
              let result = data.result;
              if (!result) {
                this.setAutoFillErrorMessage($("#autofill_error_doi").val());
              } else {
                // Reset all fields
                this.clearAllField();
                // Reset error message
                this.resetAutoFillErrorMessage();

                this.setItemMetadataCreator(items, result);

                if (items.hasOwnProperty('numPages')) {
                  this.setValueToField(this.dictValue(items.numPages, '@value'), this.getAutoFillValue(this.dictValue(result.numPages, '@value')));
                }

                if (items.hasOwnProperty('pageStart')) {
                  this.setValueToField(this.dictValue(items.pageStart, '@value'), this.getAutoFillValue(this.dictValue(result.pageStart, '@value')));
                }

                if (items.hasOwnProperty('pageEnd')) {
                  this.setValueToField(this.dictValue(items.pageEnd, '@value'), this.getAutoFillValue(this.dictValue(result.pageEnd, '@value')));
                }

                if (items.hasOwnProperty('publisher')) {
                  let id = items.publisher;
                  let resultId = result.publisher;
                  if (resultId && resultId['@value']) {
                    this.setValueToField(this.dictValue(id, '@attributes', 'xml:lang'), this.getAutoFillValue(this.dictValue(resultId, '@attributes', 'xml:lang')));
                    this.setValueToField(this.dictValue(id, '@value'), this.getAutoFillValue(this.dictValue(resultId, '@value')));
                  } else {
                    this.setValueToField(this.dictValue(id, '@value'), this.getAutoFillValue(this.dictValue(resultId, '@value')));
                    this.setValueToField(this.dictValue(id, '@attributes', 'xml:lang'), "");
                  }
                }

                this.setItemMetadataRelation(items, result);

                if (items.hasOwnProperty('contributor')) {
                  let contributor = items.contributor;
                  let resultId = result.contributor;
                  if (contributor.hasOwnProperty('contributorName')) {
                    let id = contributor.contributorName;
                    let subResultId = resultId.contributorName;
                    if (subResultId && subResultId['@value']) {
                      this.setValueToField(this.dictValue(id, '@attributes', 'xml:lang'), this.getAutoFillValue(this.dictValue(subResultId, '@attributes', 'xml:lang')));
                      this.setValueToField(this.dictValue(id, '@value'), this.getAutoFillValue(this.dictValue(subResultId, '@value')));
                    } else {
                      this.setValueToField(this.dictValue(id, '@attributes', 'xml:lang'), "");
                      this.setValueToField(this.dictValue(id, '@value'), "");
                    }
                  }
                }

                if (items.hasOwnProperty('subject')) {
                  let subject = items.subject;
                  let resultId = result.subject;
                  if (resultId && resultId['@value']) {
                    this.setValueToField(this.dictValue(subject, '@attributes', 'xml:lang'), this.getAutoFillValue(this.dictValue(resultId, '@attributes', 'xml:lang')));
                    this.setValueToField(this.dictValue(subject, '@attributes', 'subjectScheme'), this.getAutoFillValue(this.dictValue(resultId, '@attributes', 'subjectScheme')));
                    this.setValueToField(this.dictValue(subject, '@attributes', 'subjectURI'), this.getAutoFillValue(this.dictValue(resultId, '@attributes', 'subjectURI')));
                    this.setValueToField(this.dictValue(subject, '@value'), this.getAutoFillValue(this.dictValue(resultId, '@value')));
                  } else {
                    this.setValueToField(this.dictValue(subject, '@attributes', 'xml:lang'), "");
                    this.setValueToField(this.dictValue(subject, '@value'), "");
                    this.setValueToField(this.dictValue(subject, '@attributes', 'subjectScheme'), "");
                    this.setValueToField(this.dictValue(subject, '@attributes', 'subjectURI'), "");
                  }
                }

                if (items.hasOwnProperty('description')) {
                  let description = items.description;
                  let resultId = result.description;
                  if (resultId && resultId['@value']) {
                    this.setValueToField(this.dictValue(description, '@attributes', 'xml:lang'), this.getAutoFillValue(this.dictValue(resultId, '@attributes', 'xml:lang')));
                    this.setValueToField(this.dictValue(description, '@attributes', 'descriptionType'), this.getAutoFillValue(this.dictValue(resultId, '@attributes', 'descriptionType')));
                    this.setValueToField(this.dictValue(description, '@value'), this.getAutoFillValue(this.dictValue(resultId, '@value')));
                  } else {
                    this.setValueToField(this.dictValue(description, '@attributes', 'xml:lang'), "");
                    this.setValueToField(this.dictValue(description, '@value'), "");
                    this.setValueToField(this.dictValue(description, '@attributes', 'descriptionType'), "");
                  }
                }

                if (items.hasOwnProperty('sourceTitle')) {
                  let sourceTitle = items.sourceTitle;
                  let resultId = result.sourceTitle;
                  if (resultId && resultId['@value']) {
                    this.setValueToField(this.dictValue(sourceTitle, '@attributes', 'xml:lang'), this.getAutoFillValue(this.dictValue(resultId, '@attributes', 'xml:lang')));
                    this.setValueToField(this.dictValue(sourceTitle, '@value'), this.getAutoFillValue(this.dictValue(resultId, '@value')));
                  } else {
                    this.setValueToField(this.dictValue(sourceTitle, '@attributes', 'xml:lang'), "");
                    this.setValueToField(this.dictValue(sourceTitle, '@value'), "");
                  }
                }

                if (items.hasOwnProperty('volume')) {
                  let volume = items.volume;
                  let resultId = result.volume;
                  if (resultId && resultId['@value']) {
                    this.setValueToField(this.dictValue(volume, '@value'), this.getAutoFillValue(this.dictValue(resultId, '@value')));
                  } else {
                    this.setValueToField(this.dictValue(volume, '@value'), "");
                  }
                }

                if (items.hasOwnProperty('issue')) {
                  let issue = items.issue;
                  let resultId = result.issue;
                  if (resultId && resultId['@value']) {
                    this.setValueToField(this.dictValue(issue, '@value'), this.getAutoFillValue(this.dictValue(resultId, '@value')));
                  } else {
                    this.setValueToField(this.dictValue(issue, '@value'), "");
                  }
                }

                if (items.hasOwnProperty('sourceIdentifier')) {
                  let sourceIdentifier = items.sourceIdentifier;
                  let resultId = result.sourceIdentifier;
                  if (resultId && resultId['@value']) {
                    this.setValueToField(this.dictValue(sourceIdentifier, '@attributes', 'identifierType'), this.getAutoFillValue(this.dictValue(resultId, '@attributes', 'identifierType')));
                    this.setValueToField(this.dictValue(sourceIdentifier, '@value'), this.getAutoFillValue(this.dictValue(resultId, '@value')));
                  } else {
                    this.setValueToField(this.dictValue(sourceIdentifier, '@attributes', 'identifierType'), "");
                    this.setValueToField(this.dictValue(sourceIdentifier, '@value'), "");
                  }
                }
        
                if (items.hasOwnProperty('title')) {
                  let id = items.title;
                  let resultId = result.title;
                  if (Array.isArray(id))
                  {
                    for(var i = 0 ; i < id.length;i++)
                    {
                      if (id[i].hasOwnProperty('title'))
                      {
                        let sub_id= id[i].title;
                        let sub_resultId = resultId[i].title;
                        if(sub_resultId && sub_resultId['@value'])
                        {
                          this.setValueToField(this.dictValue(sub_id, '@value'), this.getAutoFillValue(this.dictValue(sub_resultId, '@value')));
                          this.setValueToField(this.dictValue(sub_id, '@attributes', 'xml:lang'), this.getAutoFillValue(this.dictValue(sub_resultId, '@attributes', 'xml:lang')));
                          $scope.itemTitle = this.getAutoFillValue(this.dictValue(sub_resultId, '@value'));
                          $scope.itemTitleID = this.dictValue(sub_id, '@value');
                          break;
                        }
                        else
                        {
                          this.setValueToField(this.dictValue(sub_id, '@value'), "");
                          this.setValueToField(this.dictValue(sub_id, '@attributes', 'xml:lang'), "");
                        }
                      }
                    }
                  }
                  else
                  {
                    if (resultId && resultId['@value']) {
                      this.setValueToField(this.dictValue(id, '@attributes', 'xml:lang'), this.getAutoFillValue(this.dictValue(resultId, '@attributes', 'xml:lang')));
                      this.setValueToField(this.dictValue(id, '@value'), this.getAutoFillValue(this.dictValue(resultId, '@value')));
                      $scope.itemTitle = this.getAutoFillValue(this.getAutoFillValue(this.dictValue(resultId, '@value')));
                      $scope.itemTitleID = this.dictValue(id, '@value');
                    } else {
                      this.setValueToField(this.dictValue(id, '@value'), this.getAutoFillValue(this.dictValue(resultId, '@value')));
                      this.setValueToField(this.dictValue(id, '@attributes', 'xml:lang'), "");
                    }
                  }
                }

                if (items.hasOwnProperty('date'))
                {
                  let id = items.date;
                  let resultId = result.date;
                  if(Array.isArray(id))
                  {
                    for(var i = 0 ; i < id.length;i++)
                    {
                      let sub_id= id[i].date;
                      let sub_resultId = resultId[i].date;
                      if(sub_resultId && sub_resultId['@value'])
                      {
                        this.setValueToField(this.dictValue(sub_id, '@value'), this.getAutoFillValue(this.dictValue(sub_resultId, '@value')));
                        this.setValueToField(this.dictValue(sub_id, '@attributes', 'dateType'), this.getAutoFillValue(this.dictValue(sub_resultId, '@attributes', 'dateType')));
                        break;
                      }
                      else
                      {
                        this.setValueToField(this.dictValue(sub_id, '@value'), "");
                        this.setValueToField(this.dictValue(sub_id, '@attributes', 'dateType'), "");
                      }
                    }
                  }
                  else
                  {
                    if(resultId && resultId['@value'])
                      {
                        this.setValueToField(this.dictValue(id, '@value'), this.getAutoFillValue(this.dictValue(resultId, '@value')));
                        this.setValueToField(this.dictValue(id, '@attributes', 'dateType'), this.getAutoFillValue(this.dictValue(resultId, '@attributes', 'dateType')));
                      }
                      else
                      {
                        this.setValueToField(this.dictValue(id, '@value'), "");
                        this.setValueToField(this.dictValue(id, '@attributes', 'dateType'), "");
                      }
                  }
                }

                if (param.api_type == 'CrossRef') {
                  this.setItemMetadataCrossRef(items, result);
                }
                else if (param.api_type == 'CiNii') {
                  this.setItemMetadataCiNii(items, result);
                }

                $('#meta-search').modal('toggle');
              }
            }
          },
          error: (data, status) => {
            this.setAutoFillErrorMessage("Cannot connect to server!");
          }
        });
      }

      $scope.setItemMetadataCrossRef = function (items, result) {
        if (items.hasOwnProperty('language'))
                {
                  let id = items.language;
                  let resultId = result.language;
                  if(Array.isArray(id))
                  {
                    for(var i = 0 ; i < id.length;i++)
                    {
                      let sub_id= id[i].language;
                      let sub_resultId = resultId[i].language;
                      if(sub_resultId && sub_resultId['@value'])
                      {
                        this.setValueToField(this.dictValue(sub_id, '@value'), this.getAutoFillValue(this.dictValue(sub_resultId, '@value')));
                      }
                      else
                      {
                        this.setValueToField(this.dictValue(sub_id, '@value'), "");
                      }
                    }
                  }
                  else
                  {
                    if(resultId && resultId['@value'])
                    {
                      this.setValueToField(this.dictValue(id, '@value'), this.getAutoFillValue(this.dictValue(resultId, '@value')));
                    }
                    else
                    {
                      this.setValueToField(this.dictValue(id, '@value'), "");
                    }
                  }
                }
      }

      $scope.setItemMetadataCiNii = function (items, result) {
        if (items.hasOwnProperty('alternative')) {
          let id, resultId;
          id = items.alternative;
          resultId = result.alternative;
          if (this.getAutoFillValue(this.dictValue(resultId, '@value'))) {
            this.setValueToField(this.dictValue(id, '@attributes', 'xml:lang'), this.getAutoFillValue(this.dictValue(resultId, '@attributes', 'xml:lang')));
            this.setValueToField(this.dictValue(id, '@value'), this.getAutoFillValue(this.dictValue(resultId, '@value')));
          } else {
            this.setValueToField(this.dictValue(id, '@attributes', 'xml:lang'), "");
            this.setValueToField(this.dictValue(id, '@value'), "");
          }
        }
      }

      $scope.setItemMetadataCreator = function (items, result) {
<<<<<<< HEAD
        if (!items.hasOwnProperty('creator')){
=======
        if (!items.hasOwnProperty('creator')) {
>>>>>>> ddb3c5f9
          return;
        }
        if (items.creator.hasOwnProperty('affiliation')) {
          if (items.creator.affiliation.hasOwnProperty('affiliationName')) {
            let id = items.creator.affiliation.affiliationName;
            let resultId = result.creator.affiliation.affiliationName;
            if (resultId && resultId['@value']) {
              this.setValueToField(this.dictValue(id, '@attributes', 'xml:lang'), this.getAutoFillValue(this.dictValue(resultId, '@attributes', 'xml:lang')));
              this.setValueToField(this.dictValue(id, '@value'), this.getAutoFillValue(this.dictValue(resultId, '@value')));
            } else {
              this.setValueToField(this.dictValue(id, '@value'), this.getAutoFillValue(this.dictValue(resultId, '@value')));
              this.setValueToField(this.dictValue(id, '@attributes', 'xml:lang'), "");
            }
          }

          if (items.creator.affiliation.hasOwnProperty('nameIdentifier')) {
            let id = items.creator.affiliation.nameIdentifier;
            let resultId = result.creator.affiliation.nameIdentifier;
            this.setValueToField(this.dictValue(id, '@attributes', 'nameIdentifierScheme'), this.getAutoFillValue(this.dictValue(resultId, '@attributes', 'nameIdentifierScheme')));
            this.setValueToField(this.dictValue(id, '@attributes', 'nameIdentifierURI'), this.getAutoFillValue(this.dictValue(resultId, '@attributes', 'nameIdentifierURI')));
            this.setValueToField(this.dictValue(id, '@value'), this.getAutoFillValue(resultId['@value']));
          }
        }

        if (items.creator.hasOwnProperty('creatorAlternative')) {
          let id = items.creator.creatorAlternative;
          let resultId = result.creator.creatorAlternative;
          if (resultId && resultId['@value']) {
            this.setValueToField(this.dictValue(id, '@attributes', 'xml:lang'), this.getAutoFillValue(this.dictValue(resultId, '@attributes', 'xml:lang')));
            this.setValueToField(this.dictValue(id, '@value'), this.getAutoFillValue(this.dictValue(resultId, '@value')));
          } else {
            this.setValueToField(this.dictValue(id, '@value'), this.getAutoFillValue(this.dictValue(resultId, '@value')));
            this.setValueToField(this.dictValue(id, '@attributes', 'xml:lang'), "");
          }
        }

        if (items.creator.hasOwnProperty('creatorName')) {
          let id = items.creator.creatorName;
          let resultId = result.creator.creatorName;
          if (resultId && resultId['@value']) {
            this.setValueToField(this.dictValue(id, '@attributes', 'xml:lang'), this.getAutoFillValue(this.dictValue(resultId, '@attributes', 'xml:lang')));
            this.setValueToField(this.dictValue(id, '@value'), this.getAutoFillValue(this.dictValue(resultId, '@value')));
          } else {
            this.setValueToField(this.dictValue(id, '@value'), this.getAutoFillValue(this.dictValue(resultId, '@value')));
            this.setValueToField(this.dictValue(id, '@attributes', 'xml:lang'), "");
          }
        }

        if (items.creator.hasOwnProperty('familyName')) {
          let id = items.creator.familyName;
          let resultId = result.creator.familyName;
          if (resultId && resultId['@value']) {
            this.setValueToField(this.dictValue(id, '@attributes', 'xml:lang'), this.getAutoFillValue(this.dictValue(resultId, '@attributes', 'xml:lang')));
            this.setValueToField(this.dictValue(id, '@value'), this.getAutoFillValue(this.dictValue(resultId, '@value')));
          } else {
            this.setValueToField(this.dictValue(id, '@value'), this.getAutoFillValue(this.dictValue(resultId, '@value')));
            this.setValueToField(this.dictValue(id, '@attributes', 'xml:lang'), "");
          }
        }

        if (items.creator.hasOwnProperty('givenName')) {
          let id = items.creator.givenName;
          let resultId = result.creator.givenName;
          if (resultId && resultId['@value']) {
            this.setValueToField(this.dictValue(id, '@attributes', 'xml:lang'), this.getAutoFillValue(this.dictValue(resultId, '@attributes', 'xml:lang')));
            this.setValueToField(this.dictValue(id, '@value'), this.getAutoFillValue(this.dictValue(resultId, '@value')));
          } else {
            this.setValueToField(this.dictValue(id, '@value'), this.getAutoFillValue(this.dictValue(resultId, '@value')));
            this.setValueToField(this.dictValue(id, '@attributes', 'xml:lang'), "");
          }
        }

        if (items.creator.hasOwnProperty('nameIdentifier')) {
          let id = items.creator.nameIdentifier;
          let resultId = result.creator.nameIdentifier;
          this.setValueToField(this.dictValue(id, '@attributes', 'nameIdentifierScheme'), this.getAutoFillValue(this.dictValue(resultId, '@attributes', 'nameIdentifierScheme')));
          this.setValueToField(this.dictValue(id, '@attributes', 'nameIdentifierURI'), this.getAutoFillValue(this.dictValue(resultId, '@attributes', 'nameIdentifierURI')));
          this.setValueToField(this.dictValue(id, '@value'), this.getAutoFillValue(this.dictValue(resultId, '@value')));
        }
      }

      $scope.setItemMetadataRelation = function (items, result) {
        if (items.hasOwnProperty('relation')) {
          let relation = items.relation;
          let resultId = result.relation;
          this.setValueToField(this.dictValue(relation, '@attributes', 'relationType'), this.getAutoFillValue(this.dictValue(resultId, '@attributes', 'relationType')));
          if (relation.hasOwnProperty('relatedIdentifier')) {
            let id = relation.relatedIdentifier;
            let subresultId = resultId.relatedIdentifier;
            if (subresultId && subresultId['@value']) {
              this.setValueToField(this.dictValue(id, '@attributes', 'identifierType'), this.getAutoFillValue(this.dictValue(subresultId, '@attributes', 'identifierType')));
              this.setValueToField(this.dictValue(id, '@value'), this.getAutoFillValue(this.dictValue(subresultId, '@value')));
            } else {
              this.setValueToField(this.dictValue(id, '@value'), this.getAutoFillValue(this.dictValue(subresultId, '@value')));
              this.setValueToField(this.dictValue(id, '@attributes', 'identifierType'), "");
            }
          }

          if (relation.hasOwnProperty('relatedTitle')) {
            let id = relation.relatedTitle;
            let subresultId = resultId.relatedTitle;
            if (subresultId && subresultId['@value']) {
              this.setValueToField(this.dictValue(id, '@attributes', 'xml:lang'), this.getAutoFillValue(this.dictValue(subresultId, '@attributes', 'xml:lang')));
              this.setValueToField(this.dictValue(id, '@value'), this.getAutoFillValue(this.dictValue(subresultId, '@value')));
            } else {
              this.setValueToField(this.dictValue(id, '@value'), this.getAutoFillValue(this.dictValue(subresultId, '@value')));
              this.setValueToField(this.dictValue(id, '@attributes', 'xml:lang'), "");
            }
          }
        }
      }

      $scope.searchSource = function(model_id,arrayFlg,form) {

        alert(form.key[1]);

      }


      $scope.searchAuthor = function(model_id,arrayFlg,form) {
        // add by ryuu. start 20180410
        $("#btn_id").text(model_id);
        $("#array_flg").text(arrayFlg);
        $("#array_index").text(form.key[1]);
        // add by ryuu. end 20180410
        $('#myModal').modal('show');
      }
      // add by ryuu. start 20180410
      $scope.setAuthorInfo = function () {
        var authorInfo = $('#author_info').text();
        var arrayFlg = $('#array_flg').text();
        var modelId = $('#btn_id').text();
        var array_index = $('#array_index').text();
        var authorInfoObj = JSON.parse(authorInfo);
        var updateIndex = 0;
        if (arrayFlg == 'true') {
          //            $rootScope.recordsVM.invenioRecordsModel[modelId].push(authorInfoObj[0]);
          //              $rootScope.recordsVM.invenioRecordsModel[modelId][array_index]= authorInfoObj[0];
          //            2018/05/28 start
          var familyName = "";
          var givenName = "";
          if (authorInfoObj[0].hasOwnProperty('affiliation')) {
            $rootScope.recordsVM.invenioRecordsModel[modelId][array_index].affiliation = authorInfoObj[0].affiliation;
          }
          if (authorInfoObj[0].hasOwnProperty('creatorAlternatives')) {
            $rootScope.recordsVM.invenioRecordsModel[modelId][array_index].creatorAlternatives = authorInfoObj[0].creatorAlternatives;
          }

          if (authorInfoObj[0].hasOwnProperty('creatorNames')) {
            $rootScope.recordsVM.invenioRecordsModel[modelId][array_index].creatorNames = authorInfoObj[0].creatorNames;
          }

          if (authorInfoObj[0].hasOwnProperty('familyNames')) {
            $rootScope.recordsVM.invenioRecordsModel[modelId][array_index].familyNames = authorInfoObj[0].familyNames;
            if ($rootScope.recordsVM.invenioRecordsModel[modelId][array_index].familyNames.length == 1) {
              familyName = authorInfoObj[0].familyNames[0].familyName;
            }
          } else {
            $rootScope.recordsVM.invenioRecordsModel[modelId][array_index].familyNames = { "familyName": "", "lang": "" };
          }
          if (authorInfoObj[0].hasOwnProperty('givenNames')) {
            $rootScope.recordsVM.invenioRecordsModel[modelId][array_index].givenNames = authorInfoObj[0].givenNames;
            if ($rootScope.recordsVM.invenioRecordsModel[modelId][array_index].givenNames.length == 1) {
              givenName = authorInfoObj[0].givenNames[0].givenName;
            }
          } else {
            $rootScope.recordsVM.invenioRecordsModel[modelId][array_index].givenNames = { "givenName": "", "lang": "" };
          }

          if (authorInfoObj[0].hasOwnProperty('familyNames') && authorInfoObj[0].hasOwnProperty('givenNames')) {
            if (!authorInfoObj[0].hasOwnProperty('creatorNames')) {
              $rootScope.recordsVM.invenioRecordsModel[modelId][array_index].creatorNames = [];
            }
            for (var i = 0; i < authorInfoObj[0].familyNames.length; i++) {
              var subCreatorName = { "creatorName": "", "lang": "" };
              subCreatorName.creatorName = authorInfoObj[0].familyNames[i].familyName + "　" + authorInfoObj[0].givenNames[i].givenName;
              subCreatorName.lang = authorInfoObj[0].familyNames[i].lang;
              $rootScope.recordsVM.invenioRecordsModel[modelId][array_index].creatorNames.push(subCreatorName);
            }
          }

          if (authorInfoObj[0].hasOwnProperty('nameIdentifiers')) {
            $rootScope.recordsVM.invenioRecordsModel[modelId][array_index].nameIdentifiers = authorInfoObj[0].nameIdentifiers;
          }

          var weko_id = $('#weko_id').text();
          $rootScope.recordsVM.invenioRecordsModel[modelId][array_index].weko_id = weko_id;
          $rootScope.recordsVM.invenioRecordsModel[modelId][array_index].weko_id_hidden = weko_id;
          $rootScope.recordsVM.invenioRecordsModel[modelId][array_index].authorLink = ['check'];
          //            2018/05/28 end
        } else {
          if (authorInfoObj[0].hasOwnProperty('affiliation')) {
            $rootScope.recordsVM.invenioRecordsModel[modelId].affiliation = authorInfoObj[0].affiliation;
          }
          if (authorInfoObj[0].hasOwnProperty('creatorAlternatives')) {
            $rootScope.recordsVM.invenioRecordsModel[modelId].creatorAlternatives = authorInfoObj[0].creatorAlternatives;
          }
          if (authorInfoObj[0].hasOwnProperty('creatorNames')) {
            $rootScope.recordsVM.invenioRecordsModel[modelId].creatorNames = authorInfoObj[0].creatorNames;
          } else {
            $rootScope.recordsVM.invenioRecordsModel[modelId].creatorNames = {};
          }
          if (authorInfoObj[0].hasOwnProperty('familyNames')) {
            $rootScope.recordsVM.invenioRecordsModel[modelId].familyNames = authorInfoObj[0].familyNames;
          } else {
            $rootScope.recordsVM.invenioRecordsModel[modelId].familyNames = {};
          }
          if (authorInfoObj[0].hasOwnProperty('givenNames')) {
            $rootScope.recordsVM.invenioRecordsModel[modelId].givenNames = authorInfoObj[0].givenNames;
          } else {
            $rootScope.recordsVM.invenioRecordsModel[modelId].givenNames = {};
          }
          if (authorInfoObj[0].hasOwnProperty('nameIdentifiers')) {
            $rootScope.recordsVM.invenioRecordsModel[modelId].nameIdentifiers = authorInfoObj[0].nameIdentifiers;
          }

          var weko_id = $('#weko_id').text();
          $rootScope.recordsVM.invenioRecordsModel[modelId].weko_id = weko_id;
          $rootScope.recordsVM.invenioRecordsModel[modelId].weko_id_hidden = weko_id;
          $rootScope.recordsVM.invenioRecordsModel[modelId].authorLink = ['check'];

        }
        //画面にデータを設定する
        $("#btn_id").text('');
        $("#author_info").text('');
        $("#array_flg").text('');
      }
      // add by ryuu. end 20180410
      $scope.updated = function (model_id, modelValue, form, arrayFlg) {
        //        2018/05/28 start

        if (arrayFlg) {
          var array_index = form.key[1];
          if (modelValue == true) {
            $rootScope.recordsVM.invenioRecordsModel[model_id][array_index].weko_id = $rootScope.recordsVM.invenioRecordsModel[model_id][array_index].weko_id_hidden;
          } else {
            delete $rootScope.recordsVM.invenioRecordsModel[model_id][array_index].weko_id;
          }
        } else {
          if (modelValue == true) {
            $rootScope.recordsVM.invenioRecordsModel[model_id].weko_id = $rootScope.recordsVM.invenioRecordsModel[model_id].weko_id_hidden;
          } else {
            delete $rootScope.recordsVM.invenioRecordsModel[model_id].weko_id;
          }
        }
        //        2018/05/28 end
      }
      //    authorLink condition
      $scope.linkCondition = function (val) {
        var linkStus = val.hasOwnProperty('authorLink');
        if (linkStus) {
          return true;
        } else {
          return false;
        }
      }
      //    authorId condition
      $scope.idCondition = function (val) {
        var c = val.hasOwnProperty('authorLink');
        if (!c) {
          return false;
        } else {
          return true;
        }
      }

      $scope.registerUserPermission = function () {
        // let userSelection = $('#input').val();
        let userSelection = $(".form_share_permission").css('display');
        let result = false;
        if (userSelection == 'none') {
          $rootScope.recordsVM.invenioRecordsModel['shared_user_id'] = -1;
          result = true;
        } else if (userSelection == 'block') {
          let _username = $('#share_username').val();
          let _email = $('#share_email').val();
          let current_login_user = 0;
          // Get current login user
          $.ajax({
            url: '/api/items/get_current_login_user_id',
            method: 'GET',
            async: false,
            success: function(data, status) {
              if (data.user_id){
                current_login_user = data.user_id;
              }
            }
          });
          let param = {
            username: _username,
            email: _email
          };
          $.ajax({
            url: '/api/items/validate_user_info',
            headers: {
              'Content-Type': 'application/json'
            },
            method: 'POST',
            async: false,
            data: JSON.stringify(param),
            dataType: "json",
            success: function(data, stauts) {
              if (data.error) {
                alert('Some errors have occured!\nDetail: ' + data.error);
              } else {
                if (data.validation) {
                  userInfo = data.results;
                  let otherUser = {
                    username: userInfo.username,
                    email: userInfo.email,
                    userID: userInfo.user_id
                  };
                  if (otherUser.userID == current_login_user) {
                    alert('You cannot specify yourself in "Other users" setting.');
                  }else {
                    $rootScope.recordsVM.invenioRecordsModel['shared_user_id'] = otherUser.userID;
                    result = true;
                  }
                } else {
                  alert('Shared user information is not valid\nPlease check it again!');
                }
              }
            },
            error: function(data, status) {
              alert('Cannot connect to server!');
            }
          })
        } else {
          alert('Some errors have occured when edit Contributer');
        }
        return result;
      }

      $scope.updateDataJson = async function () {
        $rootScope.recordsVM.invenioRecordsModel['title'] = ($scope.itemTitleID) ? $('#'+$scope.itemTitleID).val() : $scope.itemTitle;
        let next_frame = $('#next-frame').val();
        if ($scope.is_item_owner) {
          if (!this.registerUserPermission()) {
            // Do nothing
          } else {
            var str = JSON.stringify($rootScope.recordsVM.invenioRecordsModel);
            var indexOfLink = str.indexOf("authorLink");
            if (indexOfLink != -1) {
              str = str.split(',"authorLink":[]').join('');
            }
            $rootScope.recordsVM.invenioRecordsModel = JSON.parse(str);
            $rootScope.recordsVM.actionHandler(['index', 'PUT'], next_frame);
          }
        } else {
          var str = JSON.stringify($rootScope.recordsVM.invenioRecordsModel);
          var indexOfLink = str.indexOf("authorLink");
          if (indexOfLink != -1) {
            str = str.split(',"authorLink":[]').join('');
          }
          $rootScope.recordsVM.invenioRecordsModel = JSON.parse(str);
          $rootScope.recordsVM.actionHandler(['index', 'PUT'], next_frame);
        }
      }
      $scope.saveDataJson = function (item_save_uri) {
        if ($scope.is_item_owner) {
          if (!this.registerUserPermission()) {
            // Do nothing
          } else {
            this.saveDataJsonCallback(item_save_uri);
          }
        }else {
          this.saveDataJsonCallback(item_save_uri);
        }
        
      }
      $scope.saveDataJsonCallback = function(item_save_uri) {
        var metainfo = { 'metainfo': $rootScope.recordsVM.invenioRecordsModel };
        if (!angular.isUndefined($rootScope.filesVM)) {
          metainfo = angular.merge(
            {},
            metainfo,
            {
              'files': $rootScope.filesVM.files,
              'endpoints': $rootScope.filesVM.invenioFilesEndpoints
            }
          );
        }
        var request = {
          url: item_save_uri,
          method: 'POST',
          headers: {
            'Content-Type': 'application/json'
          },
          data: JSON.stringify(metainfo)
        };
        InvenioRecordsAPI.request(request).then(
          function success(response) {
            alert(response.data.msg);
          },
          function error(response) {
            alert(response);
          }
        );
      }
    }
    // Inject depedencies
    WekoRecordsCtrl.$inject = [
      '$scope',
      '$rootScope',
      '$modal',
      'InvenioRecordsAPI',
    ];
    angular.module('wekoRecords.controllers')
      .controller('WekoRecordsCtrl', WekoRecordsCtrl);

    var ModalInstanceCtrl = function ($scope, $modalInstance, items) {
      $scope.items = items;
      $scope.searchKey = '';
      $scope.selected = {
        item: $scope.items[0]
      };
      $scope.ok = function () {
        $modalInstance.close($scope.selected);
      };
      $scope.cancel = function () {
        $modalInstance.dismiss('cancel');
      };
      $scope.search = function () {
        $scope.items.push($scope.searchKey);
      }
    };

    angular.module('wekoRecords', [
      'invenioRecords',
      'wekoRecords.controllers',
    ]);

    angular.bootstrap(
      document.getElementById('weko-records'), [
        'wekoRecords', 'invenioRecords', 'schemaForm', 'mgcrea.ngStrap',
        'mgcrea.ngStrap.modal', 'pascalprecht.translate', 'ui.sortable',
        'ui.select', 'mgcrea.ngStrap.select', 'mgcrea.ngStrap.datepicker',
        'mgcrea.ngStrap.helpers.dateParser', 'mgcrea.ngStrap.tooltip',
        'invenioFiles'
      ]
    );
  });
})(angular);<|MERGE_RESOLUTION|>--- conflicted
+++ resolved
@@ -790,11 +790,7 @@
       }
 
       $scope.setItemMetadataCreator = function (items, result) {
-<<<<<<< HEAD
-        if (!items.hasOwnProperty('creator')){
-=======
         if (!items.hasOwnProperty('creator')) {
->>>>>>> ddb3c5f9
           return;
         }
         if (items.creator.hasOwnProperty('affiliation')) {
