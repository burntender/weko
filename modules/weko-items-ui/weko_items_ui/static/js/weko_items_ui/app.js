--- conflicted
+++ resolved
@@ -777,19 +777,6 @@
           filemeta_schema = $rootScope.recordsVM.invenioRecordsSchema.properties[filemeta_key];
           filemeta_form = $scope.searchFilemetaForm(filemeta_schema.title);
           if (filemeta_schema && filemeta_form) {
-<<<<<<< HEAD
-            filemeta_schema.items.properties['filename']['enum'] = [];
-            filemeta_filename_form = get_subitem(filemeta_form.items, 'filename');
-            if (filemeta_filename_form) {
-              filemeta_filename_form['titleMap'] = [];
-              $rootScope.filesVM.files.forEach(file => {
-                if (file.completed && !file.is_thumbnail) {
-                  filemeta_schema.items.properties['filename']['enum'].push(file.key);
-                  filemeta_filename_form['titleMap'].push({ name: file.key, value: file.key });
-                }
-              });
-            }
-=======
             filemeta_schema.items.properties['filename']['enum'] = [null];
             filemeta_filename_form = filemeta_form.items[0];
             filemeta_filename_form['titleMap'] = [];
@@ -799,7 +786,6 @@
                 filemeta_filename_form['titleMap'].push({ name: file.key, value: file.key });
               }
             });
->>>>>>> 5696a90f
           }
           groupsprice_schema = filemeta_schema.items.properties['groupsprice']
           groupsprice_form = get_subitem(filemeta_form.items, 'groupsprice')
