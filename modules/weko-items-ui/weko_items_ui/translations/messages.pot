--- conflicted
+++ resolved
@@ -318,6 +318,47 @@
 msgid "Name"
 msgstr ""
 
+#: weko_items_ui/templates/weko_items_ui/iframe/upload_thumbnail_list.html:
+msgid "Actions"
+msgstr ""
+
+msgid "Specified index does not exist"
+msgstr ""
+
+msgid "Advisor"
+msgstr ""
+
+msgid "Guarantor"
+msgstr ""
+
+msgid "Email (Advisor)"
+msgstr ""
+
+msgid "Email (Guarantor)"
+msgstr ""
+
+msgid "The approver email address cannot be the same as the applicant. Please recheck and input."
+msgstr ""
+
+msgid "The following email address is not registered in the system. Please recheck and input."
+msgstr ""
+
+msgid "The specified number has been exceeded. You can only select up to two fields."
+msgstr ""
+
+#: weko_items_ui/templates/weko_items_ui/iframe/item_edit.html
+msgid "Version Management"
+msgstr ""
+
+#: weko_items_ui/templates/weko_items_ui/iframe/item_edit.html
+msgid "Upgrade Version"
+msgstr ""
+
+#: weko_items_ui/templates/weko_items_ui/iframe/item_edit.html
+msgid "Keep Version"
+msgstr ""
+
+msgid "Required item is not inputted"
 #: weko_items_ui/templates/weko_items_ui/iframe/item_edit.html:291
 msgid "Mail address"
 msgstr ""
@@ -422,15 +463,8 @@
 msgid "Result"
 msgstr ""
 
-<<<<<<< HEAD
-msgid "The approver email address cannot be the same as the applicant. Please recheck and input."
-msgstr ""
-
-msgid "The following email address is not registered in the system. Please recheck and input."
-=======
 #: weko_items_ui/templates/weko_items_ui/iframe/item_index.html:250
 msgid "Comment"
->>>>>>> f982443f
 msgstr ""
 
 #: weko_items_ui/templates/weko_items_ui/iframe/upload_thumbnail_list.html:40
