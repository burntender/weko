# -*- coding: utf-8 -*-
#
# This file is part of WEKO3.
# Copyright (C) 2017 National Institute of Informatics.
#
# WEKO3 is free software; you can redistribute it
# and/or modify it under the terms of the GNU General Public License as
# published by the Free Software Foundation; either version 2 of the
# License, or (at your option) any later version.
#
# WEKO3 is distributed in the hope that it will be
# useful, but WITHOUT ANY WARRANTY; without even the implied warranty of
# MERCHANTABILITY or FITNESS FOR A PARTICULAR PURPOSE.  See the GNU
# General Public License for more details.
#
# You should have received a copy of the GNU General Public License
# along with WEKO3; if not, write to the
# Free Software Foundation, Inc., 59 Temple Place, Suite 330, Boston,
# MA 02111-1307, USA.

"""Blueprint for weko-items-ui."""

import operator
import os
import random
import re
import shutil
import sys
import tempfile
from datetime import date, datetime, timedelta

import bagit
import redis
from flask import Blueprint, abort, after_this_request, current_app, flash, \
    json, jsonify, redirect, render_template, request, send_file, session, \
    url_for
from flask_babelex import gettext as _
from flask_login import login_required
from flask_security import current_user
from invenio_accounts.models import Role, userrole
from invenio_i18n.ext import current_i18n
from invenio_pidstore.models import PersistentIdentifier
from invenio_records_ui.signals import record_viewed
from invenio_stats.utils import QueryItemRegReportHelper, \
    QueryRecordViewReportHelper, QuerySearchReportHelper
from simplekv.memory.redisstore import RedisStore
from weko_admin.models import AdminSettings, RankingSettings
from weko_deposit.api import WekoDeposit, WekoRecord
from weko_groups.api import Group
from weko_index_tree.utils import get_user_roles
from weko_records.api import FeedbackMailList, ItemTypes, Mapping
from weko_records_ui.ipaddr import check_site_license_permission
from weko_records_ui.permissions import check_file_download_permission
from weko_workflow.api import GetCommunity, WorkActivity
from weko_workflow.config import ITEM_REGISTRATION_ACTION_ID
from weko_workflow.models import ActionStatusPolicy

from .config import IDENTIFIER_GRANT_CAN_WITHDRAW, IDENTIFIER_GRANT_DOI, \
    IDENTIFIER_GRANT_IS_WITHDRAWING, IDENTIFIER_GRANT_WITHDRAWN
from .permissions import item_permission
from .utils import get_actionid, get_current_user, get_list_email, \
    get_list_username, get_new_items_by_date, get_user_info_by_email, \
    get_user_info_by_username, get_user_information, get_user_permission, \
    parse_ranking_results, update_json_schema_by_activity_id, \
    validate_form_input_data, validate_user

blueprint = Blueprint(
    'weko_items_ui',
    __name__,
    url_prefix='/items',
    template_folder='templates',
    static_folder='static',
)

blueprint_api = Blueprint(
    'weko_items_ui',
    __name__,
    template_folder='templates',
    static_folder='static',
    url_prefix="/items",
)


@blueprint.route('/', methods=['GET'])
@blueprint.route('/<int:item_type_id>', methods=['GET'])
@login_required
@item_permission.require(http_exception=403)
def index(item_type_id=0):
    """Renders an item register view.

    :param item_type_id: Item type ID. (Default: 0)
    :return: The rendered template.
    """
    try:
        from weko_theme.utils import get_design_layout
        # Get the design for widget rendering
        page, render_widgets = get_design_layout(
            current_app.config['WEKO_THEME_DEFAULT_COMMUNITY'])

        lists = ItemTypes.get_latest()
        if lists is None or len(lists) == 0:
            return render_template(
                current_app.config['WEKO_ITEMS_UI_ERROR_TEMPLATE']
            )
        item_type = ItemTypes.get_by_id(item_type_id)
        if item_type is None:
            return redirect(
                url_for('.index', item_type_id=lists[0].item_type[0].id))
        json_schema = '/items/jsonschema/{}'.format(item_type_id)
        schema_form = '/items/schemaform/{}'.format(item_type_id)
        need_file = False

        if 'filename' in json.dumps(item_type.schema):
            need_file = True

        return render_template(
            current_app.config['WEKO_ITEMS_UI_FORM_TEMPLATE'],
            page=page,
            render_widgets=render_widgets,
            need_file=need_file,
            record={},
            jsonschema=json_schema,
            schemaform=schema_form,
            lists=lists,
            id=item_type_id,
            files=[]
        )
    except BaseException:
        current_app.logger.error('Unexpected error: ', sys.exc_info()[0])
    return abort(400)


@blueprint.route('/iframe', methods=['GET'])
@blueprint.route('/iframe/<int:item_type_id>', methods=['GET'])
@login_required
@item_permission.require(http_exception=403)
def iframe_index(item_type_id=0):
    """Renders an item register view.

    :param item_type_id: Item type ID. (Default: 0)
    :return: The rendered template.
    """
    try:
        item_type = ItemTypes.get_by_id(item_type_id)
        if item_type is None:
            return render_template('weko_items_ui/iframe/error.html',
                                   error_type='no_itemtype')
        json_schema = '/items/jsonschema/{}'.format(item_type_id)
        schema_form = '/items/schemaform/{}'.format(item_type_id)
        sessionstore = RedisStore(redis.StrictRedis.from_url(
            'redis://{host}:{port}/1'.format(
                host=os.getenv('INVENIO_REDIS_HOST', 'localhost'),
                port=os.getenv('INVENIO_REDIS_PORT', '6379'))))
        record = {}
        files = []
        endpoints = {}
        activity_session = session['activity_info']
        activity_id = activity_session.get('activity_id', None)
        if activity_id and sessionstore.redis.exists(
                'activity_item_' + activity_id):
            item_str = sessionstore.get('activity_item_' + activity_id)
            item_json = json.loads(item_str)
            if 'metainfo' in item_json:
                record = item_json.get('metainfo')
            if 'files' in item_json:
                files = item_json.get('files')
            if 'endpoints' in item_json:
                endpoints = item_json.get('endpoints')
        need_file = False
        if 'filename' in json.dumps(item_type.schema):
            need_file = True
        return render_template(
            'weko_items_ui/iframe/item_edit.html',
            need_file=need_file,
            records=record,
            jsonschema=json_schema,
            schemaform=schema_form,
            id=item_type_id,
            item_save_uri=url_for('.iframe_save_model'),
            files=files,
            endpoints=endpoints
        )
    except BaseException:
        current_app.logger.error('Unexpected error: ', sys.exc_info()[0])
    return abort(400)


@blueprint.route('/iframe/model/save', methods=['POST'])
@login_required
@item_permission.require(http_exception=403)
def iframe_save_model():
    """Renders an item register view.

    :return: The rendered template.
    """
    try:
        data = request.get_json()
        activity_session = session['activity_info']
        activity_id = activity_session.get('activity_id', None)
        if activity_id:
            sessionstore = RedisStore(redis.StrictRedis.from_url(
                'redis://{host}:{port}/1'.format(
                    host=os.getenv('INVENIO_REDIS_HOST', 'localhost'),
                    port=os.getenv('INVENIO_REDIS_PORT', '6379'))))
            sessionstore.put(
                'activity_item_' + activity_id,
                json.dumps(data).encode('utf-8'),
                ttl_secs=60 * 60 * 24 * 7)
    except Exception as ex:
        current_app.logger.exception(str(ex))
        return jsonify(code=1, msg='Model save error')
    return jsonify(code=0, msg='Model save success')


@blueprint.route('/iframe/success', methods=['GET'])
def iframe_success():
    """Renders an item register view.

    :return: The rendered template.
    """
    return render_template('weko_items_ui/iframe/error.html',
                           error_type='item_login_success')


@blueprint.route('/iframe/error', methods=['GET'])
def iframe_error():
    """Renders an item register view.

    :return: The rendered template.
    """
    return render_template('weko_items_ui/iframe/error.html',
                           error_type='item_login_error')


@blueprint.route('/jsonschema/<int:item_type_id>', methods=['GET'])
@blueprint.route('/jsonschema/<int:item_type_id>/<string:activity_id>',
                 methods=['GET'])
@login_required
@item_permission.require(http_exception=403)
def get_json_schema(item_type_id=0, activity_id=""):
    """Get json schema.

    :param item_type_id: Item type ID. (Default: 0)
    :param activity_id: Activity ID.  (Default: Null)
    :return: The json object.
    """
    try:
        result = None
        cur_lang = current_i18n.language

        if item_type_id > 0:
            if item_type_id == 20:
                result = ItemTypes.get_by_id(item_type_id)
                if result is None:
                    return '{}'
                json_schema = result.schema
                properties = json_schema.get('properties')
                for _, value in properties.items():
                    if 'validationMessage_i18n' in value:
                        value['validationMessage'] =\
                            value['validationMessage_i18n'][cur_lang]
            else:
                result = ItemTypes.get_record(item_type_id)
                if 'filemeta' in json.dumps(result):
                    group_list = Group.get_group_list()
                    group_enum = list(group_list.keys())
                    filemeta_group = result.get('properties').get(
                        'filemeta').get('items').get('properties').get('groups')
                    filemeta_group['enum'] = group_enum

        if result is None:
            return '{}'

        if activity_id:
            updated_json_schema = update_json_schema_by_activity_id(result,
                                                                    activity_id)
            if updated_json_schema:
                result = updated_json_schema

        json_schema = result
        return jsonify(json_schema)
    except BaseException:
        current_app.logger.error('Unexpected error: ', sys.exc_info()[0])
    return abort(400)


@blueprint.route('/schemaform/<int:item_type_id>', methods=['GET'])
@login_required
@item_permission.require(http_exception=403)
def get_schema_form(item_type_id=0):
    """Get schema form.

    :param item_type_id: Item type ID. (Default: 0)
    :return: The json object.
    """
    try:
        cur_lang = current_i18n.language
        result = None
        if item_type_id > 0:
            result = ItemTypes.get_by_id(item_type_id)
        if result is None:
            return '["*"]'
        schema_form = result.form
        filemeta_form = schema_form[0]
        if 'filemeta' == filemeta_form.get('key'):
            group_list = Group.get_group_list()
            filemeta_form_group = filemeta_form.get('items')[-1]
            filemeta_form_group['type'] = 'select'
            filemeta_form_group['titleMap'] = group_list

        # hidden option
        hidden_subitem = ['subitem_thumbnail', 'subitem_system_id_rg_doi',
                          'subitem_system_date_type',
                          'subitem_system_date',
                          'subitem_system_identifier_type',
                          'subitem_system_identifier',
                          'subitem_system_text'
                          ]
        for i in hidden_subitem:
            hidden_items = [
                schema_form.index(form) for form in schema_form
                if form.get('items')
                and form['items'][0]['key'].split('.')[1] in i]
            if hidden_items and i in json.dumps(schema_form):
                schema_form = update_schema_remove_hidden_item(schema_form,
                                                               result.render,
                                                               hidden_items)

        if 'default' != cur_lang:
            for elem in schema_form:
                if 'title_i18n' in elem and cur_lang in elem['title_i18n']\
                        and len(elem['title_i18n'][cur_lang]) > 0:
                    elem['title'] = elem['title_i18n'][cur_lang]
                if 'items' in elem:
                    for sub_elem in elem['items']:
                        if 'title_i18n' in sub_elem and cur_lang in \
                            sub_elem['title_i18n'] and len(
                                sub_elem['title_i18n'][cur_lang]) > 0:
                            sub_elem['title'] = sub_elem['title_i18n'][cur_lang]
                        if sub_elem.get('title') == 'Group/Price':
                            for sub_item in sub_elem['items']:
                                if sub_item['title'] == "価格" and \
                                    'validationMessage_i18n' in sub_item and \
                                    cur_lang in sub_item[
                                    'validationMessage_i18n'] and\
                                    len(sub_item['validationMessage_i18n']
                                        [cur_lang]) > 0:
                                    sub_item['validationMessage'] = sub_item[
                                        'validationMessage_i18n'][cur_lang]
                        if 'items' in sub_elem:
                            for sub_item in sub_elem['items']:
                                if 'title_i18n' in sub_item and cur_lang in \
                                        sub_item['title_i18n'] and len(
                                        sub_item['title_i18n'][cur_lang]) > 0:
                                    sub_item['title'] = sub_item['title_i18n'][
                                        cur_lang]

        return jsonify(schema_form)
    except BaseException:
        current_app.logger.error('Unexpected error: ', sys.exc_info()[0])
    return abort(400)


@blueprint.route('/index/<int:pid_value>', methods=['GET', 'PUT', 'POST'])
@login_required
@item_permission.require(http_exception=403)
def items_index(pid_value=0):
    """Items index."""
    try:
        if pid_value == 0:
            return redirect(url_for('.index'))

        record = WekoRecord.get_record_by_pid(pid_value)
        action = 'private' if record.get('publish_status', '1') == '1' \
            else 'publish'

        from weko_theme.utils import get_design_layout
        # Get the design for widget rendering
        page, render_widgets = get_design_layout(
            current_app.config['WEKO_THEME_DEFAULT_COMMUNITY'])

        if request.method == 'GET':
            return render_template(
                current_app.config['WEKO_ITEMS_UI_INDEX_TEMPLATE'],
                page=page,
                render_widgets=render_widgets,
                pid_value=pid_value,
                action=action)

        if request.headers['Content-Type'] != 'application/json':
            flash(_('Invalid request'), 'error')
            return render_template(
                current_app.config['WEKO_ITEMS_UI_INDEX_TEMPLATE'],
                page=page,
                render_widgets=render_widgets)

        data = request.get_json()
        sessionstore = RedisStore(redis.StrictRedis.from_url(
            'redis://{host}:{port}/1'.format(
                host=os.getenv('INVENIO_REDIS_HOST', 'localhost'),
                port=os.getenv('INVENIO_REDIS_PORT', '6379'))))
        if request.method == 'PUT':
            """update index of item info."""
            item_str = sessionstore.get('item_index_{}'.format(pid_value))
            sessionstore.delete('item_index_{}'.format(pid_value))
            current_app.logger.debug(item_str)
            item = json.loads(item_str)
            item['index'] = data
            current_app.logger.debug(item)
        elif request.method == 'POST':
            """update item data info."""
            sessionstore.put(
                'item_index_{}'.format(pid_value),
                json.dumps(data),
                ttl_secs=300)
        return jsonify(data)
    except BaseException:
        current_app.logger.error('Unexpected error: ', sys.exc_info()[0])
    return abort(400)


@blueprint.route('/iframe/index/<int:pid_value>',
                 methods=['GET', 'PUT', 'POST'])
@login_required
@item_permission.require(http_exception=403)
def iframe_items_index(pid_value=0):
    """Iframe items index."""
    try:
        if pid_value == 0:
            return redirect(url_for('.iframe_index'))

        record = WekoRecord.get_record_by_pid(pid_value)
        action = 'private' if record.get('publish_status', '1') == '1' \
            else 'publish'

        community_id = session.get('itemlogin_community_id')
        ctx = {'community': None}
        if community_id:
            comm = GetCommunity.get_community_by_id(community_id)
            ctx = {'community': comm}

        if request.method == 'GET':
            # Get the design for widget rendering
            from weko_theme.utils import get_design_layout

            page, render_widgets = get_design_layout(
                community_id
                or current_app.config['WEKO_THEME_DEFAULT_COMMUNITY'])
            return render_template(
                'weko_items_ui/iframe/item_index.html',
                page=page,
                render_widgets=render_widgets,
                pid_value=pid_value,
                action=action,
                activity=session['itemlogin_activity'],
                item=session['itemlogin_item'],
                steps=session['itemlogin_steps'],
                action_id=session['itemlogin_action_id'],
                cur_step=session['itemlogin_cur_step'],
                record=session['itemlogin_record'],
                histories=session['itemlogin_histories'],
                res_check=session['itemlogin_res_check'],
                pid=session['itemlogin_pid'],
                community_id=community_id,
                **ctx
            )

        if request.headers['Content-Type'] != 'application/json':
            flash(_('Invalid Request'), 'error')
            from weko_theme.utils import get_design_layout
            page, render_widgets = get_design_layout(
                current_app.config['WEKO_THEME_DEFAULT_COMMUNITY'])
            return render_template(
                'weko_items_ui/iframe/item_index.html',
                page=page,
                render_widgets=render_widgets,
                community_id=community_id,
                **ctx
            )

        data = request.get_json()
        sessionstore = RedisStore(redis.StrictRedis.from_url(
            'redis://{host}:{port}/1'.format(
                host=os.getenv('INVENIO_REDIS_HOST', 'localhost'),
                port=os.getenv('INVENIO_REDIS_PORT', '6379'))))
        if request.method == 'PUT':
            """update index of item info."""
            item_str = sessionstore.get('item_index_{}'.format(pid_value))
            sessionstore.delete('item_index_{}'.format(pid_value))
            current_app.logger.debug(item_str)
            item = json.loads(item_str)
            item['index'] = data
            current_app.logger.debug(item)
        elif request.method == 'POST':
            """update item data info."""
            sessionstore.put(
                'item_index_{}'.format(pid_value),
                json.dumps(data),
                ttl_secs=300)
        return jsonify(data)
    except BaseException:
        current_app.logger.error('Unexpected error: ', sys.exc_info()[0])
    return abort(400)


def default_view_method(pid, record, template=None):
    """Default view method.

    Sends ``record_viewed`` signal and renders template.
    """
    check_site_license_permission()
    send_info = dict()
    send_info['site_license_flag'] = True \
        if hasattr(current_user, 'site_license_flag') else False
    send_info['site_license_name'] = current_user.site_license_name \
        if hasattr(current_user, 'site_license_name') else ''
    record_viewed.send(
        current_app._get_current_object(),
        pid=pid,
        record=record,
        info=send_info
    )

    item_type_id = record.get('item_type_id')
    lists = ItemTypes.get_latest()
    if lists is None or len(lists) == 0:
        return render_template(
            current_app.config['WEKO_ITEMS_UI_ERROR_TEMPLATE']
        )
    item_type = ItemTypes.get_by_id(item_type_id)
    if item_type is None:
        return redirect(
            url_for('.index', item_type_id=lists[0].item_type[0].id))
    json_schema = '/items/jsonschema/{}'.format(item_type_id)
    schema_form = '/items/schemaform/{}'.format(item_type_id)
    sessionstore = RedisStore(redis.StrictRedis.from_url(
        'redis://{host}:{port}/1'.format(
            host=os.getenv('INVENIO_REDIS_HOST', 'localhost'),
            port=os.getenv('INVENIO_REDIS_PORT', '6379'))))
    files = to_files_js(record)
    record = record.item_metadata
    endpoints = {}
    activity_session = session['activity_info']
    activity_id = activity_session.get('activity_id', None)
    if activity_id and sessionstore.redis.exists(
            'activity_item_' + activity_id):
        item_str = sessionstore.get('activity_item_' + activity_id)
        item_json = json.loads(item_str)
        if 'metainfo' in item_json:
            record = item_json.get('metainfo')
        if 'files' in item_json:
            files = item_json.get('files')
        if 'endpoints' in item_json:
            endpoints = item_json.get('endpoints')
    need_file = False
    if 'filename' in json.dumps(item_type.schema):
        need_file = True
    return render_template(
        template,
        need_file=need_file,
        record=record,
        jsonschema=json_schema,
        schemaform=schema_form,
        lists=lists,
        links=to_links_js(pid),
        id=item_type_id,
        files=files,
        pid=pid,
        item_save_uri=url_for('weko_items_ui.iframe_save_model'),
        endpoints=endpoints
    )


def to_links_js(pid):
    """Get API links."""
    self_url = current_app.config['DEPOSIT_RECORDS_API'].format(
        pid_value=pid.pid_value)
    links = {
        'self': self_url,
        'ret': url_for('weko_items_ui.index')
    }
    from weko_deposit.links import base_factory
    links.update(base_factory(pid))
    return links


def to_files_js(record):
    """List files in a deposit."""
    res = []
    files = record.files
    if files is not None:
        for f in files:
            res.append({
                'displaytype': f.get('displaytype', ''),
                'filename': f.get('filename', ''),
                'mimetype': f.mimetype,
                'licensetype': f.get('licensetype', ''),
                'key': f.key,
                'version_id': str(f.version_id),
                'checksum': f.file.checksum,
                'size': f.file.size,
                'completed': True,
                'progress': 100,
                'links': {
                    'self': (
                        current_app.config['DEPOSIT_FILES_API']
                        + u'/{bucket}/{key}?versionId={version_id}'.format(
                            bucket=f.bucket_id,
                            key=f.key,
                            version_id=f.version_id,
                        )),
                },
                'is_show': f.is_show,
                'is_thumbnail': f.is_thumbnail
            })

    return res


@blueprint.route('/upload', methods=['GET'])
@login_required
def index_upload():
    """Renders an item data upload view.

    :return: The rendered template.
    """
    return render_template(
        current_app.config['WEKO_ITEMS_UI_UPLOAD_TEMPLATE']
    )


@blueprint_api.route('/get_search_data/<data_type>', methods=['GET'])
def get_search_data(data_type=''):
    """get_search_data.

    Host the api provide search data:
    Provide 2 search data: username and email

    param:
        data_type: type of response data (username, email)
    return:
        list of search data

    """
    result = {
        'results': '',
        'error': '',
    }
    try:
        if data_type == 'username':
            result['results'] = get_list_username()
        elif data_type == 'email':
            result['results'] = get_list_email()
        else:
            result['error'] = 'Invaid method'
    except Exception as e:
        result['error'] = str(e)

    return jsonify(result)


@blueprint_api.route('/validate_user_info', methods=['POST'])
def validate_user_info():
    """validate_user_info.

    Host the api which provide 2 service:
        Get autofill data: return user information based on request data
        Validate user information: check if user is exist

    request:
        header: Content type must be json
        data:
            username: The username
            email: The email
    return: response pack:
        results: user information if user is valid
        validation: 'true' if user is valid, other case return 'false'
        error: return error message, empty if no error occurs

    How to use:
        1. Get autofill data: fill username or email
        2. Validation: fill both username and email
    """
    result = {
        'results': '',
        'validation': '',
        'error': ''
    }

    if request.headers['Content-Type'] != 'application/json':
        """Check header of request"""
        result['error'] = _('Header Error')
        return jsonify(result)

    data = request.get_json()
    username = data.get('username', '')
    email = data.get('email', '')

    try:
        if username != "":
            if email == "":
                result['results'] = get_user_info_by_username(username)
                result['validation'] = True
            else:
                validate_data = validate_user(username, email)
                result['results'] = validate_data['results']
                result['validation'] = validate_data['validation']
            return jsonify(result)

        if email != "":
            result['results'] = get_user_info_by_email(email)

            result['validation'] = True
            return jsonify(result)
    except Exception as e:
        result['error'] = str(e)

    return jsonify(result)


@blueprint_api.route('/get_user_info/<int:owner>/<int:shared_user_id>',
                     methods=['GET'])
def get_user_info(owner, shared_user_id):
    """get_user_info.

    Get username and password by querying user id

    param:
        user_id: The user ID
    return: The result json:
        username: The username,
        email: The email,
        error: null if no error occurs
    """
    result = {
        'username': '',
        'email': '',
        'owner': False,
        'error': ''
    }
    try:
        user_info = get_user_information(shared_user_id)
        result['username'] = user_info['username']
        result['email'] = user_info['email']
        if owner != 0:
            result['owner'] = get_user_permission(owner)
    except Exception as e:
        result['error'] = str(e)

    return jsonify(result)


@blueprint_api.route('/get_current_login_user_id', methods=['GET'])
def get_current_login_user_id():
    """get_current_login_user_id.

    Get user id of user is currently login
    """
    result = {
        'user_id': '',
        'error': ''
    }

    try:
        user_id = get_current_user()
        result['user_id'] = user_id
    except Exception as e:
        result['error'] = str(e)

    return jsonify(result)


@blueprint_api.route('/prepare_edit_item', methods=['POST'])
@login_required
def prepare_edit_item():
    """Prepare_edit_item.

    Host the api which provide 2 service:
        Create new activity for editing flow
        Check permission: check if user is owner/admin/shared user
    request:
        header: Content type must be json
        data:
            pid_value: pid_value
    return: The result json:
        code: status code,
        msg: meassage result,
        data: url redirect
    """
    if request.headers['Content-Type'] != 'application/json':
        """Check header of request"""
        return jsonify(code=-1, msg=_('Header Error'))
    post_activity = request.get_json()
    pid_value = post_activity.get('pid_value')
    if pid_value:
        try:
            record = WekoRecord.get_record_by_pid(pid_value)
            owner = str(record.get('owner'))
            shared_id = str(record.get('weko_shared_id'))
            user_id = str(get_current_user())
            is_admin = get_user_roles()
            activity = WorkActivity()
            pid_object = PersistentIdentifier.get('recid', pid_value)

            # TEMP:
            current_app.logger.info('Record trying to edit: ')
            current_app.logger.info(record)

            # check item is being editied
            item_id = pid_object.object_uuid
            workflow_action_stt = \
                activity.get_workflow_activity_status_by_item_id(
                    item_id=item_id)
            # show error when has stt is Begin or Doing
            if workflow_action_stt is not None and \
                (workflow_action_stt == ActionStatusPolicy.ACTION_BEGIN
                 or workflow_action_stt == ActionStatusPolicy.ACTION_DOING):
                return jsonify(code=-13,
                               msg=_('The workflow is being edited. '))

            if user_id != owner and not is_admin[0] and user_id != shared_id:
                return jsonify(code=-1,
                               msg=_('You are not allowed to edit this item.'))
            lists = ItemTypes.get_latest()
            if not lists:
                return jsonify(code=-1,
                               msg=_('You do not even have an itemtype.'))
            item_type_id = record.get('item_type_id')
            item_type = ItemTypes.get_by_id(item_type_id)
            if item_type is None:
                return jsonify(code=-1, msg=_('This itemtype not found.'))

            upt_current_activity = activity.upt_activity_detail(
                item_id=pid_object.object_uuid)

            if upt_current_activity is not None:
                post_activity['workflow_id'] = upt_current_activity.workflow_id
                post_activity['flow_id'] = upt_current_activity.flow_id
                post_activity['itemtype_id'] = item_type_id
                getargs = request.args
                community = getargs.get('community', None)

                # Create a new version of a record.
                record = WekoDeposit.get_record(item_id)
                if record is None:
                    return jsonify(code=-1, msg=_('Record does not exist.'))
                deposit = WekoDeposit(record, record.model)
                new_record = deposit.newversion(pid_object)
                if new_record is None:
                    return jsonify(code=-1, msg=_('An error has occurred.'))
                rtn = activity.init_activity(
                    post_activity, community, new_record.model.id)
                if rtn:
                    # GOTO: TEMPORARY EDIT MODE FOR IDENTIFIER
                    identifier_actionid = get_actionid('identifier_grant')
                    identifier = activity.get_action_identifier_grant(
                        upt_current_activity.activity_id, identifier_actionid)
                    if identifier:
                        if identifier.get('action_identifier_select') > \
                                IDENTIFIER_GRANT_DOI:
                            identifier['action_identifier_select'] = \
                                IDENTIFIER_GRANT_CAN_WITHDRAW
                        elif identifier.get('action_identifier_select') == \
                                IDENTIFIER_GRANT_IS_WITHDRAWING:
                            identifier['action_identifier_select'] = \
                                IDENTIFIER_GRANT_WITHDRAWN
                        activity.create_or_update_action_identifier(
                            rtn.activity_id,
                            identifier_actionid,
                            identifier)

                    mail_list = FeedbackMailList.get_mail_list_by_item_id(
                        item_id=pid_object.object_uuid)
                    if mail_list:
                        activity.create_or_update_action_feedbackmail(
                            activity_id=rtn.activity_id,
                            action_id=ITEM_REGISTRATION_ACTION_ID,
                            feedback_maillist=mail_list
                        )

                    if community:
                        comm = GetCommunity.get_community_by_id(community)
                        url_redirect = url_for('weko_workflow.display_activity',
                                               activity_id=rtn.activity_id,
                                               community=comm.id)
                    else:
                        url_redirect = url_for('weko_workflow.display_activity',
                                               activity_id=rtn.activity_id)
                    return jsonify(code=0, msg='success',
                                   data={'redirect': url_redirect})
        except Exception as e:
            current_app.logger.error('Unexpected error: ', str(e))
    return jsonify(code=-1, msg=_('An error has occurred.'))


@blueprint.route('/ranking', methods=['GET'])
def ranking():
    """Ranking page view."""
    # get ranking settings
    settings = RankingSettings.get()
    # get statistical period
    end_date = date.today()  # - timedelta(days=1)
    start_date = end_date - timedelta(days=int(settings.statistical_period))

    from weko_theme.utils import get_design_layout
    # Get the design for widget rendering -- Always default
    page, render_widgets = get_design_layout(
        current_app.config['WEKO_THEME_DEFAULT_COMMUNITY'])

    rankings = {}
    # most_reviewed_items
    if settings.rankings['most_reviewed_items']:
        result = QueryRecordViewReportHelper.get(
            start_date=start_date.strftime('%Y-%m-%d'),
            end_date=end_date.strftime('%Y-%m-%d'),
            agg_size=settings.display_rank,
            agg_sort={'value': 'desc'})
        rankings['most_reviewed_items'] = \
            parse_ranking_results(result, list_name='all',
                                  title_key='record_name',
                                  count_key='total_all', pid_key='pid_value')

    # most_downloaded_items
    if settings.rankings['most_downloaded_items']:
        result = QueryItemRegReportHelper.get(
            start_date=start_date.strftime('%Y-%m-%d'),
            end_date=end_date.strftime('%Y-%m-%d'),
            target_report='3',
            unit='Item',
            agg_size=settings.display_rank,
            agg_sort={'_count': 'desc'})
        rankings['most_downloaded_items'] = \
            parse_ranking_results(result, list_name='data', title_key='col2',
                                  count_key='col3', pid_key='col1')

    # created_most_items_user
    if settings.rankings['created_most_items_user']:
        result = QueryItemRegReportHelper.get(
            start_date=start_date.strftime('%Y-%m-%d'),
            end_date=end_date.strftime('%Y-%m-%d'),
            target_report='0',
            unit='User',
            agg_size=settings.display_rank,
            agg_sort={'_count': 'desc'})
        rankings['created_most_items_user'] = \
            parse_ranking_results(result, list_name='data',
                                  title_key='username', count_key='count',
                                  pid_key='')

    # most_searched_keywords
    if settings.rankings['most_searched_keywords']:
        result = QuerySearchReportHelper.get(
            start_date=start_date.strftime('%Y-%m-%d'),
            end_date=end_date.strftime('%Y-%m-%d'),
            agg_size=settings.display_rank,
            agg_sort={'value': 'desc'}
        )
        rankings['most_searched_keywords'] = \
            parse_ranking_results(result, list_name='all',
                                  title_key='search_key', count_key='count',
                                  pid_key='')

    # new_items
    if settings.rankings['new_items']:
<<<<<<< HEAD
        new_item_start_date = end_date - \
            timedelta(days=int(settings.new_item_period) - 1)
        if new_item_start_date < start_date:
            new_item_start_date = start_date
        result = get_new_items_by_date(
            new_item_start_date.strftime('%Y-%m-%d'),
            end_date.strftime('%Y-%m-%d'))
        rankings['new_items'] = \
            parse_ranking_results(result, settings.display_rank,
                                  list_name='all', title_key='record_name',
                                  pid_key='pid_value', date_key='create_date')
=======
        new_items_list = []
        rankings['new_items'] = new_items_list
>>>>>>> 5104b622

    return render_template(
        current_app.config['WEKO_ITEMS_UI_RANKING_TEMPLATE'],
        page=page,
        render_widgets=render_widgets,
        is_show=settings.is_show,
        start_date=start_date,
        end_date=end_date,
        rankings=rankings)


def check_ranking_show():
    """Check ranking show/hide."""
    result = 'hide'
    settings = RankingSettings.get()
    if settings and settings.is_show:
        result = ''
    return result


@blueprint_api.route('/check_restricted_content', methods=['POST'])
def check_restricted_content():
    """Check if record has restricted content for current user.

    :return: boolean
    """
    if request.headers['Content-Type'] != 'application/json':
        return abort(400)

    post_data = request.get_json()
    restricted_records = set()
    for record_id in post_data['record_ids']:
        try:
            record = WekoRecord.get_record_by_pid(record_id)
            for file in record.files:
                if not check_file_download_permission(record, file.info()):
                    restricted_records.add(record_id)
        except Exception:
            pass
    return jsonify({'restricted_records': list(restricted_records)})


def _get_max_export_items():
    """Get max amount of items to export."""
    max_table = current_app.config['WEKO_ITEMS_UI_MAX_EXPORT_NUM_PER_ROLE']
    non_user_max = max_table[current_app.config['WEKO_PERMISSION_ROLE_GENERAL']]
    current_user_id = current_user.get_id()

    if not current_user_id:  # Non-logged in users
        return non_user_max

    try:
        roles = db.session.query(Role).join(userrole).filter_by(
            user_id=current_user_id).all()
    except Exception:
        return current_app.config['WEKO_ITEMS_UI_DEFAULT_MAX_EXPORT_NUM']

    current_max = non_user_max
    for role in roles:
        if role in max_table and max_table[role] > current_max:
            current_max = max_table[role]
    return current_max


def _export_item(record_id, format, include_contents, tmp_path=None):
    """Exports files for record according to view permissions."""
    exported_item = {}
    record = WekoRecord.get_record_by_pid(record_id)

    if record:
        exported_item['record_id'] = record.id
        exported_item['files'] = []
        exported_item['path'] = 'recid_' + str(record_id)

        # Create metadata file.
        with open(tmp_path + "/metadata.json", "w") as file:
            file.write('{ [metadata] }')
        # First get all of the files, checking for permissions while doing so
        if include_contents:
            # Get files
            for file in record.files:  # TODO: Temporary processing
                if check_file_download_permission(record, file.info()):
                    exported_item['files'].append(file.info())
                    # TODO: Then convert the item into the desired format
                    if file:
                        shutil.copy2(file.obj.file.uri,
                                     tmp_path + '/' + file.obj.basename)

    return exported_item


def export_items(post_data):
    """Gather all the item data and export and return as a JSON or BIBTEX.

    :return: JSON, BIBTEX
    """
    include_contents = True if \
        post_data['export_file_contents_radio'] == 'True' else False
    format = post_data['export_format_radio']
    record_ids = json.loads(post_data['record_ids'])
    if len(record_ids) > _get_max_export_items():
        return abort(400)

    result = {'items': []}
    temp_path = tempfile.TemporaryDirectory()
    try:
        # Set export folder
        export_path = temp_path.name + '/' + \
            datetime.utcnow().strftime("%Y%m%d%H%M%S")
        # Double check for limits
        for id in record_ids:
            record_path = export_path + '/recid_' + str(id)
            os.makedirs(record_path, exist_ok=True)
            result['items'].append(_export_item(id,
                                                format,
                                                include_contents,
                                                record_path))
        # Create export info file
        with open(export_path + "/export.json", "w") as file:
            file.write(json.dumps(result))
        # Create bag
        bagit.make_bag(export_path)
        # Create download file
        shutil.make_archive(export_path, 'zip', export_path)
    except Exception as e:
        current_app.logger.error(e)
        flash(_('Error occurred during item export.'), 'error')
        return redirect(url_for('weko_items_ui.export'))

    return send_file(export_path + '.zip')


@blueprint.route('/export', methods=['GET', 'POST'])
def export():
    """Item export view."""
    export_settings = AdminSettings.get('item_export_settings') or \
        AdminSettings.Dict2Obj(
            current_app.config['WEKO_ADMIN_DEFAULT_ITEM_EXPORT_SETTINGS'])
    if not export_settings.allow_item_exporting:
        return abort(403)

    if request.method == 'POST':
        return export_items(request.form.to_dict())

    from weko_search_ui.api import SearchSetting
    search_type = request.args.get('search_type', '0')  # TODO: Refactor
    community_id = ""
    ctx = {'community': None}
    cur_index_id = search_type if search_type not in ('0', '1', ) else None
    if 'community' in request.args:
        from weko_workflow.api import GetCommunity
        comm = GetCommunity.get_community_by_id(request.args.get('community'))
        ctx = {'community': comm}
        community_id = comm.id

    from weko_theme.utils import get_design_layout
    # Get the design for widget rendering
    page, render_widgets = get_design_layout(
        community_id or current_app.config['WEKO_THEME_DEFAULT_COMMUNITY'])

    sort_options, display_number = SearchSetting.get_results_setting()
    disply_setting = dict(size=display_number)

    return render_template(
        current_app.config['WEKO_ITEMS_UI_EXPORT_TEMPLATE'],
        page=page,
        render_widgets=render_widgets,
        index_id=cur_index_id,
        community_id=community_id,
        sort_option=sort_options,
        disply_setting=disply_setting,
        enable_contents_exporting=export_settings.enable_contents_exporting,
        max_export_num=_get_max_export_items(),
        **ctx
    )


@blueprint_api.route('/validate', methods=['POST'])
@login_required
def validate():
    """Validate input data.

    :return:
    """
    result = {
        "is_valid": True,
        "error": ""
    }
    request_data = request.get_json()
    validate_form_input_data(result, request_data.get('item_id'),
                             request_data.get('data'))
    return jsonify(result)


@blueprint_api.route('/check_validation_error_msg/<string:activity_id>',
                     methods=['GET'])
@login_required
@item_permission.require(http_exception=403)
def check_validation_error_msg(activity_id):
    """Check whether session('update_json_schema') is exist.

    :param activity_id: The identify of Activity.
    :return: Show error message
    """
    if session.get('update_json_schema') and session[
            'update_json_schema'].get(activity_id):
        error_list = session[
            'update_json_schema'].get(activity_id)
        return jsonify(code=1,
                       msg=_('PID does not meet the conditions.'),
                       error_list=error_list)
    else:
        return jsonify(code=0)


def update_schema_remove_hidden_item(schema, render, items_name):
    """Update schema: remove hidden items.

    :param schema: json schema
    :param render: json render
    :param items_name: list items which has hidden flg
    :return: The json object.
    """
    for item in items_name:
        hidden_flg = False
        key = schema[item]['key']
        if render['meta_list'].get(key):
            hidden_flg = render['meta_list'][key]['option']['hidden']
        if render['meta_system'].get(key):
            hidden_flg = render['meta_system'][key]['option']['hidden']
        if hidden_flg:
            schema[item]['condition'] = 1

    return schema<|MERGE_RESOLUTION|>--- conflicted
+++ resolved
@@ -962,7 +962,6 @@
 
     # new_items
     if settings.rankings['new_items']:
-<<<<<<< HEAD
         new_item_start_date = end_date - \
             timedelta(days=int(settings.new_item_period) - 1)
         if new_item_start_date < start_date:
@@ -974,10 +973,6 @@
             parse_ranking_results(result, settings.display_rank,
                                   list_name='all', title_key='record_name',
                                   pid_key='pid_value', date_key='create_date')
-=======
-        new_items_list = []
-        rankings['new_items'] = new_items_list
->>>>>>> 5104b622
 
     return render_template(
         current_app.config['WEKO_ITEMS_UI_RANKING_TEMPLATE'],
