# -*- coding: utf-8 -*-
#
# Copyright (C) 2019 National Institute of Informatics.
#
# WEKO-Indextree-Journal is free software; you can redistribute it and/or
# modify it under the terms of the MIT License; see LICENSE file for more
# details.

"""Module of weko-indextree-journal."""

# TODO: This is an example file. Remove it if you do not need it, including
# the templates and static folders as well as the test case.

from __future__ import absolute_import, print_function

import json
import os
import sys

import numpy
from flask import Blueprint, abort, current_app, json, jsonify, render_template
from flask_babelex import gettext as _
from flask_login import login_required
from invenio_i18n.ext import current_i18n
from invenio_db import db
from weko_groups.api import Group
from weko_records.api import ItemTypes

from .api import Journals
from .permissions import indextree_journal_permission
from .tasks import export_journal_task

blueprint = Blueprint(
    'weko_indextree_journal',
    __name__,
    template_folder='templates',
    static_folder='static',
    url_prefix='/indextree/journal',
)


# @blueprint.route("/index/<int:index_id>")
# def get_journal_by_index_id(index_id=0):
#     """Get journal by index id."""
#     try:
#         result = None
#         if index_id > 0:
#             journal = Journals.get_journal_by_index_id(index_id)
#
#         if journal is None:
#             journal = '{}'
#         return jsonify(journal)
#     except BaseException:
#         current_app.logger.error("Unexpected error: {}".format(sys.exc_info()))
#     return abort(400)


@blueprint.route("/export", methods=['GET'])
@login_required
def export_journals():
    """Export journals information to file."""
    try:
        # Get all journal records in journal table.
        journals = Journals.get_all_journals()
        results = [obj.__dict__ for obj in journals]
        data = numpy.asarray(results)
<<<<<<< HEAD
        numpy.savetxt("journal.csv", data, delimiter=",")
=======
        file_format = current_app.config.get('WEKO_ADMIN_OUTPUT_FORMAT', 'tsv').lower()
        file_delimiter = '\t' if file_format == 'tsv' else ','
        file_name = 'journal.{}'.format(file_format)
        numpy.savetxt(file_name, data, delimiter=file_delimiter)
>>>>>>> f982443f

        # jsonList = json.dumps({"results" : results})
        # Save journals information to file
        return jsonify({"result": True})
    except Exception as ex:
        current_app.logger.debug(ex)
    return jsonify({"result": False})


def obj_dict(obj):
    """Return a dict."""
    return obj.__dict__


@blueprint.route('/save/kbart', methods=['GET'])
@login_required
def check_view(item_type_id=0):
    """Render a check view."""
    result = export_journal_task(p_path='')
    return jsonify(result)



@blueprint.teardown_request
def dbsession_clean(exception):
    current_app.logger.debug("weko_indextree_journal dbsession_clean: {}".format(exception))
    if exception is None:
        try:
            db.session.commit()
        except:
            db.session.rollback()
    db.session.remove()<|MERGE_RESOLUTION|>--- conflicted
+++ resolved
@@ -64,14 +64,10 @@
         journals = Journals.get_all_journals()
         results = [obj.__dict__ for obj in journals]
         data = numpy.asarray(results)
-<<<<<<< HEAD
-        numpy.savetxt("journal.csv", data, delimiter=",")
-=======
         file_format = current_app.config.get('WEKO_ADMIN_OUTPUT_FORMAT', 'tsv').lower()
         file_delimiter = '\t' if file_format == 'tsv' else ','
         file_name = 'journal.{}'.format(file_format)
         numpy.savetxt(file_name, data, delimiter=file_delimiter)
->>>>>>> f982443f
 
         # jsonList = json.dumps({"results" : results})
         # Save journals information to file
