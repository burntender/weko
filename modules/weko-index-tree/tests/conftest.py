--- conflicted
+++ resolved
@@ -20,10 +20,7 @@
 
 """Pytest configuration."""
 import os
-<<<<<<< HEAD
-=======
 from os.path import dirname, exists, join
->>>>>>> f982443f
 import shutil
 import tempfile
 import json
@@ -33,14 +30,6 @@
 import pytest
 from mock import Mock, patch
 from flask import Flask
-<<<<<<< HEAD
-from flask_babelex import Babel
-from flask_celeryext import FlaskCeleryExt
-from flask_menu import Menu
-from invenio_accounts import InvenioAccounts
-from invenio_accounts.models import User
-from invenio_accounts.testutils import create_test_user
-=======
 from flask_babelex import Babel, lazy_gettext as _
 from flask_celeryext import FlaskCeleryExt
 from flask_menu import Menu
@@ -66,7 +55,6 @@
 from invenio_access.models import ActionUsers
 from invenio_access import InvenioAccess
 from invenio_access.models import ActionUsers, ActionRoles
->>>>>>> f982443f
 from invenio_assets import InvenioAssets
 from invenio_cache import InvenioCache
 from invenio_db import InvenioDB
@@ -77,17 +65,6 @@
 from invenio_jsonschemas import InvenioJSONSchemas
 from invenio_mail import InvenioMail
 from invenio_oaiserver import InvenioOAIServer
-<<<<<<< HEAD
-from invenio_pidrelations import InvenioPIDRelations
-from invenio_records import InvenioRecords
-from invenio_search import InvenioSearch
-from mock import Mock, patch
-from sqlalchemy_utils.functions import create_database, database_exists, \
-    drop_database
-
-from weko_index_tree import WekoIndexTree
-from weko_index_tree.admin import index_link_adminview
-=======
 from invenio_oaiserver.models import OAISet
 from invenio_pidrelations import InvenioPIDRelations
 from invenio_records import InvenioRecords
@@ -136,7 +113,6 @@
 from sqlalchemy.engine import Engine
 from sqlalchemy.orm import Session
 from sqlalchemy import event
->>>>>>> f982443f
 
 
 @pytest.yield_fixture()
@@ -152,35 +128,6 @@
     """Flask application fixture."""
     app_ = Flask('testapp', instance_path=instance_path,static_folder=join(instance_path, "static"))
     app_.config.update(
-<<<<<<< HEAD
-        CELERY_ALWAYS_EAGER=True,
-        CELERY_CACHE_BACKEND='memory',
-        CELERY_EAGER_PROPAGATES_EXCEPTIONS=True,
-        CELERY_RESULT_BACKEND='cache',
-        JSONSCHEMAS_URL_SCHEME='http',
-        SECRET_KEY='CHANGE_ME',
-        SECURITY_PASSWORD_SALT='CHANGE_ME_ALSO',
-        SQLALCHEMY_DATABASE_URI=os.environ.get(
-            'SQLALCHEMY_DATABASE_URI', 'sqlite:///test.db'),
-        SEARCH_ELASTIC_HOSTS=os.environ.get(
-            'SEARCH_ELASTIC_HOSTS', 'elasticsearch'),
-        SQLALCHEMY_TRACK_MODIFICATIONS=True,
-        SQLALCHEMY_ECHO=False,
-        TESTING=True,
-        WTF_CSRF_ENABLED=False,
-        DEPOSIT_SEARCH_API='/api/search',
-        SECURITY_PASSWORD_HASH='plaintext',
-        SECURITY_PASSWORD_SCHEMES=['plaintext'],
-        SECURITY_DEPRECATED_PASSWORD_SCHEMES=[],
-        OAUTHLIB_INSECURE_TRANSPORT=True,
-        OAUTH2_CACHE_TYPE='simple',
-        ACCOUNTS_JWT_ENABLE=False,
-        INDEX_IMG='indextree/36466818-image.jpg',
-        SEARCH_UI_SEARCH_INDEX='tenant1',
-        INDEXER_DEFAULT_DOCTYPE='item-v1.0.0',
-        INDEXER_FILE_DOC_TYPE='content',
-    )
-=======
         ACCOUNTS_JWT_ENABLE=True,
         SECRET_KEY='SECRET_KEY',
         WEKO_INDEX_TREE_UPDATED=True,
@@ -486,16 +433,12 @@
     )
     app_.url_map.converters['pid'] = PIDConverter
 
->>>>>>> f982443f
     FlaskCeleryExt(app_)
     Menu(app_)
     Babel(app_)
     InvenioDB(app_)
     InvenioAccounts(app_)
-<<<<<<< HEAD
-=======
     InvenioAccess(app_)
->>>>>>> f982443f
     InvenioAssets(app_)
     InvenioCache(app_)
     InvenioJSONSchemas(app_)
@@ -506,9 +449,6 @@
     InvenioPIDRelations(app_)
     InvenioOAIServer(app_)
     InvenioMail(app_)
-<<<<<<< HEAD
-    WekoIndexTree(app_)
-=======
     InvenioStats(app_)
     InvenioAdmin(app_)
     InvenioPIDStore(app_)
@@ -518,7 +458,6 @@
     
     current_assets = LocalProxy(lambda: app_.extensions["invenio-assets"])
     current_assets.collect.collect()
->>>>>>> f982443f
 
     return app_
 
@@ -530,23 +469,15 @@
         yield base_app
 
 
-<<<<<<< HEAD
-@pytest.fixture()
-def db(app):
-    """Database fixture."""
-=======
 @pytest.yield_fixture()
 def db(app):
     """Get setup database."""
->>>>>>> f982443f
     if not database_exists(str(db_.engine.url)):
         create_database(str(db_.engine.url))
     db_.create_all()
     yield db_
     db_.session.remove()
     db_.drop_all()
-<<<<<<< HEAD
-=======
     drop_alembic_version_table()
 
 
@@ -1367,7 +1298,6 @@
     db.session.commit()
 
     return comm
->>>>>>> f982443f
 
 
 @pytest.fixture()
@@ -1385,24 +1315,6 @@
     }
 
 
-<<<<<<< HEAD
-@pytest.fixture()
-def user():
-    """Create a example user."""
-    return create_test_user(email='test@test.org')
-
-
-@pytest.fixture()
-def location(app):
-    """Create default location."""
-    tmppath = tempfile.mkdtemp()
-    with db_.session.begin_nested():
-        Location.query.delete()
-        loc = Location(name='local', uri=tmppath, default=True)
-        db_.session.add(loc)
-    db_.session.commit()
-    return location
-=======
 @pytest.yield_fixture()
 def mock_user_ctx(mock_users):
     """Run in a mock authenticated user context."""
@@ -1571,5 +1483,4 @@
             user=users['objects']))
     db.session.commit()
 
-    yield users
->>>>>>> f982443f
+    yield users