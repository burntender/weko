--- conflicted
+++ resolved
@@ -1558,9 +1558,6 @@
             qlst = [recursive_t.c.path]
             obj = db.session.query(*qlst). \
                 order_by(recursive_t.c.pid).first()
-<<<<<<< HEAD
-            return obj.path if obj else ''
-=======
             return obj.path if obj else ''
 
     @classmethod
@@ -1622,5 +1619,4 @@
             pass
         else:  # delete all index
             from .tasks import delete_oaiset_setting
-            delete_oaiset_setting.delay(id_list)
->>>>>>> 582360c9
+            delete_oaiset_setting.delay(id_list)