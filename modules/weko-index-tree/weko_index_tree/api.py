--- conflicted
+++ resolved
@@ -36,13 +36,9 @@
 from weko_groups.api import Group
 
 from .models import Index
-<<<<<<< HEAD
 from .utils import cached_index_tree_json, filter_index_list_by_role, \
-    get_index_id_list, get_tree_json, get_user_roles, reset_tree
-=======
-from .utils import cached_index_tree_json, get_index_id_list, \
-    get_publish_index_id_list, get_tree_json, get_user_roles, reset_tree
->>>>>>> d4fee517
+    get_index_id_list, get_publish_index_id_list, get_tree_json, \
+    get_user_roles, reset_tree
 
 
 class Indexes(object):
@@ -1211,13 +1207,13 @@
         return q
 
     @classmethod
-<<<<<<< HEAD
     def get_child_id_list(cls, index_id=0):
         """Get child id list without recursive."""
         q = Index.query.filter_by(parent=index_id). \
             order_by(Index.position).all()
         return [x.id for x in filter_index_list_by_role(q)]
-=======
+
+    @classmethod
     def get_list_path_publish(cls, index_id):
         """
         Get list index path of index publish.
@@ -1227,5 +1223,4 @@
         """
         tree_path = get_publish_index_id_list(cls.get_index_tree(index_id),
                                               [])
-        return tree_path
->>>>>>> d4fee517
+        return tree_path