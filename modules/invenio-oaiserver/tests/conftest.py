--- conflicted
+++ resolved
@@ -19,17 +19,11 @@
 from elasticsearch import Elasticsearch
 from flask import Flask
 from flask_celeryext import FlaskCeleryExt
-<<<<<<< HEAD
-#from .helpers import load_records, remove_records
-from invenio_db import InvenioDB, db
-=======
 from flask_babelex import Babel
 from sqlalchemy_utils.functions import create_database, database_exists, \
     drop_database
 from elasticsearch_dsl import response, Search
-from invenio_db import InvenioDB
-from invenio_db import db
->>>>>>> c0ab9d87
+from invenio_db import InvenioDB, db
 from invenio_indexer import InvenioIndexer
 from invenio_jsonschemas import InvenioJSONSchemas
 from invenio_marc21 import InvenioMARC21
@@ -254,8 +248,6 @@
                     'oaiserver/internal-v1.1.0.json',
         }]
     }
-<<<<<<< HEAD
-=======
 
 
 @pytest.fixture()
@@ -359,5 +351,4 @@
     for i in range(len(record_data)):
         returns.append(create_record_oai(record_data[i],item_data[i]))
     db.session.commit()
-    yield returns
->>>>>>> c0ab9d87
+    yield returns