--- conflicted
+++ resolved
@@ -208,15 +208,10 @@
 OAISERVER_FILE_PROPS_MAPPING = "file.URI.@value"
 """Config used to specify system file mapping of jpcoar"""
 
-<<<<<<< HEAD
-OAISERVER_FILE_PROPS_MAPPING_DDI = 'stdyDscr.dataAccs.setAvail.accsPlac.@value'
-"""Config used to specify system file mapping of DDI"""
-=======
 OAISERVER_CODE_NO_RECORDS_MATCH = "noRecordsMatch"
 """Code of error when output xml error"""
 
 OAISERVER_MESSAGE_NO_RECORDS_MATCH = "The combination of the values of the " \
                                      "from, until, set and metadataPrefix " \
                                      "arguments results in an empty list."
-"""Message of error when output xml error"""
->>>>>>> bc2abe38
+"""Message of error when output xml error"""