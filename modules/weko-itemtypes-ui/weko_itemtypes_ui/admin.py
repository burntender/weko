# -*- coding: utf-8 -*-
#
# This file is part of WEKO3.
# Copyright (C) 2017 National Institute of Informatics.
#
# WEKO3 is free software; you can redistribute it
# and/or modify it under the terms of the GNU General Public License as
# published by the Free Software Foundation; either version 2 of the
# License, or (at your option) any later version.
#
# WEKO3 is distributed in the hope that it will be
# useful, but WITHOUT ANY WARRANTY; without even the implied warranty of
# MERCHANTABILITY or FITNESS FOR A PARTICULAR PURPOSE.  See the GNU
# General Public License for more details.
#
# You should have received a copy of the GNU General Public License
# along with WEKO3; if not, write to the
# Free Software Foundation, Inc., 59 Temple Place, Suite 330, Boston,
# MA 02111-1307, USA.

"""Weko-Itemtype UI admin."""

import sys

from flask import abort, current_app, flash, json, jsonify, redirect, \
    request, session, url_for
from flask_admin import BaseView, expose
from flask_babelex import gettext as _
from flask_login import current_user
from invenio_db import db
from invenio_i18n.ext import current_i18n
from weko_admin.models import BillingPermission
from weko_records.api import ItemsMetadata, ItemTypeEditHistory, \
    ItemTypeNames, ItemTypeProps, ItemTypes, Mapping
from weko_schema_ui.api import WekoSchema

from .config import WEKO_BILLING_FILE_ACCESS, WEKO_BILLING_FILE_PROP_ID
from .permissions import item_type_permission
from .utils import fix_json_schema, has_system_admin_access, remove_xsd_prefix


class ItemTypeMetaDataView(BaseView):
    """ItemTypeMetaDataView."""

    @expose('/', methods=['GET'])
    @expose('/<int:item_type_id>', methods=['GET'])
    @item_type_permission.require(http_exception=403)
    def index(self, item_type_id=0):
        """Renders an item type register view.

        :param item_type_id: Item type i. Default 0.
        """
        lists = ItemTypes.get_latest(True)
        # Check that item type is already registered to an item or not
        for item in lists:
            # Get all versions
            all_records = ItemTypes.get_records_by_name_id(name_id=item.id)
            item.belonging_item_flg = False
            for item in all_records:
                metaDataRecords = ItemsMetadata.get_by_item_type_id(
                    item_type_id=item.id)
                item.belonging_item_flg = len(metaDataRecords) > 0
                if item.belonging_item_flg:
                    break
        is_sys_admin = has_system_admin_access()

        return self.render(
            current_app.config['WEKO_ITEMTYPES_UI_ADMIN_REGISTER_TEMPLATE'],
            lists=lists,
            id=item_type_id,
            is_sys_admin=is_sys_admin,
            lang_code=session.get('selected_language', 'en')  # Set default
        )

    @expose('/<int:item_type_id>/render', methods=['GET'])
    @item_type_permission.require(http_exception=403)
    def render_itemtype(self, item_type_id=0):
        """Renderer."""
        result = None
        if item_type_id > 0:
            result = ItemTypes.get_by_id(id_=item_type_id, with_deleted=True)
        if result is None:
            result = {
                'table_row': [],
                'table_row_map': {},
                'meta_list': {},
                'schemaeditor': {
                    'schema': {}
                },
                'edit_notes': {}
            }
        else:
            edit_notes = result.latest_edit_history
            result = result.render
            result['edit_notes'] = edit_notes

        return jsonify(result)

    @expose('/delete', methods=['POST'])
    @expose('/delete/', methods=['POST'])
    @expose('/delete/<int:item_type_id>', methods=['POST'])
    @item_type_permission.require(http_exception=403)
    def delete_itemtype(self, item_type_id=0):
        """Soft-delete an item type."""
        if item_type_id > 0:
            record = ItemTypes.get_record(id_=item_type_id)
            if record is not None:
                # Check harvesting_type
                if record.model.harvesting_type:
                    flash(_('Cannot delete Item type for Harvesting.'),
                          'error')
                    return jsonify(code=-1)
                # Get all versions
                all_records = ItemTypes.get_records_by_name_id(
                    name_id=record.model.name_id)
                # Check that item type is already registered to an item or not
                for item in all_records:
                    metaDataRecords = ItemsMetadata.get_by_item_type_id(
                        item_type_id=item.id)
                    if len(metaDataRecords) > 0:
                        flash(
                            _(
                                'Cannot delete due to child'
                                ' existing item types.'),
                            'error')
                        return jsonify(code=-1)
                # Get item type name
                item_type_name = ItemTypeNames.get_record(
                    id_=record.model.name_id)
                if all_records and item_type_name:
                    try:
                        # Delete item type name
                        ItemTypeNames.delete(item_type_name)
                        # Delete item typea
                        for k in all_records:
                            k.delete()
                        db.session.commit()
                    except BaseException:
                        db.session.rollback()
                        current_app.logger.error('Unexpected error: ',
                                                 sys.exc_info()[0])
                        flash(_('Failed to delete Item type.'), 'error')
                        return jsonify(code=-1)

                    current_app.logger.debug(
                        'Itemtype delete: {}'.format(item_type_id))
                    flash(_('Deleted Item type successfully.'))
                    return jsonify(code=0)

        flash(_('An error has occurred.'), 'error')
        return jsonify(code=-1)

    @expose('/register', methods=['POST'])
    @expose('/<int:item_type_id>/register', methods=['POST'])
    @item_type_permission.require(http_exception=403)
    def register(self, item_type_id=0):
        """Register an item type."""
        if request.headers['Content-Type'] != 'application/json':
            current_app.logger.debug(request.headers['Content-Type'])
            return jsonify(msg=_('Header Error'))

        data = request.get_json()
        try:
            json_schema = fix_json_schema(
                data.get(
                    'table_row_map').get(
                        'schema'))
            if not json_schema:
                raise ValueError('Schema is in wrong format.')

            record = ItemTypes.update(id_=item_type_id,
                                      name=data.get(
                                          'table_row_map').get('name'),
                                      schema=json_schema,
                                      form=data.get(
                                          'table_row_map').get('form'),
                                      render=data)

            Mapping.create(item_type_id=record.model.id,
                           mapping=data.get('table_row_map').get('mapping'))

            ItemTypeEditHistory.create_or_update(
                item_type_id=record.model.id,
                user_id=current_user.get_id(),
                notes=data.get('edit_notes', {})
            )

            db.session.commit()
        except BaseException:
            raise
            db.session.rollback()
            return jsonify(msg=_('Failed to register Item type.'))
        current_app.logger.debug('itemtype register: {}'.format(item_type_id))
        flash(_('Successfuly registered Item type.'))
        redirect_url = url_for('.index', item_type_id=record.model.id)
        return jsonify(msg=_('Successfuly registered Item type.'),
                       redirect_url=redirect_url)

    @expose('/restore', methods=['POST'])
    @expose('/restore/', methods=['POST'])
    @expose('/restore/<int:item_type_id>', methods=['POST'])
    @item_type_permission.require(http_exception=403)
    def restore_itemtype(self, item_type_id=0):
        """Restore logically deleted item types."""
        if item_type_id > 0:
            record = ItemTypes.get_record(id_=item_type_id, with_deleted=True)
            if record is not None and record.model.is_deleted:
                # Get all versions
                all_records = ItemTypes.get_records_by_name_id(
                    name_id=record.model.name_id, with_deleted=True)
                # Get item type name
                item_type_name = ItemTypeNames.get_record(
                    id_=record.model.name_id, with_deleted=True)
                if all_records and item_type_name:
                    try:
                        # Restore item type name
                        ItemTypeNames.restore(item_type_name)
                        # Restore item typea
                        for k in all_records:
                            k.restore()
                        db.session.commit()
                    except BaseException:
                        db.session.rollback()
                        current_app.logger.error('Unexpected error: ',
                                                 sys.exc_info()[0])
                        return jsonify(code=-1,
                                       msg=_('Failed to restore Item type.'))

                    current_app.logger.debug(
                        'Itemtype restore: {}'.format(item_type_id))
                    return jsonify(code=0,
                                   msg=_('Restored Item type successfully.'))

        return jsonify(code=-1, msg=_('An error has occurred.'))


class ItemTypePropertiesView(BaseView):
    """ItemTypePropertiesView."""

    @expose('/', methods=['GET'])
    @item_type_permission.require(http_exception=403)
    def index(self, property_id=0):
        """Renders an primitive property view."""
        lists = ItemTypeProps.get_records([])
        properties = lists.copy()
<<<<<<< HEAD
        defaults_property_ids = current_app.config.get('WEKO_ITEMTYPES_UI_DEFAULT_PROPERTIES_IDS')
=======
        defaults_property_ids = current_app.config.get(
            'WEKO_ITEMTYPES_UI_DEFAULT_PROPERTIES_IDS')
>>>>>>> 43b60b26
        for item in lists:
            if item.id in defaults_property_ids:
                properties.remove(item)

        billing_perm = BillingPermission.get_billing_information_by_id(
            WEKO_BILLING_FILE_ACCESS)
        if not billing_perm or not billing_perm.is_active:
            for prop in properties:
                if prop.id == WEKO_BILLING_FILE_PROP_ID:
                    properties.remove(prop)

        return self.render(
            current_app.config['WEKO_ITEMTYPES_UI_ADMIN_CREATE_PROPERTY'],
            lists=properties,
            lang_code=session.get('selected_language', 'en')  # Set default
        )

    @expose('/list', methods=['GET'])
    @item_type_permission.require(http_exception=403)
    def get_property_list(self, property_id=0):
        """Renders an primitive property view."""
        lang = request.values.get('lang')

        props = ItemTypeProps.get_records([])

        billing_perm = BillingPermission.get_billing_information_by_id(
            WEKO_BILLING_FILE_ACCESS)
        if not billing_perm and not billing_perm.is_active:
            for prop in props:
                if prop.id == WEKO_BILLING_FILE_PROP_ID:
                    props.remove(prop)

        lists = {}
        for k in props:
            name = k.name
            if lang and 'title_i18n' in k.form and \
                lang in k.form['title_i18n'] and \
                    k.form['title_i18n'][lang]:
                name = k.form['title_i18n'][lang]
            is_file = False
            if (k.schema.get('properties')
                    and k.schema.get('properties').get('filename')):
                is_file = True
            tmp = {'name': name, 'schema': k.schema, 'form': k.form,
                   'forms': k.forms, 'sort': k.sort, 'is_file': is_file}
            lists[k.id] = tmp

        lists['defaults'] = current_app.config[
            'WEKO_ITEMTYPES_UI_DEFAULT_PROPERTIES']

        return jsonify(lists)

    @expose('/<int:property_id>', methods=['GET'])
    @item_type_permission.require(http_exception=403)
    def get_property(self, property_id=0):
        """Renders an primitive property view."""
        prop = ItemTypeProps.get_record(property_id)
        tmp = {'id': prop.id, 'name': prop.name, 'schema': prop.schema,
               'form': prop.form, 'forms': prop.forms}
        return jsonify(tmp)

    @expose('', methods=['POST'])
    @expose('/<int:property_id>', methods=['POST'])
    @item_type_permission.require(http_exception=403)
    def custom_property_new(self, property_id=0):
        """Register an item type."""
        if request.headers['Content-Type'] != 'application/json':
            current_app.logger.debug(request.headers['Content-Type'])
            return jsonify(msg=_('Header Error'))

        data = request.get_json()
        try:
            ItemTypeProps.create(property_id=property_id,
                                 name=data.get('name'),
                                 schema=data.get('schema'),
                                 form_single=data.get('form1'),
                                 form_array=data.get('form2'))
            db.session.commit()
        except Exception as ex:
            current_app.logger.debug(ex)
            db.session.rollback()
            return jsonify(msg=_('Failed to save property.'))
        return jsonify(msg=_('Saved property successfully.'))


class ItemTypeMappingView(BaseView):
    """ItemTypeMappingView."""

    @expose('/', methods=['GET'])
    @expose('/<int:ItemTypeID>', methods=['GET'])
    @item_type_permission.require(http_exception=403)
    def index(self, ItemTypeID=0):
        """Renders an item type mapping view.

        :param ItemTypeID: Item type ID. (Default: 0)
        :return: The rendered template.
        """
        try:
            lists = ItemTypes.get_latest()    # ItemTypes.get_all()
            if lists is None or len(lists) == 0:
                return self.render(
                    current_app.config['WEKO_ITEMTYPE'
                                       'S_UI_ADMIN_ERROR_TEMPLATE']
                )
            item_type = ItemTypes.get_by_id(ItemTypeID)
            if item_type is None:
                current_app.logger.info(lists[0].item_type[0])
                return redirect(url_for('itemtypesmapping.index',
                                        ItemTypeID=lists[0].item_type[0].id))
            itemtype_list = []
            itemtype_prop = item_type.schema.get('properties')
            sys_admin = current_app.config['WEKO_ADMIN_PERMISSION_ROLE_SYSTEM']
            is_admin = False
            with db.session.no_autoflush:
                for role in list(current_user.roles or []):
                    if role.name == sys_admin:
                        is_admin = True
                        break

            cur_lang = current_i18n.language

            meta_system = item_type.render.get('meta_system')
            table_rows = ['pubdate']
            render_table_row = item_type.render.get('table_row')

            meta_system_items = ['system_identifier_doi',
                                 'system_identifier_hdl',
                                 'system_identifier_uri',
                                 'system_file',
                                 'updated_date', 'created_date',
                                 'persistent_identifier_doi',
                                 'persistent_identifier_h',
                                 'ranking_page_url', 'belonging_index_info']

            for key in meta_system_items:
                if isinstance(meta_system, dict) and meta_system.get(key) \
                        and isinstance(meta_system[key], dict):
                    if meta_system[key]['title_i18n'] and cur_lang in \
                        meta_system[key]['title_i18n'] and \
                        meta_system[key]['title_i18n'][cur_lang] and \
                            meta_system[key]['title_i18n'][cur_lang].strip():
                        meta_system[key]['title'] = \
                            meta_system[key]['title_i18n'][cur_lang]
                    else:
                        meta_system[key]['title'] = \
                            meta_system[key]['title_i18n']['en'] if \
                            meta_system[key]['title_i18n'] and \
                            meta_system[key]['title_i18n']['en'] else ''

            if isinstance(render_table_row, list):
                table_rows.extend(render_table_row)
            for key in table_rows:
                prop = itemtype_prop.get(key)
                schema_form = item_type.form
                elem_str = ''
                if 'default' != cur_lang:
                    for elem in schema_form:
                        if 'items' in elem:
                            if elem['key'] == key:
                                if 'title_i18n' in elem:
                                    if cur_lang in elem['title_i18n']:
                                        if len(elem['title_i18n']
                                               [cur_lang]) > 0:
                                            elem_str = elem['title_i18n'][
                                                cur_lang]
                                else:
                                    elem_str = elem['title']
                            for sub_elem in elem['items']:
                                if 'key' in sub_elem and \
                                        sub_elem['key'] == key:
                                    if 'title_i18n' in sub_elem:
                                        if cur_lang in sub_elem['title_i18n']:
                                            if len(
                                                sub_elem['title_i18n'][
                                                    cur_lang]) > 0:
                                                elem_str = \
                                                    sub_elem['title_i18n'][
                                                        cur_lang]
                                    else:
                                        elem_str = sub_elem['title']
                                    break
                        else:
                            if elem['key'] == key:
                                if 'title_i18n' in elem:
                                    if cur_lang in elem['title_i18n']:
                                        if len(elem['title_i18n']
                                               [cur_lang]) > 0:
                                            elem_str = elem['title_i18n'][
                                                cur_lang]
                                else:
                                    elem_str = elem['title']

                        if elem_str != '':
                            break

                if elem_str == '':
                    elem_str = prop.get('title')

                itemtype_list.append((key, elem_str))

            mapping_name = request.args.get('mapping_type', 'jpcoar_mapping')
            jpcoar_xsd = WekoSchema.get_all()
            jpcoar_lists = {}
            for item in jpcoar_xsd:
                jpcoar_lists[item.schema_name] = json.loads(item.xsd)

            item_type_mapping = Mapping.get_record(ItemTypeID)
            return self.render(
                current_app.config['WEKO_ITEMTYPES_UI_ADMIN_MAPPING_TEMPLATE'],
                lists=lists,
                hide_mapping_prop=item_type_mapping,
                mapping_name=mapping_name,
                hide_itemtype_prop=itemtype_prop,
                jpcoar_prop_lists=remove_xsd_prefix(jpcoar_lists),
                meta_system=meta_system,
                itemtype_list=itemtype_list,
                id=ItemTypeID,
                is_system_admin=is_admin,
                lang_code=session.get('selected_language', 'en')  # Set default
            )
        except BaseException:
            current_app.logger.error('Unexpected error: ', sys.exc_info()[0])
        return abort(400)

    @expose('', methods=['POST'])
    @item_type_permission.require(http_exception=403)
    def mapping_register(self):
        """Register an item type mapping."""
        if request.headers['Content-Type'] != 'application/json':
            current_app.logger.debug(request.headers['Content-Type'])
            return jsonify(msg=_('Header Error'))

        data = request.get_json()
        try:
            Mapping.create(item_type_id=data.get('item_type_id'),
                           mapping=data.get('mapping'))
            db.session.commit()
        except BaseException:
            db.session.rollback()
            return jsonify(msg=_('Unexpected error occurred.'))
        return jsonify(msg=_('Successfully saved new mapping.'))

    @expose('/schema', methods=['GET'])
    @expose('/schema/<string:SchemaName>', methods=['GET'])
    @item_type_permission.require(http_exception=403)
    def schema_list(self, SchemaName=None):
        """Schema list."""
        jpcoar_lists = {}
        if SchemaName is None:
            jpcoar_xsd = WekoSchema.get_all()
            for item in jpcoar_xsd:
                jpcoar_lists[item.schema_name] = json.loads(item.xsd)
        else:
            jpcoar_xsd = WekoSchema.get_record_by_name(SchemaName)
            if jpcoar_xsd is not None:
                jpcoar_lists[SchemaName] = json.loads(jpcoar_xsd.model.xsd)
        return jsonify(remove_xsd_prefix(jpcoar_lists))


itemtype_meta_data_adminview = {
    'view_class': ItemTypeMetaDataView,
    'kwargs': {
        'category': _('Item Types'),
        'name': _('Meta'),
        'url': '/admin/itemtypes',
        'endpoint': 'itemtypesregister'
    }
}

itemtype_properties_adminview = {
    'view_class': ItemTypePropertiesView,
    'kwargs': {
        'category': _('Item Types'),
        'name': _('Properties'),
        'url': '/admin/itemtypes/properties',
        'endpoint': 'itemtypesproperties'
    }
}

itemtype_mapping_adminview = {
    'view_class': ItemTypeMappingView,
    'kwargs': {
        'category': _('Item Types'),
        'name': _('Mapping'),
        'url': '/admin/itemtypes/mapping',
        'endpoint': 'itemtypesmapping'
    }
}
__all__ = (
    'itemtype_meta_data_adminview',
    'itemtype_properties_adminview',
    'itemtype_mapping_adminview',
)<|MERGE_RESOLUTION|>--- conflicted
+++ resolved
@@ -243,12 +243,8 @@
         """Renders an primitive property view."""
         lists = ItemTypeProps.get_records([])
         properties = lists.copy()
-<<<<<<< HEAD
-        defaults_property_ids = current_app.config.get('WEKO_ITEMTYPES_UI_DEFAULT_PROPERTIES_IDS')
-=======
         defaults_property_ids = current_app.config.get(
             'WEKO_ITEMTYPES_UI_DEFAULT_PROPERTIES_IDS')
->>>>>>> 43b60b26
         for item in lists:
             if item.id in defaults_property_ids:
                 properties.remove(item)
