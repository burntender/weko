# -*- coding: utf-8 -*-
#
# This file is part of WEKO3.
# Copyright (C) 2017 National Institute of Informatics.
#
# WEKO3 is free software; you can redistribute it
# and/or modify it under the terms of the GNU General Public License as
# published by the Free Software Foundation; either version 2 of the
# License, or (at your option) any later version.
#
# WEKO3 is distributed in the hope that it will be
# useful, but WITHOUT ANY WARRANTY; without even the implied warranty of
# MERCHANTABILITY or FITNESS FOR A PARTICULAR PURPOSE.  See the GNU
# General Public License for more details.
#
# You should have received a copy of the GNU General Public License
# along with WEKO3; if not, write to the
# Free Software Foundation, Inc., 59 Temple Place, Suite 330, Boston,
# MA 02111-1307, USA.

"""Blueprint for weko-itemtypes-ui."""

import sys

from flask import Blueprint, Flask, abort, current_app, flash, json, jsonify, \
    make_response, redirect, render_template, request, url_for
from flask_babelex import gettext as _
from flask_login import login_required
from invenio_db import db
from invenio_i18n.ext import current_i18n
from weko_records.api import ItemTypeProps, ItemTypes, Mapping
from weko_schema_ui.api import WekoSchema

from .permissions import item_type_permission

blueprint = Blueprint(
    'weko_itemtypes_ui',
    __name__,
    url_prefix='/itemtypes',
    template_folder='templates',
    static_folder='static',
)
blueprint_api = Blueprint(
    'weko_itemtypes_rest',
    __name__,
    url_prefix='/itemtypes',
    template_folder='templates',
    static_folder='static',
)


@blueprint.route('/', methods=['GET'])
@blueprint.route('/<int:item_type_id>', methods=['GET'])
@blueprint.route('/register', methods=['GET'])
@login_required
@item_type_permission.require(http_exception=403)
def index(item_type_id=0):
    """Renders an item type register view.

    :param item_type_id: Item type i. Default 0.
    """
    lists = ItemTypes.get_latest()
    return render_template(
        current_app.config['WEKO_ITEMTYPES_UI_REGISTER_TEMPLATE'],
        lists=lists,
        id=item_type_id
    )


@blueprint.route('/<int:item_type_id>/render', methods=['GET'])
@login_required
@item_type_permission.require(http_exception=403)
def render(item_type_id=0):
    """Renderer."""
    result = None
    if item_type_id > 0:
        result = ItemTypes.get_by_id(id_=item_type_id)
    if result is None:
        result = {
            'table_row': [],
            'table_row_map': {},
            'meta_list': {},
            'schemaeditor': {
                'schema': {}
            }
        }
    else:
        result = result.render
    return jsonify(result)


@blueprint.route('/register', methods=['POST'])
@blueprint.route('/<int:item_type_id>/register', methods=['POST'])
@login_required
@item_type_permission.require(http_exception=403)
def register(item_type_id=0):
    """Register an item type."""
    if request.headers['Content-Type'] != 'application/json':
        current_app.logger.debug(request.headers['Content-Type'])
        return jsonify(msg=_('Header Error'))

    data = request.get_json()
    try:
        record = ItemTypes.update(id_=item_type_id,
                                  name=data.get('table_row_map').get('name'),
                                  schema=data.get('table_row_map').get(
                                      'schema'),
                                  form=data.get('table_row_map').get('form'),
                                  render=data)
        Mapping.create(item_type_id=record.model.id,
                       mapping=data.get('table_row_map').get('mapping'))
        db.session.commit()
    except BaseException:
        db.session.rollback()
        return jsonify(msg=_('Fail'))
    current_app.logger.debug('itemtype register: {}'.format(item_type_id))
    return jsonify(msg=_('Success'))


@blueprint.route('/property', methods=['GET'])
@login_required
@item_type_permission.require(http_exception=403)
def custom_property(property_id=0):
    """Renders an primitive property view."""
    lists = ItemTypeProps.get_records([])
    return render_template(
        current_app.config['WEKO_ITEMTYPES_UI_CREATE_PROPERTY'],
        lists=lists
    )


@blueprint.route('/property/list', methods=['GET'])
@login_required
@item_type_permission.require(http_exception=403)
def get_property_list(property_id=0):
    """Renders an primitive property view."""
    lang = request.values.get('lang')

    props = ItemTypeProps.get_records([])
    lists = {}
    for k in props:
        name = k.name
        if lang and 'title_i18n' in k.form and \
                lang in k.form['title_i18n'] and k.form['title_i18n'][lang]:
            name = k.form['title_i18n'][lang]

        tmp = {'name': name, 'schema': k.schema, 'form': k.form,
               'forms': k.forms, 'sort': k.sort}
        lists[k.id] = tmp

    lists['defaults'] = current_app.config['WEKO_ITEMTYPES_UI_DEFAULT_PROPERTIES']

    return jsonify(lists)


@blueprint.route('/property/<int:property_id>', methods=['GET'])
@login_required
@item_type_permission.require(http_exception=403)
def get_property(property_id=0):
    """Renders an primitive property view."""
    prop = ItemTypeProps.get_record(property_id)
    tmp = {'id': prop.id, 'name': prop.name, 'schema': prop.schema,
           'form': prop.form, 'forms': prop.forms}
    return jsonify(tmp)


@blueprint.route('/property', methods=['POST'])
@blueprint.route('/property/<int:property_id>', methods=['POST'])
@login_required
@item_type_permission.require(http_exception=403)
def custom_property_new(property_id=0):
    """Register an item type."""
    if request.headers['Content-Type'] != 'application/json':
        current_app.logger.debug(request.headers['Content-Type'])
        return jsonify(msg=_('Header Error'))

    data = request.get_json()
    try:
        ItemTypeProps.create(property_id=property_id,
                             name=data.get('name'),
                             schema=data.get('schema'),
                             form_single=data.get('form1'),
                             form_array=data.get('form2'))
        db.session.commit()
    except Exception as ex:
        current_app.logger.debug(ex)
        db.session.rollback()
        return jsonify(msg=_('Fail'))
    return jsonify(msg=_('Success'))


@blueprint_api.route('/<int:ItemTypeID>/mapping', methods=['GET'])
def itemtype_mapping(ItemTypeID=0):
    """Itemtype mapping."""
    item_type_mapping = Mapping.get_record(ItemTypeID)
    return jsonify(item_type_mapping)


@blueprint.route('/mapping', methods=['GET'])
@blueprint.route('/mapping/<int:ItemTypeID>', methods=['GET'])
@login_required
@item_type_permission.require(http_exception=403)
def mapping_index(ItemTypeID=0):
    """Renders an item type mapping view.

    :param ItemTypeID: Item type ID. (Default: 0)
    :return: The rendered template.
    """
    try:
        lists = ItemTypes.get_latest()    # ItemTypes.get_all()
        if lists is None or len(lists) == 0:
            return render_template(
                current_app.config['WEKO_ITEMTYPES_UI_ERROR_TEMPLATE']
            )
        item_type = ItemTypes.get_by_id(ItemTypeID)
        for list1 in lists:
            print(list1)
        if item_type is None:
<<<<<<< HEAD
            return redirect(url_for('.mapping_index', 
=======
            return redirect(url_for('.mapping_index',
>>>>>>> e5e8deef
                                    ItemTypeID=lists[0].item_type[0].id))
        itemtype_list = []
        itemtype_prop = item_type.schema.get('properties')
        for key, prop in itemtype_prop.items():
            cur_lang = current_i18n.language
            schema_form = item_type.form
            elemStr = ''
            if 'default' != cur_lang:
                for elem in schema_form:
                    if 'items' in elem:
                        for sub_elem in elem['items']:
                            if 'key' in sub_elem and sub_elem['key'] == key:
                                if 'title_i18n' in sub_elem:
                                    if cur_lang in sub_elem['title_i18n']:
                                        if len(
                                                sub_elem['title_i18n'][cur_lang]) > 0:
                                            elemStr = sub_elem['title_i18n'][
                                                cur_lang]
                                else:
                                    elemStr = sub_elem['title']
                                break
                    else:
                        if elem['key'] == key:
                            if 'title_i18n' in elem:
                                if cur_lang in elem['title_i18n']:
                                    if len(elem['title_i18n'][cur_lang]) > 0:
                                        elemStr = elem['title_i18n'][
                                            cur_lang]
                            else:
                                elemStr = elem['title']

                    if elemStr != '':
                        break

            if elemStr == '':
                elemStr = prop.get('title')

            itemtype_list.append((key, elemStr))
            # itemtype_list.append((key, prop.get('title')))
        # jpcoar_list = []
        mapping_name = request.args.get('mapping_type', 'jpcoar_mapping')
        jpcoar_xsd = WekoSchema.get_all()
        jpcoar_lists = {}
        for item in jpcoar_xsd:
            jpcoar_lists[item.schema_name] = json.loads(item.xsd)
        # jpcoar_prop = json.loads(jpcoar_xsd.model.xsd)
        # for key in jpcoar_prop.keys():
        #     jpcoar_list.append((key, key))
        item_type_mapping = Mapping.get_record(ItemTypeID)
        # mapping = json.dumps(item_type_mapping, indent=4, ensure_ascii=False)
        return render_template(
            current_app.config['WEKO_ITEMTYPES_UI_MAPPING_TEMPLATE'],
            lists=lists,
            hide_mapping_prop=item_type_mapping,
            mapping_name=mapping_name,
            hide_itemtype_prop=itemtype_prop,
            jpcoar_prop_lists=remove_xsd_prefix(jpcoar_lists),
            itemtype_list=itemtype_list,
            id=ItemTypeID
        )
    except BaseException:
        current_app.logger.error('Unexpected error: ', sys.exc_info()[0])
    return abort(400)


@blueprint.route('/mapping/schema', methods=['GET'])
@blueprint.route('/mapping/schema/', methods=['GET'])
@blueprint.route('/mapping/schema/<string:SchemaName>', methods=['GET'])
@login_required
@item_type_permission.require(http_exception=403)
def schema_list(SchemaName=None):
    """Schema list."""
    jpcoar_lists = {}
    if SchemaName is None:
        jpcoar_xsd = WekoSchema.get_all()
        for item in jpcoar_xsd:
            jpcoar_lists[item.schema_name] = json.loads(item.xsd)
    else:
        jpcoar_xsd = WekoSchema.get_record_by_name(SchemaName)
        if jpcoar_xsd is not None:
            jpcoar_lists[SchemaName] = json.loads(jpcoar_xsd.model.xsd)
    return jsonify(remove_xsd_prefix(jpcoar_lists))


def remove_xsd_prefix(jpcoar_lists):
    """Remove xsd prefix."""
    jpcoar_copy = {}

    def remove_prefix(jpcoar_src, jpcoar_dst):
        for key, value in jpcoar_src.items():
            if 'type' == key:
                jpcoar_dst[key] = value
                continue
            jpcoar_dst[key.split(':').pop()] = {}
            if isinstance(value, object):
                remove_prefix(value, jpcoar_dst[key.split(':').pop()])

    remove_prefix(jpcoar_lists, jpcoar_copy)
    return jpcoar_copy


@blueprint.route('/mapping', methods=['POST'])
@login_required
@item_type_permission.require(http_exception=403)
def mapping_register():
    """Register an item type mapping."""
    if request.headers['Content-Type'] != 'application/json':
        current_app.logger.debug(request.headers['Content-Type'])
        return jsonify(msg=_('Header Error'))

    data = request.get_json()
    try:
        Mapping.create(item_type_id=data.get('item_type_id'),
                       mapping=data.get('mapping'))
        db.session.commit()
    except BaseException:
        db.session.rollback()
        return jsonify(msg=_('Fail'))
    return jsonify(msg=_('Success'))<|MERGE_RESOLUTION|>--- conflicted
+++ resolved
@@ -216,11 +216,7 @@
         for list1 in lists:
             print(list1)
         if item_type is None:
-<<<<<<< HEAD
-            return redirect(url_for('.mapping_index', 
-=======
             return redirect(url_for('.mapping_index',
->>>>>>> e5e8deef
                                     ItemTypeID=lists[0].item_type[0].id))
         itemtype_list = []
         itemtype_prop = item_type.schema.get('properties')
