// require(["jquery", "bootstrap"],function() {});
$(document).ready(function () {
  src_render = {};
  src_mapping = {};
  page_global = {
    upload_file: false,
    table_row: [],        // 追加した行番号を保存する元々順番()
    table_row_map: {},    // 生成したschemaとformの情報を保存する
    meta_list: {},        // 追加した行の情報を保存する(セットした詳細情報)
    meta_fix: {},
    schemaeditor: {       // objectの場合
      schema:{}           //   生成したschemaの情報を保存する
    },
    edit_notes: {}         // Map of notes for each attribute, keep seperate
  };
  properties_obj = {}     // 作成したメタデータ項目タイプ
  select_option = '';
  page_json_editor = {}   //   一時的editorオブジェクトの保存
  url_update_schema = '/admin/itemtypes/register';
  // デフォルトマッピングのテンプレート
  mapping_value = {
    "display_lang_type": "",
    "oai_dc_mapping": "",
    "jpcoar_mapping": "",
    "junii2_mapping": "",
    "lido_mapping": "",
    "lom_mapping": "",
    "spase_mapping": ""
  }
  meta_system_info = {
      updated_date : {
        title : "Updated Date",
        title_i18n: {ja: "更新日時", en: "Updated Date"},
        input_type: "S_Date",
        option: {
          required : false,
          multiple : false,
          hidden : true,
          showlist : false,
          crtf : false
        }
      },
      created_date : {
        title: "Created Date",
        title_i18n: {ja: "作成日時", en: "Created Date"},
        input_type: "S_Date",
        option: {
          required : false,
          multiple : false,
          hidden : true,
          showlist : false,
          crtf : false
        }
      },
      persistent_identifier_doi : {
        input_type: "S_Persistent Identifier(DOI)",
        title: "Persistent Identifier(DOI)",
        title_i18n: {ja: "永続識別子（DOI）", en: "Persistent Identifier(DOI)"},
        option: {
          required : false,
          multiple : false,
          hidden : true,
          showlist : false,
          crtf : false
        }
      },
      persistent_identifier_h : {
        input_type: "S_Identifier",
        title: "Persistent Identifier(Handle)",
        title_i18n: {ja: "永続識別子（ハンドル）", en: "Persistent Identifier(Handle)"},
        option: {
          required : false,
          multiple : false,
          hidden : true,
          showlist : false,
          crtf : false
        }
      },
      ranking_page_url : {
        input_type: "S_Identifier",
        title: "Landing Page URL",
        title_i18n: {ja: "ランディングページのURL", en: "Landing Page URL"},
        option: {
          required : false,
          multiple : false,
          hidden : true,
          showlist : false,
          crtf : false
        }
      },
      belonging_index_info : {
        input_type: "S_Text",
        title: "Belonging Index Info",
        title_i18n: {ja: "所属インデックスの情報", en: "Belonging Index Info"},
        option: {
          required : false,
          multiple : false,
          hidden : true,
          showlist : false,
          crtf : false
        }
      },
    };
    meta_fix = {
      pubdate : {
        input_type: "Date",
        title: "Publish Date",
        title_i18n: {ja: "公開日", en: "Publish Date"},
        option: {
          required : true,
          multiple : false,
          hidden : false,
          showlist : false,
          crtf : false
        }
      },
    }
    property_default = {}

  $('#myModal').modal({
    show: false
  })

  if($('#item-type-lists').val().length > 0) {
    // バージョンアップ
    $('#upt_version').attr('checked', true);
    $('#new_version').attr('checked', false);
    itemname = $('#item-type-lists').find("option:selected").text();
    itemname = itemname.substr(0,itemname.lastIndexOf('('));
    $('#itemtype_name').val(itemname);
    url_update_schema = '/admin/itemtypes/'+$('#item-type-lists').val()+'/register';
  }

  $('.radio_versionup').on('click', function(){
    if($(this).val() == 'upt') {
      url_update_schema = '/admin/itemtypes/'+$('#item-type-lists').val()+'/register';
    } else {
      url_update_schema = '/admin/itemtypes/register';
    }
  });

  $('#item-type-lists').on('change', function(){
    window.location.href = '/admin/itemtypes/' + $('#item-type-lists').val();
  });

  $('input[type=radio][name=item_type]').on ('change', function(){
      if (this.value === 'normal') {
          $('option.normal_type').show()
          $('option.harvesting_type').hide()
          disabled_deleted_type();
      } else if (this.value === 'harvesting') {
          $('option.normal_type').hide()
          $('option.harvesting_type').show()
          disabled_deleted_type();
      } else {
          $('option.deleted_type').show();
          $('option.normal_type').hide();
          $('option.harvesting_type').hide();
          $('#btn_restore_itemtype_schema').prop('disabled', false);
          $('div.metadata-content *').not("[id=btn_restore_itemtype_schema]").prop('disabled', true);
      }
  });

  function disabled_deleted_type(){
      $('option.deleted_type').hide();
      $('#btn_restore_itemtype_schema').prop('disabled', true);
      $('div.metadata-content *').not("[id=btn_restore_itemtype_schema]").prop('disabled', false);
      $('#chk_pubdate_0').attr('disabled', true);
  }

  $('#btn_create_itemtype_schema').on('click', function(){
    if($('#itemtype_name').val() == "") {
      $('#itemtype_name_warning').removeClass('hide');
      $('#itemtype_name').focus();
      return;
    }
    $('#itemtype_name_warning').addClass('hide');
    create_itemtype_schema();
    send(url_update_schema, page_global);
  });

  $('#btn_previews_itemtype_schema').on('click', function(){
    create_itemtype_schema();
    $('#schema_json').text(JSON.stringify(page_global.table_row_map.schema, null, 4));
    $('#form_json').text(JSON.stringify(page_global.table_row_map.form, null, 4));
    $('#render_json').text(JSON.stringify(page_global, null, 4));
  });

  function create_itemtype_schema(){
    page_global.table_row_map['name'] = $('#itemtype_name').val();
    page_global.table_row_map['action'] = $('[name=radio_versionup]:checked').val();
    page_global.table_row_map['mapping'] = {
        updated_date : {
          "display_lang_type": "",
          "oai_dc_mapping": "",
          "jpcoar_mapping": {
            "date": {
              "@attributes": {"dateType": "subitem_system_date_type"},
              "@value": "subitem_system_date"
            },
          },
          "junii2_mapping": "",
          "lido_mapping": "",
          "lom_mapping": "",
          "spase_mapping": ""
        },
        created_date :{
          "display_lang_type": "",
          "oai_dc_mapping": "",
          "jpcoar_mapping": {
            "date": {
              "@attributes": {"dateType": "subitem_system_date_type"},
              "@value": "subitem_system_date",
            },
          },
          "junii2_mapping": "",
          "lido_mapping": "",
          "lom_mapping": "",
          "spase_mapping": ""
        },
        persistent_identifier_doi: {
          "display_lang_type": "",
          "oai_dc_mapping": "",
          "jpcoar_mapping": {
            "identifier": {
              "@attributes": {"identifierType": "subitem_system_identifier_doi_type"},
              "@value": "subitem_system_identifier_doi",
            },
            "identifierRegistration": {
              "@attributes": {"identifierType": "subitem_system_id_rg_doi_type"},
              "@value": "subitem_system_id_rg_doi",
            },
          },
          "junii2_mapping": "",
          "lido_mapping": "",
          "lom_mapping": "",
          "spase_mapping": ""
        },
        persistent_identifier_h: {
          "display_lang_type": "",
          "oai_dc_mapping": "",
          "jpcoar_mapping": {
            "identifier": {
              "@attributes": {"identifierType": "subitem_system_identifier_type"},
              "@value": "subitem_system_identifier",
            },
          },
          "junii2_mapping": "",
          "lido_mapping": "",
          "lom_mapping": "",
          "spase_mapping": ""
        },
        ranking_page_url: {
          "display_lang_type": "",
          "oai_dc_mapping": "",
          "jpcoar_mapping": {
            "identifier": {
              "@attributes": {"identifierType": "subitem_system_identifier_type"},
              "@value": "subitem_system_identifier",
            },
          },
          "junii2_mapping": "",
          "lido_mapping": "",
          "lom_mapping": "",
          "spase_mapping": ""
        },
        belonging_index_info: {
          "display_lang_type": "",
          "oai_dc_mapping": "",
          "jpcoar_mapping": "",
          "junii2_mapping": "",
          "lido_mapping": "",
          "lom_mapping": "",
          "spase_mapping": ""
        }
      };
    page_global.table_row_map['form'] = [];
    page_global.table_row_map['schema'] = {
      $schema: "http://json-schema.org/draft-04/schema#",
      type: "object",
      description: "",
      properties: {},
      required: []
    };

    // Keep the notes seperate from schema to avoid extracting later
    page_global.table_row_map['form'] = [];

    // コンテンツ本体
    if(page_global.upload_file) {
      page_global.table_row_map.schema.properties["filemeta"] = {
        type:"array",
        title: "Contents Body",
        items:{
          type: "object",
          properties: {
            filename: {
              type: "string",
              title: "Display Name"
            },
            displaytype: {
              type: "string",
              title: "Display Format",
              enum: ["detail","simple","preview"]
            },
            licensetype: {
              type: "string",
              title: "License",
              enum: ["license_free","license_0","license_1","license_2","license_3","license_4","license_5"]
            },
            licensefree: {
              type: "string"
            },
            accessrole: {
              type: "string",
              title: "Access",
              enum: ["open_access","open_date","open_login","open_no"]
            },
            accessdate: {
              type: "string",
              title: "Publish Date"
            },
            groups: {
              type: "string",
              title: "Group Name"
            }
          }
        }
      }
      page_global.table_row_map.form.push({
        key:"filemeta",
        title:"Contents Body",
        add: "New",
        style: {
          add: "btn-success"
        },
        items: [
          {
            key: "filemeta[].filename",
            type: "select",
            title: "Display Name",
            title_i18n:{ja:"表示名",en:"FileName"}
          },
          {
            key: "filemeta[].displaytype",
            type: "select",
            title: "Display Format",
            title_i18n:{ja:"表示形式",en:"Preview"},
            titleMap: [
              {value: "detail", name: "Detailed" },
              {value: "simple", name: "Simple" },
              {value: "preview", name: "Preview" }
            ]
          },
          {
            key: "filemeta[].licensetype",
            type: "select",
            title:" License",
            title_i18n:{ja:"ライセンス",en:"License"},
            titleMap: [
              {value: "license_free", name: "License Free" },
              {value: "license_0", name: "Creative Commons : Attribution" },
              {value: "license_1", name: "Creative Commons : Attribution-Share-Alike" },
              {value: "license_2", name: "Creative Commons : Attribution-No-Derivatives" },
              {value: "license_3", name: "Creative Commons : Attribution-Non-Commercial" },
              {value: "license_4", name: "Creative Commons : Attribution-NonCommercial-ShareAlike" },
              {value: "license_5", name: "Creative Commons : Attribution-NonCommercial-ShareAlike-NoDerivatives" }
            ]
          },
          {
            key: "filemeta[].licensefree",
            type: "textarea",
            notitle: true,
            condition: "model.filemeta[arrayIndex].licensetype == 'license_free'"
          },
          {
            title: "Check Plagiarism",
            title_i18n:{ja:"剽窃チェック",en:"Check Plagiarism"},
            type: "template",
            template: "<div class='text-center'><a class='btn btn-primary' href='/ezas/pdf-detect-weko.html' target='_blank' role='button'>{{ form.title }}</a></div>"
          },
          {
            key: "filemeta[].accessrole",
            type: "radios",
            title: "Access",
            title_i18n:{ja:"アクセス",en:"Access"},
            titleMap: [
              {value: "open_access", name: "Open Access" },
              {value: "open_date", name: "Specify Open Access Date" },
              {value: "open_login", name: "Only Logged In Users" },
              {value: "open_no", name: "Do Not Make Public" }
            ]
          },
          {
            key: "filemeta[].accessdate",
            title: "Publish Date",
            title_i18n:{ja:"公開日",en:"Opendate"},
            type: "template",
            format: "yyyy-MM-dd",
            templateUrl: "/static/templates/weko_deposit/datepicker.html",
            condition: "model.filemeta[arrayIndex].accessrole == 'open_date'"
          },
          {
            key: "filemeta[].groups",
            title: "Group",
            title_i18n:{ja:"グループ",en:"Group"},
            type: "text",
            condition: "model.filemeta[arrayIndex].accessrole == 'open_date' || model.filemeta[arrayIndex].accessrole == 'open_login'"
          }
        ]
      });
      if(src_mapping.hasOwnProperty('filemeta')) {
        page_global.table_row_map.mapping['filemeta'] = src_mapping['filemeta'];
      } else {
        page_global.table_row_map.mapping['filemeta'] = mapping_value;
      }
    }

    page_global.table_row_map.schema.properties["pubdate"] = { type: "string", title: "PubDate", format: "datetime" }
    page_global.table_row_map.form.push({ key: "pubdate", type: "template", title: "PubDate", title_i18n: { ja: "公開日", en: "PubDate" }, required: true, format: "yyyy-MM-dd", templateUrl: "/static/templates/weko_deposit/datepicker.html" });
    page_global.table_row_map.schema.required.push("pubdate");

    if(src_mapping.hasOwnProperty('pubdate')) {
      page_global.table_row_map.mapping['pubdate'] = src_mapping['pubdate'];
    } else {
      page_global.table_row_map.mapping['pubdate'] = mapping_value;
    }

//    System mapping

    if(src_mapping.hasOwnProperty('updated_date')) {
      page_global.table_row_map.mapping['updated_date'] = src_mapping['updated_date'];
    }

    if(src_mapping.hasOwnProperty('created_date')) {
      page_global.table_row_map.mapping['created_date'] = src_mapping['created_date'];
    }

    if(src_mapping.hasOwnProperty('persistent_identifier_doi')) {
      page_global.table_row_map.mapping['persistent_identifier_doi'] = src_mapping['persistent_identifier_doi'];
    }

    if(src_mapping.hasOwnProperty('persistent_identifier_h')) {
      page_global.table_row_map.mapping['persistent_identifier_h'] = src_mapping['persistent_identifier_h'];
    }

    if(src_mapping.hasOwnProperty('ranking_page_url')) {
      page_global.table_row_map.mapping['ranking_page_url'] = src_mapping['ranking_page_url'];
    }

    if(src_mapping.hasOwnProperty('belonging_index_info')) {
      page_global.table_row_map.mapping['belonging_index_info'] = src_mapping['belonging_index_info'];
    }

//    End system mapping
    // テーブルの行をトラバースし、マップに追加する
    err_input_id = []

    $.each(page_global.table_row, function(idx, row_id){
      var tmp = {}
      tmp.title = $('#txt_title_'+row_id).val();
      //add by ryuu. start
      tmp.title_i18n ={}
      tmp.title_i18n.ja = $('#txt_title_ja_'+row_id).val();
      tmp.title_i18n.en = $('#txt_title_en_'+row_id).val();
      //add by ryuu. end
      tmp.input_type = $('#select_input_type_'+row_id).val();
      tmp.input_value = "";
      tmp.input_minItems = $('#minItems_'+row_id).val();
      tmp.input_maxItems = $('#maxItems_'+row_id).val();
      tmp.option = {}
      tmp.option.required = $('#chk_'+row_id+'_0').is(':checked')?true:false;
      tmp.option.multiple = $('#chk_'+row_id+'_1').is(':checked')?true:false;
      tmp.option.hidden = $('#chk_'+row_id+'_4').is(':checked')?true:false;
      tmp.option.showlist = tmp.option.hidden?false:($('#chk_'+row_id+'_2').is(':checked')?true:false);
      tmp.option.crtf = tmp.option.hidden?false:($('#chk_'+row_id+'_3').is(':checked')?true:false);

      // Retrieve notes edited
      page_global.edit_notes[row_id] = $('#edit_notes_' + row_id).val();

      if(src_render.hasOwnProperty('meta_list')
          && src_render['meta_list'].hasOwnProperty(row_id)) {
        if(tmp.input_type == src_render['meta_list'][row_id]['input_type']) {
          if(src_mapping.hasOwnProperty(row_id)) {
            page_global.table_row_map.mapping[row_id] = src_mapping[row_id];
          } else {
            page_global.table_row_map.mapping[row_id] = mapping_value;
          }
        } else {
          page_global.table_row_map.mapping[row_id] = mapping_value;
        }
      } else {
        page_global.table_row_map.mapping[row_id] = mapping_value;
      }

      if(tmp.option.required) {
        page_global.table_row_map.schema.required.push(row_id);
      }
      if(tmp.input_type == 'text' || tmp.input_type == 'textarea') {
        if(tmp.option.multiple) {
          page_global.table_row_map.schema.properties[row_id] = {
            type: "array",
            title: tmp.title,
            minItems: tmp.input_minItems,
            maxItems: tmp.input_maxItems,
            items: {
              type: "object",
              properties: {
                interim: {type: "string"}    // [interim]は本当の意味を持たない
              }
            }
          }
          page_global.table_row_map.form.push({
            key: row_id,
            add: "New",
            title_i18n: tmp.title_i18n,
            style: {add:"btn-success"},
            items: [{
              key: row_id+'[].interim',
              type: tmp.input_type,
              notitle: true
            }]
          });
        } else {
          page_global.table_row_map.schema.properties[row_id] = {
            type: "string",
            title: tmp.title,
            format: tmp.input_type    // text|textarea
          }
          page_global.table_row_map.form.push({
            key: row_id,
            title: tmp.title,
            title_i18n: tmp.title_i18n,
            type: tmp.input_type    // text|textarea
          });
        }
      } else if(tmp.input_type == 'datetime') {
        if(tmp.option.multiple) {
          page_global.table_row_map.schema.properties[row_id] = {
            type: "array",
            title: tmp.title,
            minItems: tmp.input_minItems,
            maxItems: tmp.input_maxItems,
            items: {
              type: "object",
              properties: {
                interim: {type: "string"}    // [interim]は本当の意味を持たない
              }
            }
          }
          page_global.table_row_map.form.push({
            key: row_id,
            title_i18n: tmp.title_i18n,
            add: "New",
            style: {add:"btn-success"},
            items: [{
              key: row_id+'[].interim',
              type: "template",
              format: "yyyy-MM-dd",
              templateUrl: "/static/templates/weko_deposit/datepicker.html",
              notitle: true
            }]
          });
        } else {
          page_global.table_row_map.schema.properties[row_id] = {
            type: "string",
            title: tmp.title,
            format: "template"
          }
          page_global.table_row_map.form.push({
            key: row_id,
            title_i18n: tmp.title_i18n,
            type: "template",
            title: tmp.title,
            format: "yyyy-MM-dd",
            templateUrl: "/static/templates/weko_deposit/datepicker.html"
          });
        }
      } else if(tmp.input_type == 'checkboxes') {
        tmp.input_value = $("#schema_"+row_id).find(".select-value-setting").val();
        enum_tmp = []
        titleMap_tmp = []
        $.each(tmp.input_value.split('|'), function(i,v){
          enum_tmp.push(v);
          titleMap_tmp.push({value:v, name:v});
        })

        if(tmp.option.multiple) {
          // 選択式(プルダウン)(複数可)
          page_global.table_row_map.schema.properties[row_id] = {
            type: "array",
            title: tmp.title,
            minItems: tmp.input_minItems,
            maxItems: tmp.input_maxItems,
            items: {
              type: "object",
              properties: {
                "interim": {
                  type: "array",
                  items: {
                    type: "string",
                    enum: enum_tmp
                  }
                }
              }
            }
          }
          page_global.table_row_map.form.push({
            key: row_id,
            title_i18n: tmp.title_i18n,
            add: "New",
            style: {add:"btn-success"},
            items: [{
              key: row_id + '[].interim',
              type: "template",
              notitle: true,
              titleMap: titleMap_tmp
            }],
            templateUrl: "/static/templates/weko_deposit/checkboxes.html"
          });
        } else {
          // 選択式(プルダウン)
          page_global.table_row_map.schema.properties[row_id] = {
            type: "array",
            title: tmp.title,
            items: {
              type: "string",
              enum: enum_tmp
            }
          }
          page_global.table_row_map.form.push({
            key: row_id,
            title_i18n: tmp.title_i18n,
            type: "template",
            titleMap: titleMap_tmp,
            templateUrl: "/static/templates/weko_deposit/checkboxes.html",
          });
        }
      } else if(tmp.input_type == 'select') {
        tmp.input_value = $("#schema_"+row_id).find(".select-value-setting").val();
        enum_tmp = []
        titleMap_tmp = []
        $.each(tmp.input_value.split('|'), function(i,v){
          enum_tmp.push(v);
          titleMap_tmp.push({value:v, name:v});
        })

        if(tmp.option.multiple) {
          page_global.table_row_map.schema.properties[row_id] = {
            type: "array",
            title: tmp.title,
            minItems: tmp.input_minItems,
            maxItems: tmp.input_maxItems,
            items: {
              type: "object",
              properties: {
                interim: {                  // [interim]は本当の意味を持たない
                  type: "string",
                  enum: enum_tmp
                }
              }
            }
          }
          page_global.table_row_map.form.push({
            key: row_id,
            title_i18n: tmp.title_i18n,
            add: "New",
            style: {add:"btn-success"},
            items: [{
              key: row_id+'[].interim',
              type: tmp.input_type,    // radios|select
              notitle: true,
              titleMap: titleMap_tmp
            }]
          });
        } else {
          page_global.table_row_map.schema.properties[row_id] = {
            type: "string",
            title: tmp.title,
            enum: enum_tmp
          }
          page_global.table_row_map.form.push({
            key: row_id,
            title_i18n: tmp.title_i18n,
            type: tmp.input_type,    // radios|select
            titleMap: titleMap_tmp
          });
        }
      } else if(tmp.input_type == 'radios') {
        tmp.input_value = $("#schema_" + row_id).find(".select-value-setting").val();
        enum_tmp = [];
        titleMap_tmp = [];
        $.each(tmp.input_value.split('|'), function (i, v) {
          enum_tmp.push(v);
          titleMap_tmp.push({value: v, name: v});
        });

        if(tmp.option.multiple) {
          page_global.table_row_map.schema.properties[row_id] = {
            type: "array",
            title: tmp.title,
            minItems: tmp.input_minItems,
            maxItems: tmp.input_maxItems,
            items: {
              type: "object",
              properties: {
                interim: {                  // [interim]は本当の意味を持たない
                  type: "string",
                  enum: enum_tmp
                }
              }
            }
          };
          page_global.table_row_map.form.push({
            key: row_id,
            title_i18n: tmp.title_i18n,
            add: "New",
            style: {add:"btn-success"},
            items: [{
              key: row_id+'[].interim',
              type: "template",
              notitle: true,
              templateUrl: "/static/templates/weko_deposit/radios.html",
              titleMap: titleMap_tmp
            }]
          });
        } else {
          page_global.table_row_map.schema.properties[row_id] = {
            type: "string",
            title: tmp.title,
            enum: enum_tmp
          };
          page_global.table_row_map.form.push({
            key: row_id,
            title_i18n: tmp.title_i18n,
            type: "template",    // radios|select
            templateUrl: "/static/templates/weko_deposit/radios.html",
            titleMap: titleMap_tmp
          });
        }
      } else if(tmp.input_type.indexOf('cus_') != -1) {
        editor = page_json_editor['schema_'+row_id];
        page_global.schemaeditor.schema[row_id] = editor.getValue();
        if(tmp.option.multiple) {
          page_global.table_row_map.schema.properties[row_id] = {
            type: "array",
            title: tmp.title,
            minItems: tmp.input_minItems,
            maxItems: tmp.input_maxItems,
            items: {
              type: "object",
              properties: page_global.schemaeditor.schema[row_id].properties,
              required: page_global.schemaeditor.schema[row_id].required
            }
          }
          //add by ryuu. start
          properties_obj[tmp.input_type.substr(4)].forms.title = tmp.title;
          properties_obj[tmp.input_type.substr(4)].forms.title_i18n = tmp.title_i18n;
          //add by ryuu. end
          if(Array.isArray(properties_obj[tmp.input_type.substr(4)].forms)) {
            console.log("isArray");
            properties_obj[tmp.input_type.substr(4)].forms.forEach(function(element){
              // rename subitem
              if (element.items && element.items.length > 0) {
                element = rename_subitem(element);
              }
              page_global.table_row_map.form.push(
                JSON.parse(JSON.stringify(element).replace(/parentkey/gi, row_id))
              );
            });
          } else {
            let object_forms = properties_obj[tmp.input_type.substr(4)].forms;
            // rename subitem
            if (object_forms.items && object_forms.items.length > 0) {
              object_forms = rename_subitem(object_forms);
            }
            page_global.table_row_map.form.push(
              JSON.parse(JSON.stringify(object_forms).replace(/parentkey/gi, row_id))
            );
          }
        } else {
          page_global.table_row_map.schema.properties[row_id] = {
            type: "object",
            title: tmp.title,
            properties: page_global.schemaeditor.schema[row_id].properties,
            required: page_global.schemaeditor.schema[row_id].required
          }
          //add by ryuu. start
          properties_obj[tmp.input_type.substr(4)].form.title = tmp.title;
          properties_obj[tmp.input_type.substr(4)].form.title_i18n = tmp.title_i18n;
          //add by ryuu. end
          let object_form = properties_obj[tmp.input_type.substr(4)].form;
          //rename subitem
          if (object_form.items && object_form.items.length > 0) {
            object_form = rename_subitem(object_form);
          }
<<<<<<< HEAD
          page_global.table_row_map.form.push(
            JSON.parse(JSON.stringify(object_form).replace(/parentkey/gi, row_id)));
=======
          page_global.table_row_map.form.push(JSON.parse(JSON.stringify(object_form).replace(/parentkey/gi, row_id)));
>>>>>>> d4fee517
        }
      }

      page_global.meta_list[row_id] = tmp;
    });
    //公開日
    var tmp_pubdate = {}
    tmp_pubdate.title = "PubDate";
    tmp_pubdate.title_i18n = {}
    tmp_pubdate.title_i18n.ja = "公開日";
    tmp_pubdate.title_i18n.en = "PubDate";
    tmp_pubdate.input_type = "datetime";
    tmp_pubdate.input_value = "";
    tmp_pubdate.option = {};
    tmp_pubdate.option.required = $('#chk_pubdate_0').is(':checked') ? true : false;
    tmp_pubdate.option.multiple = $('#chk_pubdate_1').is(':checked') ? true : false;
    tmp_pubdate.option.hidden = $('#chk_pubdate_4').is(':checked') ? true : false;
    tmp_pubdate.option.showlist = tmp_pubdate.option.hidden ? false : ($('#chk_pubdate_2').is(':checked') ? true : false);
    tmp_pubdate.option.crtf = tmp_pubdate.option.hidden ? false : ($('#chk_pubdate_3').is(':checked') ? true : false);
    page_global.meta_fix["pubdate"] = tmp_pubdate;
    page_global.meta_system = add_meta_system()
    page_global.table_row_map.form = page_global.table_row_map.form.concat(get_form_system())
    add_system_schema_property()
  }

  // add new meta table row
  $('#btn_new_itemtype_meta').on('click', function(){
    new_meta_row('item_'+$.now());
  });

  function new_meta_row(row_id) {
    var row_template = '<tr id="tr_' + row_id + '">'
        + '<td><input type="text" class="form-control" id="txt_title_' + row_id + '" value="">'
        + '  <div class="hide" id="text_title_JaEn_' + row_id + '">'
        +'     <p>' + "Japanese" + '：</p>'
        +'     <input type="text" class="form-control" id="txt_title_ja_' + row_id + '" value="">'
        +'     <p>' + "English" + '：</p>'
        +'     <input type="text" class="form-control" id="txt_title_en_' + row_id + '" value="">'
        + '  </div>'
        +'   <button type="button" class="btn btn-link" id="btn_link_' + row_id + '">' + "Localization Settings" + '</button>'
        +'</td>'
        + '<td><div class="form-inline"><div class="form-group">'
        + '  <label class="sr-only" for="select_input_type_'+row_id+'">select_input_type</label>'
        + '  <select class="form-control change_input_type" id="select_input_type_' + row_id + '" metaid="' + row_id + '">'
        + select_option
        + '  </select>'
        + '  </div></div>'
        + '  <div class="hide" id="arr_size_' + row_id + '">'
        + '    <div class="panel panel-default"><div class="panel-body">'
        + '    <form class="form-inline">'
        + '      <div class="form-group">'
        + '        <label for="minItems_'+row_id+'">minItems</label>'
        + '        <input type="number" class="form-control" id="minItems_'+row_id+'" placeholder="" value="1">'
        + '      </div>'
        + '      <div class="form-group">'
        + '        <label for="maxItems_'+row_id+'">maxItems</label>'
        + '        <input type="number" class="form-control" id="maxItems_'+row_id+'" placeholder="" value="9999">'
        + '      </div>'
        + '    </form>'
        + '    </div></div>'
        + '  </div>'
        + '  <div id="schema_' + row_id + '"></div>'
        + '</td>'
        + '<td>'
        + '  <div class="checkbox" id="chk_prev_' + row_id + '_0">'
        + '   <label><input type="checkbox" id="chk_' + row_id + '_0" value="required">' + "Required" + '</label>'
        + '  </div>'
        + '  <div class="checkbox" id="chk_prev_' + row_id + '_1">'
        + '    <label><input type="checkbox" id="chk_' + row_id + '_1" value="multiple">' + "Allow Multiple" + '</label>'
        + '  </div>'
        + '  <div class="checkbox" id="chk_prev_' + row_id + '_2">'
        + '    <label><input type="checkbox" id="chk_' + row_id + '_2" value="showlist">' +  "Show List" + '</label>'
        + '  </div>'
        + '  <div class="checkbox" id="chk_prev_' + row_id + '_3">'
        + '    <label><input type="checkbox" id="chk_' + row_id + '_3" value="crtf">' + "Specify Newline" + '</label>'
        + '  </div>'
        + '  <div class="checkbox" id="chk_prev_' + row_id + '_4">'
        + '    <label><input type="checkbox" id="chk_' + row_id + '_4" value="hidden">' + "Hide" + '</label>'
        + '  </div>'
        + '</td>'
        + '<td>'
        + '  <textarea type="button" class="form-control" rows="5" id="edit_notes_' + row_id + '">' + "" + '</textarea>'
        + '</td>'
        + '<td>'
        + '  <div class="btn-group-vertical" role="group" aria-label="' + "Replace" + '">'
        + '    <button type="button" class="btn btn-default sortable_up" id="btn_up_' + row_id + '" metaid="' + row_id + '">↑</button>'
        + '    <button type="button" class="btn btn-default sortable_down" id="btn_down_' + row_id + '" metaid="' + row_id + '">↓</button>'
        + '  </div>'
        + '</td>'
        + '<td>'
          + '  <button type="button" class="btn btn-danger" id="btn_del_' + row_id + '"><span class="glyphicon glyphicon-remove"></span></button>'
        + '</td>'
        + '</tr>';
    $('#tbody_itemtype').append(row_template);
    page_global.table_row.push(row_id);
    initSortedBtn();

     //add by ryuu. start
     //多言語linkをクリック
     $('#tbody_itemtype').on('click', 'tr td #btn_link_'+row_id, function(){
      if($('#text_title_JaEn_' + row_id).hasClass('hide')) {
        $('#text_title_JaEn_' + row_id).removeClass('hide');
      } else {
        $('#text_title_JaEn_' + row_id).addClass('hide');
      }
    });
    //add by ryuu. end

    // Dynamic additional click event
    // メタ項目の削除関数をダイナミックに登録する
    $('#tbody_itemtype').on('click', 'tr td #btn_del_'+row_id, function(){
      page_global.table_row.splice($.inArray(row_id,page_global.table_row),1);
      $('#tr_' + row_id).remove();
      initSortedBtn();
    });
    // チェックボックス「複数可」が選択状態になると、サイズのセットボックスを表示する
    $('#tbody_itemtype').on('click', 'tr td #chk_'+row_id+'_1', function(){
      if($('#chk_'+row_id+'_1').is(':checked')) {
        $('#arr_size_' + row_id).removeClass('hide');
      } else {
        $('#arr_size_' + row_id).addClass('hide');
      }
    });
    // チェックボックス「非表示」が選択状態になると、
    $('#tbody_itemtype').on('click', 'tr td #chk_'+row_id+'_4', function(){
      if($('#chk_'+row_id+'_4').is(':checked')) {
        $('#chk_prev_' + row_id + '_2').addClass('disabled');
        $('#chk_' + row_id + '_2').attr('disabled', true);
        $('#chk_prev_' + row_id + '_3').addClass('disabled');
        $('#chk_' + row_id + '_3').attr('disabled', true);
      } else {
        $('#chk_prev_' + row_id + '_2').removeClass('disabled');
        $('#chk_' + row_id + '_2').attr('disabled', false);
        $('#chk_prev_' + row_id + '_3').removeClass('disabled');
        $('#chk_' + row_id + '_3').attr('disabled', false);
      }
    });
  }

  $('#tbody_itemtype').on('click', '.sortable_up', function(){
    var cur_row_id = $(this).attr('metaid');
    var up_row_idx = $.inArray(cur_row_id,page_global.table_row);
    if(up_row_idx === 0) {
      // first row
      return;
    }
    up_row_idx = up_row_idx-1;
    var up_row_id = page_global.table_row[up_row_idx];
    $('#tr_'+cur_row_id).after($('#tr_'+up_row_id));
    page_global.table_row.splice(up_row_idx,1);
    var cur_row_idx = $.inArray(cur_row_id,page_global.table_row);
    if(cur_row_idx == page_global.table_row.length-1) {
      page_global.table_row.push(up_row_id);
    } else {
      page_global.table_row.splice(cur_row_idx+1,0,up_row_id);
    }
    initSortedBtn();
  })

  $('#tbody_itemtype').on('click', '.sortable_down', function(){
    var cur_row_id = $(this).attr('metaid');
    var down_row_idx = $.inArray(cur_row_id,page_global.table_row);
    if(down_row_idx === page_global.table_row.length-1) {
      // last row
      return;
    }
    down_row_idx = down_row_idx+1;
    var down_row_id = page_global.table_row[down_row_idx];
    $('#tr_'+cur_row_id).before($('#tr_'+down_row_id));
    page_global.table_row.splice(down_row_idx,1);
    var cur_row_idx = $.inArray(cur_row_id,page_global.table_row);
    page_global.table_row.splice(cur_row_idx,0,down_row_id);
    initSortedBtn();
  })

  function initSortedBtn() {
    $('.sortable_up').removeClass('disabled');
    $('.sortable_down').removeClass('disabled');
    $('#btn_up_'+page_global.table_row[0]).addClass('disabled');
    $('#btn_down_'+page_global.table_row[page_global.table_row.length-1]).addClass('disabled');
  }

  $('#chk_upload_file').on('change', function(){
    if($('#chk_upload_file').is(':checked')) {
      // page_global.upload_file = true;
      page_global.upload_file = false;
    } else {
      page_global.upload_file = false;
    }
  });

  // itemtype select input change
  $('#tbody_itemtype').on('change', '.change_input_type', function(){
    var meta_id = $(this).attr('metaid');
    let isAllowMultiple = false;
    let checkboxMetaId = $('#chk_' + meta_id + '_1');
    if($(this).val().indexOf('cus_') != -1) {
      let product = properties_obj[$(this).val().substr(4)].schema;
      isAllowMultiple = properties_obj[$(this).val().substr(4)].is_file;
      $('#chk_prev_' + meta_id + '_1').removeClass('disabled');
      if (isAllowMultiple) {
        checkboxMetaId.attr('disabled', true);
      } else {
        checkboxMetaId.attr('disabled', false);
      }
      checkboxMetaId.prop("checked", isAllowMultiple);
      render_object('schema_'+meta_id, product);
    } else if('checkboxes' == $(this).val() || 'radios' == $(this).val()
            || 'select' == $(this).val()){
      $('#chk_prev_' + meta_id + '_1').addClass('disabled');
      checkboxMetaId.attr('disabled', true);
      checkboxMetaId.attr('checked', false);
      checkboxMetaId.prop("checked", isAllowMultiple);
      render_select('schema_'+meta_id, '');
    } else {
      $('#chk_prev_' + meta_id + '_1').removeClass('disabled');
      checkboxMetaId.attr('disabled', false);
      checkboxMetaId.prop("checked", isAllowMultiple);
      render_empty('schema_'+meta_id);
    }
  });

  function render_empty(elementId) {
    $('#'+elementId).empty();
  }

  function render_text(elementId, initval) {
    $('#'+elementId).html('<input type="text" '
      + 'class="form-control select-value-setting" '
      + 'value="' + initval + '">');
  }

  function render_select(elementId, initval) {
    $('#'+elementId).html('<div class="panel panel-default"><div class="panel-body">'
      + '<input type="text" class="form-control select-value-setting" '
      + 'value="' + initval + '" placeholder="' + 'Separate options with the | character' + '"></div></div>');
  }

  function render_object(elementId, initschema) {
    element = document.getElementById(elementId);
    var editor = new JSONSchemaEditor(element, {
      startval: initschema,
      editor: false
    });
    page_json_editor[elementId] = editor;
  }

  function send(url, data){
    $.ajax({
      method: 'POST',
      url: url,
      async: true,
      contentType: 'application/json',
      dataType: 'json',
      data: JSON.stringify(data),
      success: function(data,textStatus) {
        if('redirect_url' in data){
          window.location.href = data.redirect_url
        }
        else {
          $('.modal-body').text(data.msg);
          $('#myModal').modal('show');
        }
      },
      error: function(textStatus,errorThrown){
        $('.modal-body').text('Error: ' + JSON.stringify(textStatus));
        $('#myModal').modal('show');
      }
    });
  }

  function custom_suffix_subitem_name(suffix){
    // Replace all space to _
    suffix = suffix.replace(/ /g, '_');
    // convert to lower case character
    suffix = suffix.toLowerCase();
    return suffix;
  }

  function process_child_subitem_name_form(org, prefix, form) {
    //rename subitem
    form.items.forEach(function(item) {
      if (!item.key) {
        return
      }
      let subkey = item.key.split("_");
      let orgkey = item.key;
      if (subkey.length > 1 && !isNaN(Number(subkey[subkey.length-1]))) {
        subkey[subkey.length-1] = custom_suffix_subitem_name(item.title);
        let ret = subkey.join('_');
        item.key = prefix + ret.split(org)[1];
      }
      if (item.items && item.items.length > 0) {
        item = process_child_subitem_name_form(orgkey, item.key, item);
      }
    });

    return form;
  }

  function rename_subitem(form) {
      //rename subitem
      form.items.forEach(function(item) {
        // if (!item.hasOwnProperty('key')) {
        if (!item.key) {
          return
        }
        let subkey = item.key.split("_");
        let orgkey = item.key
        if (subkey.length > 1 && !isNaN(Number(subkey[1]))) {
          item.key = subkey[0] + "_" + custom_suffix_subitem_name(item.title);
        }
        if (item.items && item.items.length > 0) {
          item = process_child_subitem_name_form(orgkey, item.key, item);
        }
      });

      return form;
  }

  getPropUrl = '/admin/itemtypes/properties/list?lang=' + $('#lang-code').val();
  select_option = '';
  // 作成したメタデータ項目タイプの取得
  $.ajax({
    method: 'GET',
    url: getPropUrl,
    async: false,
    success: function(data, status){
      properties_obj = data;

      defProps = data.defaults;
      Object.keys(defProps).forEach(function(row_id){
         property_default[defProps[row_id].value] = defProps[row_id].name
      })
      isSelected = true;
      Object.keys(defProps).forEach(function(key) {
        if (isSelected) {
          select_option = select_option + '<option value="' + defProps[key].value + '" selected>' + defProps[key].name + '</option>';
          isSelected = false;
        } else {
          select_option = select_option + '<option value="' + defProps[key].value + '">' + defProps[key].name + '</option>';
        }
      });

      odered = {}
      others = ''
      for (var key in data) {
        if (key === 'defaults') continue;
        if (data[key].name === meta_system_info.updated_date.input_type) {
          meta_system_info.updated_date.input_type = "cus_" + key;
          meta_system_info.created_date.input_type = "cus_" + key;
        } else if (data[key].name === meta_system_info.persistent_identifier_doi.input_type) {
          meta_system_info.persistent_identifier_doi.input_type = "cus_" + key;
        } else if (data[key].name === meta_system_info.persistent_identifier_h.input_type) {
          meta_system_info.persistent_identifier_h.input_type = "cus_" + key;
          meta_system_info.ranking_page_url.input_type = "cus_" + key;
        } else if (data[key].name === meta_system_info.belonging_index_info.input_type) {
          meta_system_info.belonging_index_info.input_type = "cus_" + key;
        }
        option = '<option value="cus_' + key + '">' + data[key].name + '</option>';
        if (data[key].sort != null) {
          odered[data[key].sort] = option;
        } else {
          others = others + option;
        }
      }

      Object.keys(odered).forEach(function(key) {
        select_option = select_option + odered[key];
      });
      select_option = select_option + others;

    },
    error: function(status, error){
      console.log(error);
    }
  });

  if($('#item-type-lists').val().length > 0) {
    $.get('/admin/itemtypes/' + $('#item-type-lists').val() + '/render', function(data, status){
      Object.assign(src_render ,data);
      page_global.upload_file = false;    // data.upload_file;
      $('#chk_upload_file').attr('checked', data.upload_file);
      $.each(data.table_row, function(idx, row_id){
        new_meta_row(row_id);
        let requiredCheckbox = $('#chk_'+row_id+'_0');
        let multipleCheckbox = $('#chk_'+row_id+'_1');
        $('#txt_title_'+row_id).val(data.meta_list[row_id].title);
        //add by ryuu. start
        $('#txt_title_ja_'+row_id).val(data.meta_list[row_id].title_i18n.ja);
        $('#txt_title_en_'+row_id).val(data.meta_list[row_id].title_i18n.en);
        //add by ryuu. end
        $('#select_input_type_'+row_id).val(data.meta_list[row_id].input_type);
        $('#minItems_'+row_id).val(data.meta_list[row_id].input_minItems);
        $('#maxItems_'+row_id).val(data.meta_list[row_id].input_maxItems);
        requiredCheckbox.attr('checked', data.meta_list[row_id].option.required);
        multipleCheckbox.attr('checked', data.meta_list[row_id].option.multiple);
        $('#chk_'+row_id+'_2').attr('checked', data.meta_list[row_id].option.showlist);
        $('#chk_'+row_id+'_3').attr('checked', data.meta_list[row_id].option.crtf);
        $('#chk_'+row_id+'_4').attr('checked', data.meta_list[row_id].option.hidden);

        // Add the notes for the row here
        if(row_id in data.edit_notes) {
          $('#edit_notes_' + row_id).val(data.edit_notes[row_id]);
        }

        if (row_id === "pubdate"){
          requiredCheckbox.attr('disabled', true);
        }

        if(data.meta_list[row_id].option.hidden) {
          $('#chk_prev_' + row_id + '_2').addClass('disabled');
          $('#chk_' + row_id + '_2').attr('disabled', true);
          $('#chk_prev_' + row_id + '_3').addClass('disabled');
          $('#chk_' + row_id + '_3').attr('disabled', true);
        }

        if(data.meta_list[row_id].option.multiple) {
          $('#arr_size_' + row_id).removeClass('hide');
        }

        if(data.meta_list[row_id].input_type.indexOf('cus_') != -1) {
          render_object('schema_'+row_id, properties_obj[data.meta_list[row_id].input_type.substr(4)].schema);
          let isAllowMultiple = properties_obj[data.meta_list[row_id].input_type.substr(4)].is_file;
          if (isAllowMultiple) {
            multipleCheckbox.attr('disabled', true);
          }
        } else if('checkboxes' == data.meta_list[row_id].input_type || 'radios' == data.meta_list[row_id].input_type
                || 'select' == data.meta_list[row_id].input_type){
          $('#chk_prev_' + row_id + '_1').addClass('disabled');
          $('#chk_' + row_id + '_1').attr('disabled', true);
          render_select('schema_'+row_id, data.meta_list[row_id].input_value);
        } else {
          render_empty('schema_'+row_id);
        }
      });
      if($('input[type=radio][name=item_type]:checked').val() === 'deleted') {
        $('div.metadata-content *').not('[id=btn_restore_itemtype_schema]').prop('disabled', true);
      }
    });
    $.get('/api/itemtypes/' + $('#item-type-lists').val() + '/mapping', function(data, status){
      Object.assign(src_mapping, data);
    });
  }
  $('input[type=radio][name=item_type][value=normal]').click()
  if ($("#item-type-lists option:selected").hasClass('normal_type')) {
      $('input[type=radio][name=item_type][value=normal]').click()
  } else if ($("#item-type-lists option:selected").hasClass('harvesting_type')) {
      $('input[type=radio][name=item_type][value=harvesting]').click()
  } else if ($("#item-type-lists option:selected").hasClass('deleted_type')) {
      $('input[type=radio][name=item_type][value=deleted]').click()
  }

  $('#btn_delete_item').on('click', function(){
    var selected_item_type = $("#item-type-lists :selected");
    var is_harvesting_type = selected_item_type.hasClass("harvesting_type");
    var is_belonging_item = selected_item_type.hasClass("belonging_item");
    if (is_harvesting_type) {
      alert($("#msg_for_harvesting").val());
    } else if (is_belonging_item) {
      alert($("#msg_for_belonging_item").val());
    } else {
      $("#item_type_delete_confirmation").modal("show");
    }
  });

  $('#item_type_delete_continue').on('click', function(){
    $("#item_type_delete_confirmation").modal("hide");
    send_uri('/admin/itemtypes/delete/' + $('#item-type-lists').val(), {},
      function(data){
        window.location.href = "/admin/itemtypes";  // Error/Success flash set from server side
      },
      function(errmsg){
        window.location.href = "/admin/itemtypes";
        //alert(JSON.stringify(errmsg));
    });
  });

  $('#btn_restore_itemtype_schema').on('click', function(){
    var restore_itemtype = $("#item-type-lists :selected");
    if (restore_itemtype.val() !== '' && restore_itemtype.hasClass("deleted_type")) {
      send_uri('/admin/itemtypes/restore/' + restore_itemtype.val(), {},
        function(data){
          restore_itemtype.removeAttr("selected");
          restore_itemtype.hide();
          restore_itemtype.removeClass("deleted_type");
          restore_itemtype.addClass("normal_type");
          $('#itemtype_name').val('');
          alert(data.msg);
        },
        function(errmsg){
          alert(data.msg);
      });
    }
  });

  function send_uri(url, data, handleSuccess, handleError){
    $.ajax({
      method: 'POST',
      url: url,
      async: true,
      contentType: 'application/json',
      dataType: 'json',
      data: JSON.stringify(data),
      success: function(data,textStatus){
        handleSuccess(data);
      },
      error: function(textStatus,errorThrown){
        handleError(textStatus);
      }
    });
  }

  function add_meta_system(){
    var result = {}
    Object.keys(meta_system_info).forEach(function(key){
      result[key] = {
        title : meta_system_info[key].title,
        title_i18n : meta_system_info[key].title_i18n,
        input_type : meta_system_info[key].input_type,
        input_value : "",
        option : meta_system_info[key].option
      }
    })
    return result
  }

  function create_system_data(){
    let result = {}
    let system_row = Object.keys(meta_system_info);
    result.system_row = system_row
    let form = get_form_system()
    result.form = form
    return result
  }

  function get_form_system(){
    let result = new Array()
    let list_key = Object.keys(meta_system_info)
    for(i = 0; i< list_key.length; ++i){
      let row_id = list_key[i]
      let item = new Object()
      if(meta_system_info[row_id].input_type.indexOf('cus_') != -1) {
        item = {...properties_obj[meta_system_info[row_id].input_type.substr(4)].form};
        item.title = meta_system_info[row_id].title
        item.title_i18n = meta_system_info[row_id].title_i18n
        item.key = row_id
      } else {
        item.type = meta_system_info[row_id].input_type
        item.title = meta_system_info[row_id].title
        item.title_i18n = meta_system_info[row_id].title_i18n
        item.key = row_id
      }
      result.push(item)
      item = {}

    }
    return result
  }

  function add_system_schema_property() {
    let list_key = Object.keys(meta_system_info)
    for(i = 0; i< list_key.length; ++i){
      let row_id = list_key[i]
      let item = new Object()
      if(meta_system_info[row_id].input_type.indexOf('cus_') != -1) {
        item = {...properties_obj[meta_system_info[row_id].input_type.substr(4)].schema};
        item.title = meta_system_info[row_id].title
      } else {
        item.type = ''
        item.title = meta_system_info[row_id].title
        item.format = ''
      }
      page_global.table_row_map.schema.properties[row_id] = {...item}
      item = {}
    }
  }

});<|MERGE_RESOLUTION|>--- conflicted
+++ resolved
@@ -794,12 +794,8 @@
           if (object_form.items && object_form.items.length > 0) {
             object_form = rename_subitem(object_form);
           }
-<<<<<<< HEAD
           page_global.table_row_map.form.push(
             JSON.parse(JSON.stringify(object_form).replace(/parentkey/gi, row_id)));
-=======
-          page_global.table_row_map.form.push(JSON.parse(JSON.stringify(object_form).replace(/parentkey/gi, row_id)));
->>>>>>> d4fee517
         }
       }
 
