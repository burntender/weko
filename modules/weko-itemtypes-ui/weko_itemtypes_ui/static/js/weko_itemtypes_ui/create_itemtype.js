--- conflicted
+++ resolved
@@ -174,15 +174,9 @@
             },
             {
               title: '剽窃チェック',
-<<<<<<< HEAD
-              title_i18n:{ja:"剽窃チェック",en:"Plagiarism Check"},
-              type: "template",
-              template: "<div class='form-group schema-form-link {{form.htmlClass}}'><div class='col-sm-9 col-sm-offset-3'><a href='http://ec2-13-230-57-67.ap-northeast-1.compute.amazonaws.com:8080/ezas/pdf-detect_test.html' target='_blank'>{{ form.title }}</a></div></div>"
-=======
               title_i18n:{ja:"剽窃チェック",en:"Check Plagiarism"},
               type: "template",
               template: "<div class='text-center'><a class='btn btn-primary' href='http://ec2-13-230-57-67.ap-northeast-1.compute.amazonaws.com/ezas/pdf-detect-weko.html' target='_blank' role='button'>{{ form.title }}</a></div>"
->>>>>>> 58778699
             },
             {
               key: "filemeta[].accessrole",
