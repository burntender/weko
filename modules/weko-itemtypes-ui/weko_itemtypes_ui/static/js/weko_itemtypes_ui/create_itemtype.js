// require(["jquery", "bootstrap"],function() {});
$(document).ready(function () {
  var checkboxTemplate = "/static/templates/weko_deposit/checkboxes.html";
  var radioTemplate = "/static/templates/weko_deposit/radios.html";
  src_render = {};
  src_mapping = {};
  page_global = {
    upload_file: false,
    table_row: [],        // 追加した行番号を保存する元々順番()
    table_row_map: {},    // 生成したschemaとformの情報を保存する
    meta_list: {},        // 追加した行の情報を保存する(セットした詳細情報)
    meta_fix: {},
    schemaeditor: {       // objectの場合
      schema:{}           //   生成したschemaの情報を保存する
    },
    edit_notes: {}         // Map of notes for each attribute, keep seperate
  };
  properties_obj = {}     // 作成したメタデータ項目タイプ
  select_option = '';
  page_json_editor = {}   //   一時的editorオブジェクトの保存
  url_update_schema = '/admin/itemtypes/register';
  rename_subitem_config = false;
  // デフォルトマッピングのテンプレート
  mapping_value = {
    "display_lang_type": "",
    "oai_dc_mapping": "",
    "jpcoar_mapping": "",
    "junii2_mapping": "",
    "lido_mapping": "",
    "lom_mapping": "",
    "spase_mapping": ""
  }
  meta_system_info = {
    system_identifier_doi: {
      input_type: "S_Identifier",
      title: "Persistent Identifier(DOI)",
      title_i18n: { ja: "永続識別子（DOI）", en: "Persistent Identifier(DOI)" },
      option: {
        required: false,
        multiple: false,
        hidden: true,
        showlist: false,
        crtf: false
      }
    },
    system_identifier_hdl: {
      input_type: "S_Identifier",
      title: "Persistent Identifier(HDL)",
      title_i18n: { ja: "永続識別子（HDL）", en: "Persistent Identifier(HDL)" },
      option: {
        required: false,
        multiple: false,
        hidden: true,
        showlist: false,
        crtf: false
      }
    },
    system_identifier_uri: {
      input_type: "S_Identifier",
      title: "Persistent Identifier(URI)",
      title_i18n: { ja: "永続識別子（URI）", en: "Persistent Identifier(URI)" },
      option: {
        required: false,
        multiple: false,
        hidden: true,
        showlist: false,
        crtf: false
      }
    },
    system_file: {
      input_type: "S_File",
      title: "File Information",
      title_i18n: { ja: "ファイル情報", en: "File Information" },
      option: {
        required: false,
        multiple: false,
        hidden: true,
        showlist: false,
        crtf: false
      }
    }
  };
  meta_fix = {
    pubdate: {
      input_type: "Date",
      title: "Publish Date",
      title_i18n: { ja: "公開日", en: "Publish Date" },
      option: {
        required: true,
        multiple: false,
        hidden: false,
        showlist: false,
        crtf: false
      }
    }
  };
  property_default = {};

  $('#myModal').modal({
    show: false
  })

  if($('#item-type-lists').val().length > 0) {
    // バージョンアップ
    $('#upt_version').attr('checked', true);
    $('#new_version').attr('checked', false);
    itemname = $('#item-type-lists').find("option:selected").text();
    itemname = itemname.substr(0,itemname.lastIndexOf('('));
    $('#itemtype_name').val(itemname);
    url_update_schema = '/admin/itemtypes/'+$('#item-type-lists').val()+'/register';
  }

  $('.radio_versionup').on('click', function(){
    if($(this).val() == 'upt') {
      url_update_schema = '/admin/itemtypes/'+$('#item-type-lists').val()+'/register';
    } else {
      url_update_schema = '/admin/itemtypes/register';
    }
  });

  $('#item-type-lists').on('change', function(){
    window.location.href = '/admin/itemtypes/' + $('#item-type-lists').val();
  });

  $('input[type=radio][name=item_type]').on ('change', function(){
      if (this.value === 'normal') {
          $('option.normal_type').show()
          $('option.harvesting_type').hide()
          disabled_deleted_type();
      } else if (this.value === 'harvesting') {
          $('option.normal_type').hide()
          $('option.harvesting_type').show()
          disabled_deleted_type();
      } else {
          $('option.deleted_type').show();
          $('option.normal_type').hide();
          $('option.harvesting_type').hide();
          $('#btn_restore_itemtype_schema').prop('disabled', false);
          $('div.metadata-content *').not("[id=btn_restore_itemtype_schema]").prop('disabled', true);
      }
  });

  function disabled_deleted_type(){
      $('option.deleted_type').hide();
      $('#btn_restore_itemtype_schema').prop('disabled', true);
      $('div.metadata-content *').not("[id=btn_restore_itemtype_schema]").prop('disabled', false);
      $('#chk_pubdate_0').attr('disabled', true);
  }

  $('#btn_create_itemtype_schema').on('click', function(){
    if($('#itemtype_name').val() == "") {
      $('#itemtype_name_warning').removeClass('hide');
      $('#itemtype_name').focus();
      return;
    }
    $('#itemtype_name_warning').addClass('hide');
    create_itemtype_schema();
    send(url_update_schema, page_global);
  });

  $('#btn_previews_itemtype_schema').on('click', function(){
    create_itemtype_schema();
    $('#schema_json').text(JSON.stringify(page_global.table_row_map.schema, null, 4));
    $('#form_json').text(JSON.stringify(page_global.table_row_map.form, null, 4));
    $('#render_json').text(JSON.stringify(page_global, null, 4));
  });

  function create_itemtype_schema(){
    page_global.table_row_map['name'] = $('#itemtype_name').val();
    page_global.table_row_map['action'] = $('[name=radio_versionup]:checked').val();

    // manual mapping for system properties
    page_global.table_row_map['mapping'] = {
      system_identifier_doi: {
        "display_lang_type": "",
        "oai_dc_mapping": "",
        "jpcoar_mapping": {
          "system_identifier": {
            "@value": "subitem_systemidt_identifier",
            "@attributes": {
              "identifierType": "subitem_systemidt_identifier_type"
            }
          }
        },
        "junii2_mapping": "",
        "lido_mapping": "",
        "lom_mapping": "",
        "spase_mapping": ""
      },
      system_identifier_hdl: {
        "display_lang_type": "",
        "oai_dc_mapping": "",
        "jpcoar_mapping": {
          "system_identifier": {
            "@value": "subitem_systemidt_identifier",
            "@attributes": {
              "identifierType": "subitem_systemidt_identifier_type"
            }
          }
        },
        "junii2_mapping": "",
        "lido_mapping": "",
        "lom_mapping": "",
        "spase_mapping": ""
      },
      system_identifier_uri: {
        "display_lang_type": "",
        "oai_dc_mapping": "",
        "jpcoar_mapping": {
          "system_identifier": {
            "@value": "subitem_systemidt_identifier",
            "@attributes": {
              "identifierType": "subitem_systemidt_identifier_type"
            }
          }
        },
        "junii2_mapping": "",
        "lido_mapping": "",
        "lom_mapping": "",
        "spase_mapping": ""
      },
      system_file: {
        "display_lang_type": "",
        "oai_dc_mapping": "",
        "jpcoar_mapping": {
          "system_file": {
            "URI": {
              "@value": "subitem_systemfile_filename_uri",
              "@attributes": {
                "label": "subitem_systemfile_filename_label",
                "objectType": "subitem_systemfile_filename_type"
              }
            },
            "date": {
              "@value": "subitem_systemfile_datetime_date",
              "@attributes": {
                "dateType": "subitem_systemfile_datetime_type"
              }
            },
            "extent": {
              "@value": "subitem_systemfile_size"
            },
            "version": {
              "@value": "subitem_systemfile_version"
            },
            "mimeType": {
              "@value": "subitem_systemfile_mimetype"
            }
          }
        },
        "junii2_mapping": "",
        "lido_mapping": "",
        "lom_mapping": "",
        "spase_mapping": ""
      }
    };
    //

    page_global.table_row_map['form'] = [];
    page_global.table_row_map['schema'] = {
      $schema: "http://json-schema.org/draft-04/schema#",
      type: "object",
      description: "",
      properties: {},
      required: []
    };

    // Keep the notes seperate from schema to avoid extracting later
    page_global.table_row_map['form'] = [];

    // コンテンツ本体
    if(page_global.upload_file) {
      page_global.table_row_map.schema.properties["filemeta"] = {
        type:"array",
        title: "Contents Body",
        items:{
          type: "object",
          properties: {
            filename: {
              type: "string",
              title: "Display Name"
            },
            displaytype: {
              type: "string",
              title: "Display Format",
              enum: ["detail","simple","preview"]
            },
            licensetype: {
              type: "string",
              title: "License",
              enum: ["license_free","license_0","license_1","license_2","license_3","license_4","license_5"]
            },
            licensefree: {
              type: "string"
            },
            accessrole: {
              type: "string",
              title: "Access",
              enum: ["open_access","open_date","open_login","open_no","open_restricted"]
            },
            accessdate: {
              type: "string",
              title: "Publish Date"
            },
            groups: {
              type: "string",
              title: "Group Name"
            }
          }
        }
      }
      page_global.table_row_map.form.push({
        key:"filemeta",
        title:"Contents Body",
        add: "New",
        style: {
          add: "btn-success"
        },
        items: [
          {
            key: "filemeta[].filename",
            type: "select",
            title: "Display Name",
            title_i18n:{ja:"表示名",en:"FileName"}
          },
          {
            key: "filemeta[].displaytype",
            type: "select",
            title: "Display Format",
            title_i18n:{ja:"表示形式",en:"Preview"},
            titleMap: [
              {value: "detail", name: "Detailed" },
              {value: "simple", name: "Simple" },
              {value: "preview", name: "Preview" }
            ]
          },
          {
            key: "filemeta[].licensetype",
            type: "select",
            title:" License",
            title_i18n:{ja:"ライセンス",en:"License"},
            titleMap: [
              {value: "license_free", name: "License Free" },
              {value: "license_0", name: "Creative Commons : Attribution" },
              {value: "license_1", name: "Creative Commons : Attribution-Share-Alike" },
              {value: "license_2", name: "Creative Commons : Attribution-No-Derivatives" },
              {value: "license_3", name: "Creative Commons : Attribution-Non-Commercial" },
              {value: "license_4", name: "Creative Commons : Attribution-NonCommercial-ShareAlike" },
              {value: "license_5", name: "Creative Commons : Attribution-NonCommercial-ShareAlike-NoDerivatives" }
            ]
          },
          {
            key: "filemeta[].licensefree",
            type: "textarea",
            notitle: true,
            condition: "model.filemeta[arrayIndex].licensetype == 'license_free'"
          },
          {
            title: "Check Plagiarism",
            title_i18n:{ja:"剽窃チェック",en:"Check Plagiarism"},
            type: "template",
            template: "<div class='text-center' style='display:none;'><a class='btn btn-primary' href='/ezas/pdf-detect-weko.html' target='_blank' role='button'>{{ form.title }}</a></div>"
          },
          {
            key: "filemeta[].accessrole",
            type: "radios",
            title: "Access",
            title_i18n:{ja:"アクセス",en:"Access"},
            titleMap: [
              {value: "open_access", name: "Open Access" },
              {value: "open_date", name: "Specify Open Access Date" },
              {value: "open_login", name: "Only Logged In Users" },
              {value: "open_no", name: "Do Not Make Public" }
            ]
          },
          {
            key: "filemeta[].accessdate",
            title: "Publish Date",
            title_i18n:{ja:"公開日",en:"Opendate"},
            type: "template",
            format: "yyyy-MM-dd",
            templateUrl: "/static/templates/weko_deposit/datepicker.html",
            condition: "model.filemeta[arrayIndex].accessrole == 'open_date'"
          },
          {
            key: "filemeta[].groups",
            title: "Group",
            title_i18n:{ja:"グループ",en:"Group"},
            type: "text",
            condition: "model.filemeta[arrayIndex].accessrole == 'open_date' || model.filemeta[arrayIndex].accessrole == 'open_login'"
          }
        ]
      });
      if(src_mapping.hasOwnProperty('filemeta')) {
        page_global.table_row_map.mapping['filemeta'] = src_mapping['filemeta'];
      } else {
        page_global.table_row_map.mapping['filemeta'] = mapping_value;
      }
    }

    page_global.table_row_map.schema.properties["pubdate"] = {
      type: "string",
      title: "PubDate",
      format: "datetime"
    };
    page_global.table_row_map.form.push({
      key: "pubdate",
      type: "template",
      title: "PubDate",
      title_i18n: { ja: "公開日", en: "PubDate" },
      required: true,
      format: "yyyy-MM-dd",
      templateUrl: "/static/templates/weko_deposit/datepicker.html"
    });
    page_global.table_row_map.schema.required.push("pubdate");

    if(src_mapping.hasOwnProperty('pubdate')) {
      page_global.table_row_map.mapping['pubdate'] = src_mapping['pubdate'];
    } else {
      page_global.table_row_map.mapping['pubdate'] = mapping_value;
    }
    // Used last mapping of system properties
    if(src_mapping.hasOwnProperty('system_identifier_doi')) {
      page_global.table_row_map.mapping['system_identifier_doi'] = src_mapping['system_identifier_doi'];
    }
    if(src_mapping.hasOwnProperty('system_identifier_hdl')) {
      page_global.table_row_map.mapping['system_identifier_hdl'] = src_mapping['system_identifier_hdl'];
    }
    if(src_mapping.hasOwnProperty('system_identifier_uri')) {
      page_global.table_row_map.mapping['system_identifier_uri'] = src_mapping['system_identifier_uri'];
    }
    if(src_mapping.hasOwnProperty('system_file')) {
      page_global.table_row_map.mapping['system_file'] = src_mapping['system_file'];
    }
    // End system mapping
    // テーブルの行をトラバースし、マップに追加する
    err_input_id = []

    $.each(page_global.table_row, function(idx, row_id){
      var tmp = {}
      tmp.title = $('#txt_title_'+row_id).val();
      //add by ryuu. start
      tmp.title_i18n ={}
      tmp.title_i18n.ja = $('#txt_title_ja_'+row_id).val();
      tmp.title_i18n.en = $('#txt_title_en_'+row_id).val();
      //add by ryuu. end
      tmp.input_type = $('#select_input_type_'+row_id).val();
      tmp.input_value = "";
      tmp.input_minItems = $('#minItems_'+row_id).val();
      tmp.input_maxItems = $('#maxItems_'+row_id).val();
      tmp.option = {}
      tmp.option.required = $('#chk_'+row_id+'_0').is(':checked')?true:false;
      tmp.option.multiple = $('#chk_'+row_id+'_1').is(':checked')?true:false;
      tmp.option.hidden = $('#chk_'+row_id+'_4').is(':checked')?true:false;
      tmp.option.showlist = tmp.option.hidden?false:($('#chk_'+row_id+'_2').is(':checked')?true:false);
      tmp.option.crtf = tmp.option.hidden?false:($('#chk_'+row_id+'_3').is(':checked')?true:false);

      // Retrieve notes edited
      page_global.edit_notes[row_id] = $('#edit_notes_' + row_id).val();

      if(src_render.hasOwnProperty('meta_list')
          && src_render['meta_list'].hasOwnProperty(row_id)) {
        if(tmp.input_type == src_render['meta_list'][row_id]['input_type']) {
          if(src_mapping.hasOwnProperty(row_id)) {
            page_global.table_row_map.mapping[row_id] = src_mapping[row_id];
          } else {
            page_global.table_row_map.mapping[row_id] = mapping_value;
          }
        } else {
          page_global.table_row_map.mapping[row_id] = mapping_value;
        }
      } else {
        page_global.table_row_map.mapping[row_id] = mapping_value;
      }

      if(tmp.option.required) {
        page_global.table_row_map.schema.required.push(row_id);
      }
      if(tmp.input_type == 'text' || tmp.input_type == 'textarea') {
        if(tmp.option.multiple) {
          page_global.table_row_map.schema.properties[row_id] = {
            type: "array",
            title: tmp.title,
            minItems: tmp.input_minItems,
            maxItems: tmp.input_maxItems,
            items: {
              type: "object",
              properties: {
                interim: {type: "string"}    // [interim]は本当の意味を持たない
              }
            }
          }
          page_global.table_row_map.form.push({
            key: row_id,
            add: "New",
            title_i18n: tmp.title_i18n,
            style: {add:"btn-success"},
            items: [{
              key: row_id+'[].interim',
              type: tmp.input_type,
              notitle: true
            }]
          });
        } else {
          page_global.table_row_map.schema.properties[row_id] = {
            type: "string",
            title: tmp.title,
            format: tmp.input_type    // text|textarea
          }
          page_global.table_row_map.form.push({
            key: row_id,
            title: tmp.title,
            title_i18n: tmp.title_i18n,
            type: tmp.input_type    // text|textarea
          });
        }
      } else if(tmp.input_type == 'datetime') {
        if(tmp.option.multiple) {
          page_global.table_row_map.schema.properties[row_id] = {
            type: "array",
            title: tmp.title,
            minItems: tmp.input_minItems,
            maxItems: tmp.input_maxItems,
            items: {
              type: "object",
              properties: {
                interim: {type: "string"}    // [interim]は本当の意味を持たない
              }
            }
          }
          page_global.table_row_map.form.push({
            key: row_id,
            title_i18n: tmp.title_i18n,
            add: "New",
            style: {add:"btn-success"},
            items: [{
              key: row_id+'[].interim',
              type: "template",
              format: "yyyy-MM-dd",
              templateUrl: "/static/templates/weko_deposit/datepicker.html",
              notitle: true
            }]
          });
        } else {
          page_global.table_row_map.schema.properties[row_id] = {
            type: "string",
            title: tmp.title,
            format: "template"
          }
          page_global.table_row_map.form.push({
            key: row_id,
            title_i18n: tmp.title_i18n,
            type: "template",
            title: tmp.title,
            format: "yyyy-MM-dd",
            templateUrl: "/static/templates/weko_deposit/datepicker.html"
          });
        }
      } else if(tmp.input_type == 'checkboxes') {
        tmp.input_value = $("#schema_"+row_id).find(".select-value-setting").val();
        enum_tmp = []
        titleMap_tmp = []
        $.each(tmp.input_value.split('|'), function(i,v){
          enum_tmp.push(v);
          titleMap_tmp.push({value:v, name:v});
        })

        if(tmp.option.multiple) {
          // 選択式(プルダウン)(複数可)
          page_global.table_row_map.schema.properties[row_id] = {
            type: "array",
            title: tmp.title,
            minItems: tmp.input_minItems,
            maxItems: tmp.input_maxItems,
            items: {
              type: "object",
              properties: {
                "interim": {
                  type: "array",
                  items: {
                    type: "string",
                    enum: enum_tmp
                  }
                }
              }
            }
          }
          page_global.table_row_map.form.push({
            key: row_id,
            title_i18n: tmp.title_i18n,
            add: "New",
            style: {add:"btn-success"},
            items: [{
              key: row_id + '[].interim',
              type: "template",
              notitle: true,
              titleMap: titleMap_tmp
            }],
            templateUrl: checkboxTemplate
          });
        } else {
          // 選択式(プルダウン)
          page_global.table_row_map.schema.properties[row_id] = {
            title: tmp.title,                // [interim]は本当の意味を持たない
            "type": "object",
            "format": "object",
            properties: {
              "interim": {
                type: "array",
                format: "checkboxes",
                items: {
                  type: "string",
                  enum: enum_tmp
                }
              }
            }
          }
          page_global.table_row_map.form.push({
            items: [{
              key: row_id + '.interim',
              type: "template",
              title_i18n: tmp.title_i18n,
              title: tmp.title,
              templateUrl: checkboxTemplate,
              titleMap: titleMap_tmp
            }],
            key: row_id,
            type: "fieldset"
          });
        }
      } else if(tmp.input_type == 'select') {
        tmp.input_value = $("#schema_"+row_id).find(".select-value-setting").val();
        enum_tmp = []
        titleMap_tmp = []
        $.each(tmp.input_value.split('|'), function(i,v){
          enum_tmp.push(v);
          titleMap_tmp.push({value:v, name:v});
        })

        if(tmp.option.multiple) {
          page_global.table_row_map.schema.properties[row_id] = {
            type: "array",
            title: tmp.title,
            minItems: tmp.input_minItems,
            maxItems: tmp.input_maxItems,
            items: {
              type: "object",
              properties: {
                interim: {                  // [interim]は本当の意味を持たない
                  type: "string",
                  enum: enum_tmp
                }
              }
            }
          }
          page_global.table_row_map.form.push({
            key: row_id,
            title_i18n: tmp.title_i18n,
            add: "New",
            style: {add:"btn-success"},
            items: [{
              key: row_id+'[].interim',
              type: tmp.input_type,    // radios|select
              notitle: true,
              titleMap: titleMap_tmp
            }]
          });
        } else {
          page_global.table_row_map.schema.properties[row_id] = {
            type: "string",
            title: tmp.title,
            enum: enum_tmp
          }
          page_global.table_row_map.form.push({
            key: row_id,
            title_i18n: tmp.title_i18n,
            type: tmp.input_type,    // radios|select
            titleMap: titleMap_tmp
          });
        }
      } else if(tmp.input_type == 'radios') {
        tmp.input_value = $("#schema_" + row_id).find(".select-value-setting").val();
        enum_tmp = [];
        titleMap_tmp = [];
        $.each(tmp.input_value.split('|'), function (i, v) {
          enum_tmp.push(v);
          titleMap_tmp.push({value: v, name: v});
        });

        if(tmp.option.multiple) {
          page_global.table_row_map.schema.properties[row_id] = {
            type: "array",
            title: tmp.title,
            minItems: tmp.input_minItems,
            maxItems: tmp.input_maxItems,
            items: {
              type: "object",
              properties: {
                interim: {                  // [interim]は本当の意味を持たない
                  type: "string",
                  format:"radios",
                  enum: enum_tmp
                }
              }
            }
          };
          page_global.table_row_map.form.push({
            key: row_id,
            title_i18n: tmp.title_i18n,
            add: "New",
            style: {add:"btn-success"},
            items: [{
              key: row_id+'[].interim',
              type: "template",
              notitle: true,
              templateUrl: radioTemplate,
              titleMap: titleMap_tmp
            }]
          });
        } else {
          page_global.table_row_map.schema.properties[row_id] = {
            title: tmp.title,                // [interim]は本当の意味を持たない
            type: "object",
            format: "object",
            properties: {
              interim: {
                title: tmp.title,                // [interim]は本当の意味を持たない
                type: "string",
                format: "radios",
                enum: enum_tmp
              }
            }
          }
          page_global.table_row_map.form.push({
            items: [{
              key: row_id + '.interim',
              type: "template",
              title_i18n: tmp.title_i18n,
              title: tmp.title,
              templateUrl: radioTemplate,
              titleMap: titleMap_tmp
            }],
            key: row_id,
            type: "fieldset"
          });
        }
      } else if(tmp.input_type.indexOf('cus_') != -1) {
        editor = page_json_editor['schema_'+row_id];
        page_global.schemaeditor.schema[row_id] = editor.getValue();
        removeEnumForCheckboxes(page_global.schemaeditor.schema[row_id].properties);
        if(tmp.option.multiple) {
          page_global.table_row_map.schema.properties[row_id] = {
            type: "array",
            title: tmp.title,
            minItems: tmp.input_minItems,
            maxItems: tmp.input_maxItems,
            items: {
              type: "object",
              properties: page_global.schemaeditor.schema[row_id].properties,
              required: page_global.schemaeditor.schema[row_id].required
            }
          }
          //add by ryuu. start
          properties_obj[tmp.input_type.substr(4)].forms.title = tmp.title;
          properties_obj[tmp.input_type.substr(4)].forms.title_i18n = tmp.title_i18n;
          //add by ryuu. end
          if(Array.isArray(properties_obj[tmp.input_type.substr(4)].forms)) {
            properties_obj[tmp.input_type.substr(4)].forms.forEach(function(element){
              // rename subitem
              if (rename_subitem_config && element.items && element.items.length > 0) {
                element = rename_subitem(element);
              }
              page_global.table_row_map.form.push(
                JSON.parse(JSON.stringify(element).replace(/parentkey/gi, row_id))
              );
            });
          } else {
            let object_forms = properties_obj[tmp.input_type.substr(4)].forms;
            // rename subitem
            if (rename_subitem_config && object_forms.items && object_forms.items.length > 0) {
              object_forms = rename_subitem(object_forms);
            }

            //'Meta' screen: Get title_i18n from input controls set to form
            // let schemaProperties = page_global.schemaeditor.schema[row_id].properties;
            let schemaProperties = editor.react.props.data.properties
            setTitleI18nFromPropertiesSchemaToForm(schemaProperties, object_forms);

            page_global.table_row_map.form.push(
              JSON.parse(JSON.stringify(object_forms).replace(/parentkey/gi, row_id))
            );
          }
        } else {
          page_global.table_row_map.schema.properties[row_id] = {
            type: "object",
            title: tmp.title,
            properties: page_global.schemaeditor.schema[row_id].properties,
            required: page_global.schemaeditor.schema[row_id].required
          }
          //add by ryuu. start
          properties_obj[tmp.input_type.substr(4)].form.title = tmp.title;
          properties_obj[tmp.input_type.substr(4)].form.title_i18n = tmp.title_i18n;
          //add by ryuu. end
          let object_form = properties_obj[tmp.input_type.substr(4)].form;
          //rename subitem
          if (rename_subitem_config && object_form.items && object_form.items.length > 0) {
            object_form = rename_subitem(object_form);
          }

          //'Meta' screen: Get title_i18n from input controls set to form
          // let schemaProperties = page_global.schemaeditor.schema[row_id].properties;
          let schemaProperties = editor.react.props.data.properties
          setTitleI18nFromPropertiesSchemaToForm(schemaProperties, object_form);

          page_global.table_row_map.form.push(
            JSON.parse(JSON.stringify(object_form).replace(/parentkey/gi, row_id)));
        }
      }

      page_global.meta_list[row_id] = tmp;
    });
    //公開日
    var tmp_pubdate = {}
    tmp_pubdate.title = "PubDate";
    tmp_pubdate.title_i18n = {}
    tmp_pubdate.title_i18n.ja = "公開日";
    tmp_pubdate.title_i18n.en = "PubDate";
    tmp_pubdate.input_type = "datetime";
    tmp_pubdate.input_value = "";
    tmp_pubdate.option = {};
    tmp_pubdate.option.required = $('#chk_pubdate_0').is(':checked') ? true : false;
    tmp_pubdate.option.multiple = $('#chk_pubdate_1').is(':checked') ? true : false;
    tmp_pubdate.option.hidden = $('#chk_pubdate_4').is(':checked') ? true : false;
    tmp_pubdate.option.showlist = tmp_pubdate.option.hidden ? false : ($('#chk_pubdate_2').is(':checked') ? true : false);
    tmp_pubdate.option.crtf = tmp_pubdate.option.hidden ? false : ($('#chk_pubdate_3').is(':checked') ? true : false);
    page_global.meta_fix["pubdate"] = tmp_pubdate;
    page_global.meta_system = add_meta_system()
    page_global.table_row_map.form = page_global.table_row_map.form.concat(get_form_system())
    add_system_schema_property()
  }

  // add new meta table row
  $('#btn_new_itemtype_meta').on('click', function(){
    new_meta_row('item_'+$.now());
  });

  function new_meta_row(row_id) {
    var row_template = '<tr id="tr_' + row_id + '">'
        + '<td><input type="text" class="form-control" id="txt_title_' + row_id + '" value="">'
        + '  <div class="hide" id="text_title_JaEn_' + row_id + '">'
        +'     <p>' + "Japanese" + '：</p>'
        +'     <input type="text" class="form-control" id="txt_title_ja_' + row_id + '" value="">'
        +'     <p>' + "English" + '：</p>'
        +'     <input type="text" class="form-control" id="txt_title_en_' + row_id + '" value="">'
        + '  </div>'
        +'   <button type="button" class="btn btn-link" id="btn_link_' + row_id + '">' + "Localization Settings" + '</button>'
        +'</td>'
        + '<td><div class="form-inline"><div class="form-group">'
        + '  <label class="sr-only" for="select_input_type_'+row_id+'">select_input_type</label>'
        + '  <select class="form-control change_input_type" id="select_input_type_' + row_id + '" metaid="' + row_id + '">'
        + select_option
        + '  </select>'
        + '  </div></div>'
        + '  <div class="hide" id="arr_size_' + row_id + '">'
        + '    <div class="panel panel-default"><div class="panel-body">'
        + '    <form class="form-inline">'
        + '      <div class="form-group">'
        + '        <label for="minItems_'+row_id+'">minItems</label>'
        + '        <input type="number" class="form-control" id="minItems_'+row_id+'" placeholder="" value="1">'
        + '      </div>'
        + '      <div class="form-group">'
        + '        <label for="maxItems_'+row_id+'">maxItems</label>'
        + '        <input type="number" class="form-control" id="maxItems_'+row_id+'" placeholder="" value="9999">'
        + '      </div>'
        + '    </form>'
        + '    </div></div>'
        + '  </div>'
        + '  <div id="schema_' + row_id + '"></div>'
        + '</td>'
        + '<td>'
        + '  <div class="checkbox" id="chk_prev_' + row_id + '_0">'
        + '   <label><input type="checkbox" id="chk_' + row_id + '_0" value="required">' + "Required" + '</label>'
        + '  </div>'
        + '  <div class="checkbox" id="chk_prev_' + row_id + '_1">'
        + '    <label><input type="checkbox" id="chk_' + row_id + '_1" value="multiple">' + "Allow Multiple" + '</label>'
        + '  </div>'
        + '  <div class="checkbox" id="chk_prev_' + row_id + '_2">'
        + '    <label><input type="checkbox" id="chk_' + row_id + '_2" value="showlist">' +  "Show List" + '</label>'
        + '  </div>'
        + '  <div class="checkbox" id="chk_prev_' + row_id + '_3">'
        + '    <label><input type="checkbox" id="chk_' + row_id + '_3" value="crtf">' + "Specify Newline" + '</label>'
        + '  </div>'
        + '  <div class="checkbox" id="chk_prev_' + row_id + '_4">'
        + '    <label><input type="checkbox" id="chk_' + row_id + '_4" value="hidden">' + "Hide" + '</label>'
        + '  </div>'
        + '</td>'
        + '<td>'
        + '  <textarea type="button" class="form-control" rows="5" id="edit_notes_' + row_id + '">' + "" + '</textarea>'
        + '</td>'
        + '<td>'
        + '  <div class="btn-group-vertical" role="group" aria-label="' + "Replace" + '">'
        + '    <button type="button" class="btn btn-default sortable_up" id="btn_up_' + row_id + '" metaid="' + row_id + '">↑</button>'
        + '    <button type="button" class="btn btn-default sortable_down" id="btn_down_' + row_id + '" metaid="' + row_id + '">↓</button>'
        + '  </div>'
        + '</td>'
        + '<td>'
          + '  <button type="button" class="btn btn-danger" id="btn_del_' + row_id + '"><span class="glyphicon glyphicon-remove"></span></button>'
        + '</td>'
        + '</tr>';
    $('#tbody_itemtype').append(row_template);
    page_global.table_row.push(row_id);
    initSortedBtn();

     //add by ryuu. start
     //多言語linkをクリック
     $('#tbody_itemtype').on('click', 'tr td #btn_link_'+row_id, function(){
      if($('#text_title_JaEn_' + row_id).hasClass('hide')) {
        $('#text_title_JaEn_' + row_id).removeClass('hide');
      } else {
        $('#text_title_JaEn_' + row_id).addClass('hide');
      }
    });
    //add by ryuu. end

    // Dynamic additional click event
    // メタ項目の削除関数をダイナミックに登録する
    $('#tbody_itemtype').on('click', 'tr td #btn_del_'+row_id, function(){
      page_global.table_row.splice($.inArray(row_id,page_global.table_row),1);
      $('#tr_' + row_id).remove();
      initSortedBtn();
    });
    // チェックボックス「複数可」が選択状態になると、サイズのセットボックスを表示する
    $('#tbody_itemtype').on('click', 'tr td #chk_'+row_id+'_1', function(){
      if($('#chk_'+row_id+'_1').is(':checked')) {
        $('#arr_size_' + row_id).removeClass('hide');
      } else {
        $('#arr_size_' + row_id).addClass('hide');
      }
    });
    // チェックボックス「非表示」が選択状態になると、
    $('#tbody_itemtype').on('click', 'tr td #chk_'+row_id+'_4', function(){
      if($('#chk_'+row_id+'_4').is(':checked')) {
        $('#chk_prev_' + row_id + '_2').addClass('disabled');
        $('#chk_' + row_id + '_2').attr('disabled', true);
        $('#chk_prev_' + row_id + '_3').addClass('disabled');
        $('#chk_' + row_id + '_3').attr('disabled', true);
      } else {
        $('#chk_prev_' + row_id + '_2').removeClass('disabled');
        $('#chk_' + row_id + '_2').attr('disabled', false);
        $('#chk_prev_' + row_id + '_3').removeClass('disabled');
        $('#chk_' + row_id + '_3').attr('disabled', false);
      }
    });
  }

  $('#tbody_itemtype').on('click', '.sortable_up', function(){
    var cur_row_id = $(this).attr('metaid');
    var up_row_idx = $.inArray(cur_row_id,page_global.table_row);
    if(up_row_idx === 0) {
      // first row
      return;
    }
    up_row_idx = up_row_idx-1;
    var up_row_id = page_global.table_row[up_row_idx];
    $('#tr_'+cur_row_id).after($('#tr_'+up_row_id));
    page_global.table_row.splice(up_row_idx,1);
    var cur_row_idx = $.inArray(cur_row_id,page_global.table_row);
    if(cur_row_idx == page_global.table_row.length-1) {
      page_global.table_row.push(up_row_id);
    } else {
      page_global.table_row.splice(cur_row_idx+1,0,up_row_id);
    }
    initSortedBtn();
  })

  $('#tbody_itemtype').on('click', '.sortable_down', function(){
    var cur_row_id = $(this).attr('metaid');
    var down_row_idx = $.inArray(cur_row_id,page_global.table_row);
    if(down_row_idx === page_global.table_row.length-1) {
      // last row
      return;
    }
    down_row_idx = down_row_idx+1;
    var down_row_id = page_global.table_row[down_row_idx];
    $('#tr_'+cur_row_id).before($('#tr_'+down_row_id));
    page_global.table_row.splice(down_row_idx,1);
    var cur_row_idx = $.inArray(cur_row_id,page_global.table_row);
    page_global.table_row.splice(cur_row_idx,0,down_row_id);
    initSortedBtn();
  })

  function initSortedBtn() {
    $('.sortable_up').removeClass('disabled');
    $('.sortable_down').removeClass('disabled');
    $('#btn_up_'+page_global.table_row[0]).addClass('disabled');
    $('#btn_down_'+page_global.table_row[page_global.table_row.length-1]).addClass('disabled');
  }

  $('#chk_upload_file').on('change', function(){
    if($('#chk_upload_file').is(':checked')) {
      // page_global.upload_file = true;
      page_global.upload_file = false;
    } else {
      page_global.upload_file = false;
    }
  });

  // itemtype select input change
  $('#tbody_itemtype').on('change', '.change_input_type', function(){
    var meta_id = $(this).attr('metaid');
    let isAllowMultiple = false;
    let checkboxMetaId = $('#chk_' + meta_id + '_1');
    if($(this).val().indexOf('cus_') != -1) {
      let product = properties_obj[$(this).val().substr(4)].schema;
      isAllowMultiple = properties_obj[$(this).val().substr(4)].is_file;
      $('#chk_prev_' + meta_id + '_1').removeClass('disabled');
      if (isAllowMultiple) {
        checkboxMetaId.attr('disabled', true);
      } else {
        checkboxMetaId.attr('disabled', false);
      }
      checkboxMetaId.prop("checked", isAllowMultiple);
      render_object('schema_'+meta_id, product);
    } else if('checkboxes' == $(this).val() || 'radios' == $(this).val()
            || 'select' == $(this).val()){
      $('#chk_prev_' + meta_id + '_1').addClass('disabled');
      checkboxMetaId.attr('disabled', true);
      checkboxMetaId.attr('checked', false);
      checkboxMetaId.prop("checked", isAllowMultiple);
      render_select('schema_'+meta_id, '');
    } else {
      $('#chk_prev_' + meta_id + '_1').removeClass('disabled');
      checkboxMetaId.attr('disabled', false);
      checkboxMetaId.prop("checked", isAllowMultiple);
      render_empty('schema_'+meta_id);
    }
  });

  function render_empty(elementId) {
    $('#'+elementId).empty();
  }

  function render_text(elementId, initval) {
    $('#'+elementId).html('<input type="text" '
      + 'class="form-control select-value-setting" '
      + 'value="' + initval + '">');
  }

  function render_select(elementId, initval) {
    $('#'+elementId).html('<div class="panel panel-default"><div class="panel-body">'
      + '<input type="text" class="form-control select-value-setting" '
      + 'value="' + initval + '" placeholder="' + 'Separate options with the | character' + '"></div></div>');
  }

  function render_object(elementId, initschema) {
    element = document.getElementById(elementId);
    var editor = new JSONSchemaEditor(element, {
      startval: initschema,
      editor: false
    });
    page_json_editor[elementId] = editor;
  }

  function send(url, data){
    $.ajax({
      method: 'POST',
      url: url,
      async: true,
      contentType: 'application/json',
      dataType: 'json',
      data: JSON.stringify(data),
      success: function(data,textStatus) {
        if('redirect_url' in data){
          window.location.href = data.redirect_url
        }
        else {
          $('.modal-body').text(data.msg);
          $('#myModal').modal('show');
        }
      },
      error: function(textStatus,errorThrown){
        $('.modal-body').text('Error: ' + JSON.stringify(textStatus));
        $('#myModal').modal('show');
      }
    });
  }

  function update_mapping_list(exsubitem, subitem) {
    if (page_global.table_row_map.mapping) {
      let tmp_mapping = JSON.stringify(page_global.table_row_map.mapping);
      console.log('Mapping replacement: subitem_' + exsubitem + ' : ' + 'subitem_' + subitem);
      page_global.table_row_map.mapping = JSON.parse(tmp_mapping.replace('subitem_' + exsubitem, 'subitem_' + subitem))
    }
  }

  function custom_suffix_subitem_name(suffix){
    // Replace all space to _
    suffix = suffix.replace(/ /g, '_');
    // convert to lower case character
    suffix = suffix.toLowerCase();
    return suffix;
  }

  function process_child_subitem_name_form(org, prefix, form) {
    //rename subitem
    form.items.forEach(function(item) {
      if (!item.key) {
        return
      }
      let subkey = item.key.split("_");
      let orgkey = item.key;
      if (rename_subitem_config && subkey.length > 1 && !isNaN(Number(subkey[subkey.length-1]))) {
        let old_subkey = subkey[subkey.length-1];
        subkey[subkey.length-1] = custom_suffix_subitem_name(item.title);
        // let ret = subkey.join('_');
        // item.key = prefix + ret.split(org)[1];
        update_mapping_list(old_subkey, custom_suffix_subitem_name(item.title));
        item.key = prefix + subkey.join('_').split(org)[1];
      }
      if (item.items && item.items.length > 0) {
        item = process_child_subitem_name_form(orgkey, item.key, item);
      }
    });

    return form;
  }

  function rename_subitem(form) {
      //rename subitem
      form.items.forEach(function(item) {
        // if (!item.hasOwnProperty('key')) {
        if (!item.key) {
          return
        }
        let subkey = item.key.split("_");
        let orgkey = item.key
        if (rename_subitem_config && subkey.length > 1 && !isNaN(Number(subkey[1]))) {
          item.key = subkey[0] + "_" + custom_suffix_subitem_name(item.title);
          update_mapping_list(subkey[1], custom_suffix_subitem_name(item.title));
        }
        if (item.items && item.items.length > 0) {
          item = process_child_subitem_name_form(orgkey, item.key, item);
        }
      });

      return form;
  }

  getPropUrl = '/admin/itemtypes/properties/list?lang=' + $('#lang-code').val();
  select_option = '';
  // 作成したメタデータ項目タイプの取得
  $.ajax({
    method: 'GET',
    url: getPropUrl,
    async: false,
    success: function(data, status){
      properties_obj = data;

      defProps = data.defaults;
      Object.keys(defProps).forEach(function(row_id){
         property_default[defProps[row_id].value] = defProps[row_id].name
      })
      isSelected = true;
      Object.keys(defProps).forEach(function(key) {
        if (isSelected) {
          select_option = select_option + '<option value="' + defProps[key].value + '" selected>' + defProps[key].name + '</option>';
          isSelected = false;
        } else {
          select_option = select_option + '<option value="' + defProps[key].value + '">' + defProps[key].name + '</option>';
        }
      });

      odered = {}
      others = ''
      for (var key in data) {
        if (key === 'defaults') continue;

        if (data[key].name === meta_system_info.system_identifier_doi.input_type) {
          meta_system_info.system_identifier_doi.input_type = "cus_" + key;
        }
        if (data[key].name === meta_system_info.system_identifier_hdl.input_type) {
          meta_system_info.system_identifier_hdl.input_type = "cus_" + key;
        }
        if (data[key].name === meta_system_info.system_identifier_uri.input_type) {
          meta_system_info.system_identifier_uri.input_type = "cus_" + key;
        }
        if (data[key].name === meta_system_info.system_file.input_type) {
          meta_system_info.system_file.input_type = "cus_" + key;
        }

        option = '<option value="cus_' + key + '">' + data[key].name + '</option>';
        if (data[key].sort != null) {
          odered[data[key].sort] = option;
        } else {
          others = others + option;
        }
      }

      Object.keys(odered).forEach(function(key) {
        select_option = select_option + odered[key];
      });
      select_option = select_option + others;

    },
    error: function(status, error){
      console.log(error);
    }
  });

  if($('#item-type-lists').val().length > 0) {
    $.get('/admin/itemtypes/' + $('#item-type-lists').val() + '/render', function(data, status){
      let changedProperties = [];
      Object.keys(data).forEach(function(key) {
        src_render[key] = data[key];
      });
      page_global.upload_file = false;    // data.upload_file;
      $('#chk_upload_file').attr('checked', data.upload_file);
      $.each(data.table_row, function(idx, row_id){
        new_meta_row(row_id);
        let requiredCheckbox = $('#chk_'+row_id+'_0');
        let multipleCheckbox = $('#chk_'+row_id+'_1');
        $('#txt_title_'+row_id).val(data.meta_list[row_id].title);
        //add by ryuu. start
        $('#txt_title_ja_'+row_id).val(data.meta_list[row_id].title_i18n.ja);
        $('#txt_title_en_'+row_id).val(data.meta_list[row_id].title_i18n.en);
        //add by ryuu. end
        $('#select_input_type_'+row_id).val(data.meta_list[row_id].input_type);
        $('#minItems_'+row_id).val(data.meta_list[row_id].input_minItems);
        $('#maxItems_'+row_id).val(data.meta_list[row_id].input_maxItems);
        requiredCheckbox.attr('checked', data.meta_list[row_id].option.required);
        multipleCheckbox.attr('checked', data.meta_list[row_id].option.multiple);
        $('#chk_'+row_id+'_2').attr('checked', data.meta_list[row_id].option.showlist);
        $('#chk_'+row_id+'_3').attr('checked', data.meta_list[row_id].option.crtf);
        $('#chk_'+row_id+'_4').attr('checked', data.meta_list[row_id].option.hidden);

        // Add the notes for the row here
        if(row_id in data.edit_notes) {
          $('#edit_notes_' + row_id).val(data.edit_notes[row_id]);
        }

        if (row_id === "pubdate"){
          requiredCheckbox.attr('disabled', true);
        }

        if(data.meta_list[row_id].option.hidden) {
          $('#chk_prev_' + row_id + '_2').addClass('disabled');
          $('#chk_' + row_id + '_2').attr('disabled', true);
          $('#chk_prev_' + row_id + '_3').addClass('disabled');
          $('#chk_' + row_id + '_3').attr('disabled', true);
        }

        if(data.meta_list[row_id].option.multiple) {
          $('#arr_size_' + row_id).removeClass('hide');
        }

        if(data.meta_list[row_id].input_type.indexOf('cus_') != -1) {

          //Get title_i18n of item_type set to schema properties in order to fill to input controls.

          //Get schema from table item_type_properties.
          let itemTypePropertiesSchema = properties_obj[data.meta_list[row_id].input_type.substr(4)].schema.properties;
          //Get schema from table item_type.
          let itemTypeSchema = data.table_row_map.schema.properties[row_id].properties;
          //Get form from table item_type (1).
          let itemTypeForm = getItemTypeForm(row_id, data.table_row_map.form);
          //Get form from table item_type_property (2).
          let itemTypePropertyForm = properties_obj[data.meta_list[row_id].input_type.substr(4)].form;
          //If title_i18n of (1) =! title_i18n of (2), set title_i18n of (1) to schema property.
          //If title_i18n of item_type is empty, set title_i18n of (2) to schema property.
          setTitleI18nFromFormToPropertiesSchema(
            itemTypePropertiesSchema,
            itemTypeForm,
            itemTypePropertyForm,
            changedProperties);
          //Set format in schema from item_type to item_type_property.
          setSchemaFromItemTypeToItemTypeProperty(
            itemTypePropertiesSchema,
            itemTypeSchema, itemTypePropertyForm['items']);

          render_object('schema_'+row_id, properties_obj[data.meta_list[row_id].input_type.substr(4)].schema);
          let isAllowMultiple = properties_obj[data.meta_list[row_id].input_type.substr(4)].is_file;
          if (isAllowMultiple) {
            multipleCheckbox.attr('disabled', true);
          }
        } else if('checkboxes' == data.meta_list[row_id].input_type || 'radios' == data.meta_list[row_id].input_type
                || 'select' == data.meta_list[row_id].input_type){
          $('#chk_prev_' + row_id + '_1').addClass('disabled');
          $('#chk_' + row_id + '_1').attr('disabled', true);
          render_select('schema_'+row_id, data.meta_list[row_id].input_value);
        } else {
          render_empty('schema_'+row_id);
        }
      });
      //Show message changed properties.
      if(changedProperties.length > 0){
        let message = `<div class="alert alert-info alert-dismissable">
          <button type="button" class="close" data-dismiss="alert" aria-hidden="true">×</button>
          <p>` + changedProperties.join('</p><p>') + `</p>
        </div>`;
        $('section.content-header').prepend(message);
      }
      if($('input[type=radio][name=item_type]:checked').val() === 'deleted') {
        $('div.metadata-content *').not('[id=btn_restore_itemtype_schema]').prop('disabled', true);
      }
    });
    $.get('/api/itemtypes/' + $('#item-type-lists').val() + '/mapping', function(data, status){
      Object.keys(data).forEach(function(key){
        src_mapping[key] = data[key];
      });
    });
  }
  $('input[type=radio][name=item_type][value=normal]').click()
  if ($("#item-type-lists option:selected").hasClass('normal_type')) {
      $('input[type=radio][name=item_type][value=normal]').click()
  } else if ($("#item-type-lists option:selected").hasClass('harvesting_type')) {
      $('input[type=radio][name=item_type][value=harvesting]').click()
  } else if ($("#item-type-lists option:selected").hasClass('deleted_type')) {
      $('input[type=radio][name=item_type][value=deleted]').click()
  }

  $('#btn_delete_item').on('click', function(){
    var selected_item_type = $("#item-type-lists :selected");
    var is_harvesting_type = selected_item_type.hasClass("harvesting_type");
    var is_belonging_item = selected_item_type.hasClass("belonging_item");
    if (is_harvesting_type) {
      alert($("#msg_for_harvesting").val());
    } else if (is_belonging_item) {
      alert($("#msg_for_belonging_item").val());
    } else {
      $("#item_type_delete_confirmation").modal("show");
    }
  });

  $('#item_type_delete_continue').on('click', function(){
    $("#item_type_delete_confirmation").modal("hide");
    send_uri('/admin/itemtypes/delete/' + $('#item-type-lists').val(), {},
      function(data){
        window.location.href = "/admin/itemtypes";  // Error/Success flash set from server side
      },
      function(errmsg){
        window.location.href = "/admin/itemtypes";
        //alert(JSON.stringify(errmsg));
    });
  });

  $('#btn_restore_itemtype_schema').on('click', function(){
    var restore_itemtype = $("#item-type-lists :selected");
    if (restore_itemtype.val() !== '' && restore_itemtype.hasClass("deleted_type")) {
      send_uri('/admin/itemtypes/restore/' + restore_itemtype.val(), {},
        function(data){
          restore_itemtype.removeAttr("selected");
          restore_itemtype.hide();
          restore_itemtype.removeClass("deleted_type");
          restore_itemtype.addClass("normal_type");
          $('#itemtype_name').val('');
          alert(data.msg);
        },
        function(errmsg){
          alert(data.msg);
      });
    }
  });

  function send_uri(url, data, handleSuccess, handleError){
    $.ajax({
      method: 'POST',
      url: url,
      async: true,
      contentType: 'application/json',
      dataType: 'json',
      data: JSON.stringify(data),
      success: function(data,textStatus){
        handleSuccess(data);
      },
      error: function(textStatus,errorThrown){
        handleError(textStatus);
      }
    });
  }

  function add_meta_system(){
    var result = {}
    Object.keys(meta_system_info).forEach(function(key){
      result[key] = {
        title : meta_system_info[key].title,
        title_i18n : meta_system_info[key].title_i18n,
        input_type : meta_system_info[key].input_type,
        input_value : "",
        option : meta_system_info[key].option
      }
    })
    return result
  }

  function create_system_data(){
    let result = {}
    let system_row = Object.keys(meta_system_info);
    result.system_row = system_row
    let form = get_form_system()
    result.form = form
    return result
  }

  function get_form_system(){
    let result = new Array()
    let list_key = Object.keys(meta_system_info)
    for(i = 0; i< list_key.length; ++i){
      let row_id = list_key[i]
      let item = new Object()
      if(meta_system_info[row_id].input_type.indexOf('cus_') != -1) {
        item = JSON.parse(JSON.stringify(properties_obj[meta_system_info[row_id].input_type.substr(4)].form));
        item.title = meta_system_info[row_id].title
        item.title_i18n = meta_system_info[row_id].title_i18n
        item.key = row_id
      } else {
        item.type = meta_system_info[row_id].input_type
        item.title = meta_system_info[row_id].title
        item.title_i18n = meta_system_info[row_id].title_i18n
        item.key = row_id
      }
      result.push(item)

    }
    return result
  }

  function add_system_schema_property() {
    let list_key = Object.keys(meta_system_info)
    for(let i = 0; i< list_key.length; ++i){
      let row_id = list_key[i]
      let item = {};
      if(meta_system_info[row_id].input_type.indexOf('cus_') != -1) {
        item = JSON.parse(JSON.stringify(properties_obj[meta_system_info[row_id].input_type.substr(4)].schema));
        item.title = meta_system_info[row_id].title
      } else {
        item.type = ''
        item.title = meta_system_info[row_id].title
        item.format = ''
      }
      page_global.table_row_map.schema.properties[row_id] = JSON.parse(JSON.stringify(item))
    }
  }

  function setInfoToSchema(itpSchema, itForm, propertyKey) {
    itpSchema.title_i18n = itForm.title_i18n;
    itpSchema.uniqueKey = propertyKey;
    itpSchema.isRequired = itForm.required;
    itpSchema.isShowList = itForm.isShowList;
    itpSchema.isSpecifyNewline = itForm.isSpecifyNewline;
    itpSchema.isHide = itForm.isHide;
    // itpSchema.format = itForm.format;
    if(itForm.hasOwnProperty('titleMap')) {
      let titleMapList = itForm['titleMap'];
      let arrEnumList = [];
      Object.keys(titleMapList).map(function (titleMap) {
        arrEnumList.push(titleMapList[titleMap].value);
      });
      itpSchema.enum = arrEnumList;
    }
  }

  function checkAndSetTitleI18nForSchema(itpSchema, itpForm) {
    let titleI118nDefault = {'ja': '', 'en': ''};
    // Define title_i18n of SchemaProperty and ItemTypeProperty.
    let itpSchemaTitleI18n = itpSchema.title_i18n;
    let itpFormTitleI18n = itpForm.title_i18n;
    // If title_i18n of (1) or (2) is empty => set title_i18n default value.
    itpSchemaTitleI18n = itpSchemaTitleI18n ? itpSchemaTitleI18n : titleI118nDefault;
    itpFormTitleI18n = itpFormTitleI18n ? itpFormTitleI18n : titleI118nDefault;
    // If title_i18n.ja of (1) is empty, set title_i18n.ja of (2) to 'schema properties'.
    itpSchemaTitleI18n.ja = itpSchemaTitleI18n.ja ? itpSchemaTitleI18n.ja : itpFormTitleI18n.ja;
    itpSchemaTitleI18n.en = itpSchemaTitleI18n.en ? itpSchemaTitleI18n.en : itpFormTitleI18n.en;

    if(!itpForm.hasOwnProperty('title_i18n_temp')) {
      itpSchema.title_i18n_temp = itpForm.title_i18n;
    }
  }

  /*
  * When load page:
  * - Condition 1: If title_i18n of (1) =! title_i18n of (2), set title_i18n of (1) to 'schema properties'.
  * - Condition 2: If title_i18n of (1) is empty, set title_i18n of (2) to 'schema properties'.
  * @properties: is 'schema properties' which are generate controls on 'Meta' screen.
  * @itemTypeForm: form in 'item_type' table (1).
  * @itemTypePropertyForm: form in 'item_type_property' table (2).
  */
  function setTitleI18nFromFormToPropertiesSchema(properties, itemTypeForm, itemTypePropertyForm, changedProperties) {
    //condition 1:
    // Set all title_i18n of (1) to 'schema properties'.
    // Define insensitive(i) global(g) regex of square brackets.
    Object.keys(properties).map(function (propKey) {
      let propertyKey = itemTypeForm.key + '.' + propKey;
      propertyKey = fixKey(propertyKey);
      properties[propKey].uniqueKey = propertyKey;
      $.each(itemTypeForm.items, function(ind, form) {
        let formKey = !form.key ? '' : form.key;
        formKey = fixKey(formKey);
        if(propertyKey == formKey) {
          setInfoToSchema(properties[propKey], form, propertyKey);
          setTitleI18nForSubPropertiesByCondition1(properties[propKey], form.items, propertyKey);
          return false;
        }
      });
    });
    // Condition 2:
    // If title_i18n of (1) is empty, set title_i18n of (2) to 'schema properties'.
    // setTitleI18nForSchemaPropertiesByCondition(properties, itemTypePropertyForm);
    let titleI118nDefault = {'ja': '', 'en': ''};
    Object.keys(properties).map(function (propKey) {
      $.each(itemTypePropertyForm.items, function(ind, form){
        let propertyKey = itemTypePropertyForm.key + '.' + propKey;
        let formKey = !form.key ? '' : form.key;
        // Remove all [] in key.
        propertyKey = fixKey(propertyKey);
        formKey = fixKey(formKey);
        // Check and set title_i18n for parent item.
        if(propertyKey == formKey) {
          checkAndSetTitleI18nForSchema(properties[propKey], form);
          // Check and set title_i18n for child item.
          setTitleI18nForSubPropertiesByCondition2(properties[propKey], form.items, propertyKey);
          return false;
        }
      });
    });
    // Get changed properties.
    getChangedProperties(itemTypePropertyForm, itemTypeForm, changedProperties);
  }

  function setTitleI18nForSubPropertiesByCondition1(schemaProperties, subForms, prefixKey) {
    // Checkboxes format has 'items' but it's not actual items. So ignore it
    let isCheckboxFormat = schemaProperties.format == "checkboxes";
    let isHasItem = schemaProperties.hasOwnProperty('items') && !isCheckboxFormat;
    let isHasProperties = schemaProperties.hasOwnProperty('properties');
    let propertyKey, properties;
    if(isHasItem || isHasProperties) {
      if(isHasItem) {
        properties = schemaProperties.items.properties;
      } else {
        properties = schemaProperties.properties;
      }
      Object.keys(properties).map(function (propKey) {
        let propertyKey = prefixKey + '.' + propKey;
        propertyKey = fixKey(propertyKey);
        properties[propKey].uniqueKey = propertyKey;
        $.each(subForms, function(ind, form) {
          formKey = !form.key ? '' : form.key;
          formKey = fixKey(formKey);
          if(propertyKey == formKey) {
            setInfoToSchema(properties[propKey], form, propertyKey);
            setTitleI18nForSubPropertiesByCondition1(properties[propKey], form.items, propertyKey);
            return false;
          }
        });
      });
    }
  }

  function setTitleI18nForSubPropertiesByCondition2(schemaProperties, subForms, prefixKey) {
    // Checkboxes format has 'items' but it's not actual items. So ignore it
    let isCheckboxFormat = schemaProperties.format == "checkboxes";
    let isHasItem = schemaProperties.hasOwnProperty('items') && !isCheckboxFormat;
    let isHasProperties = schemaProperties.hasOwnProperty('properties');
    let titleI118nDefault = {'ja': '', 'en': ''};
    let propertyKey, properties;
    if(isHasItem || isHasProperties) {
      if(isHasItem) {
        properties = schemaProperties.items.properties;
      } else {
        properties = schemaProperties.properties;
      }
      Object.keys(properties).map(function (propKey) {
        $.each(subForms, function(ind, form) {
          // define sub key.
          propertyKey = prefixKey + '.' + propKey;
          formKey = !form.key ? '' : form.key;
          // Remove all [] in key.
          propertyKey = fixKey(propertyKey);
          formKey = fixKey(formKey);
          if(propertyKey == formKey) {
            checkAndSetTitleI18nForSchema(properties[propKey], form);
            // Check and set title_i18n for child item.
            setTitleI18nForSubPropertiesByCondition2(properties[propKey], form.items, propertyKey);
            return false;
          }
        });
      });
    }
  }

  function getChangedProperties(itpForms, itForms, changedProperties) {
    if(!itpForms || !itpForms.items || !itForms || !itForms.items) return;
    let titleI118nDefault = {'ja': '', 'en': ''};
    $.each(itpForms.items, function(ind, itpForm) {
      $.each(itForms.items, function(ind, itForm) {
        // Define key of form.
        let itpFormKey = itForms.key + '.' + itpForm.key;
        let itFormKey = !itForm.key ? '' : itForm.key;
        //Remove 'parentkey.' in key.
        itpFormKey = itpFormKey.replace(/parentkey./gi, '');
        // Remove all [] in key.
        itpFormKey = fixKey(itpFormKey);
        itFormKey = fixKey(itFormKey);
        if(itpFormKey == itFormKey) {
          itpForm.title_i18n = itpForm.title_i18n ? itpForm.title_i18n : titleI118nDefault;
          itForm.title_i18n_temp = itForm.title_i18n_temp ? itForm.title_i18n_temp : itpForm.title_i18n;
          let itpTitleI18nEn = itpForm.title_i18n.en;
          let itpTitleI18nJa = itpForm.title_i18n.ja;
          let itTitleI18nEn = itForm.title_i18n_temp.en;
          let itTitleI18nJa = itForm.title_i18n_temp.ja;
          if(itTitleI18nEn != itpTitleI18nEn || itTitleI18nJa != itpTitleI18nJa) {
            itForm.title_i18n_temp = itpForm.title_i18n;
            changedProperties.push(itpTitleI18nEn);
          }
          getChangedSubProperties(itpForm, itForm, changedProperties);
          return false;
        }
      });
    });
  }

  function getChangedSubProperties(itpForms, itForms, changedProperties) {
    if(!itpForms || !itpForms.items || !itForms || !itForms.items) return;
    let titleI118nDefault = {'ja': '', 'en': ''};
    $.each(itpForms.items, function(ind, itpForm) {
      $.each(itForms.items, function(ind, itForm) {
        // Define sub key.
        let itpFormKey = itpForm.key;
        let itFormKey = !itForm.key ? '' : itForm.key;
        itpFormKey = itpFormKey.substring(itpFormKey.indexOf('.') + 1, itpFormKey.length);
        itFormKey = itFormKey.substring(itFormKey.indexOf('.') + 1, itFormKey.length);
        // Remove all [] in key.
        itpFormKey = fixKey(itpFormKey);
        itFormKey = fixKey(itFormKey);
        if(itpFormKey == itFormKey) {
          itpForm.title_i18n = itpForm.title_i18n ? itpForm.title_i18n : titleI118nDefault;
          itForm.title_i18n_temp = itForm.title_i18n_temp ? itForm.title_i18n_temp : itpForm.title_i18n;
          let itpTitleI18nEn = itpForm.title_i18n.en;
          let itpTitleI18nJa = itpForm.title_i18n.ja;
          let itTitleI18nEn = itForm.title_i18n_temp.en;
          let itTitleI18nJa = itForm.title_i18n_temp.ja;
          if(itTitleI18nEn != itpTitleI18nEn || itTitleI18nJa != itpTitleI18nJa) {
            itForm.title_i18n_temp = itpForm.title_i18n;
            changedProperties.push(itpTitleI18nEn);
          }
          getChangedSubProperties(itpForm, itForm, itpFormKey, changedProperties);
          return false;
        }
      });
    });
  }

  function setSchemaFromItemTypeToItemTypeProperty(itemTypePropertiesSchema, itemTypeSchema, itemTypeForm) {
    let itpSchema = itemTypePropertiesSchema || {};
    let itSchema = itemTypeSchema || {};
    Object.keys(itpSchema).map(function(itpSchemaKey) {
      Object.keys(itSchema).map(function(itSchemaKey) {
        if(itpSchemaKey == itSchemaKey) {
          let itpSubSchema = itpSchema[itpSchemaKey];
          let itSubSchema = itSchema[itSchemaKey];
          itpSubSchema.format = itSubSchema.format;
          if (itpSubSchema.format == 'select') {
            itpSubSchema.type = "string";
          } else if (itpSubSchema.format == 'checkboxes') {
            itpSubSchema.type = "array";
          } else if (itpSubSchema.format == "radios") {
            itpSubSchema.type = "string";
          }
          setSubSchemaFromItemTypeToItemTypeProperty(itpSubSchema, itSubSchema);
          return false;
          }
      });
    });
  }

  function setSubSchemaFromItemTypeToItemTypeProperty(itemTypePropertiesSchema, itemTypeSchema) {
    let itpSchema = {}, itSchema = {};
    //Get sub schema from itemTypePropertiesSchema.
    let isHasItem = itemTypePropertiesSchema.hasOwnProperty('items');
    let isHasProperties = itemTypePropertiesSchema.hasOwnProperty('properties');
    if(isHasItem || isHasProperties) {
      if(isHasItem) {
        itpSchema = itemTypePropertiesSchema.items.properties || {};
      } else {
        itpSchema = itemTypePropertiesSchema.properties || {};
      }
    }
    //Get sub schema from itemTypeSchema.
    isHasItem = itemTypeSchema.hasOwnProperty('items');
    isHasProperties = itemTypeSchema.hasOwnProperty('properties');
    if(isHasItem || isHasProperties) {
      if(isHasItem) {
        itSchema = itemTypeSchema.items.properties || {};
      } else {
        itSchema = itemTypeSchema.properties || {};
      }
    }
    //Update data from itemTypeSchema to itemTypePropertiesSchema
    Object.keys(itpSchema).map(function(itpSchemaKey) {
      Object.keys(itSchema).map(function(itSchemaKey) {
        if(itpSchemaKey == itSchemaKey) {
          let itpSubSchema = itpSchema[itpSchemaKey];
          let itSubSchema = itSchema[itSchemaKey];
          itpSubSchema.format = itSubSchema.format;
          if(itpSubSchema.format == 'select') {
            itpSubSchema.type = "string";
          } else if(itpSubSchema.format == 'checkboxes') {
            itpSubSchema.type = "array";
          } else if(itpSubSchema.format == "radios") {
            itpSubSchema.type = "string";
          }
          setSubSchemaFromItemTypeToItemTypeProperty(itpSubSchema, itSubSchema);
          return false;
          }
      });
    });
  }

  //When save data, get data from schema set to form.
  function setTitleI18nFromPropertiesSchemaToForm(properties, form) {
    Object.keys(properties).map(function (propKey) {
      $.each(form.items, function(ind, subForm){
        //Get title_i18n of schema properties set to parent form.
        let propertyKey = 'parentkey.' + propKey;
        let formKey = !subForm.key ? '' : subForm.key;
        // Remove all [] in key.
        propertyKey = fixKey(propertyKey);
        formKey = fixKey(formKey);
        if(propertyKey == formKey){
<<<<<<< HEAD
          subForm.title_i18n = properties[propKey].title_i18n;

          subForm.required = properties[propKey].isRequired;
          subForm.isShowList = properties[propKey].isShowList;
          subForm.isSpecifyNewline = properties[propKey].isSpecifyNewline;
          subForm.isHide = properties[propKey].isHide;

          // subForm.type = properties[propKey].format;
          let _enum, editAble;
          editAble = properties[propKey].hasOwnProperty('editAble') && properties[propKey]['editAble'];
          if(properties[propKey].hasOwnProperty('currentEnum')){
            _enum = properties[propKey]['currentEnum'];
          } else if(properties[propKey].hasOwnProperty('enum')){
            _enum = properties[propKey]['enum'];
          }
          if (editAble && _enum) {
            let list_enum = typeof(_enum) == 'string' ? _enum.split('|') : _enum;
            let titleMap = [];
            $.each(list_enum, function(ind, val) {
              if(val.length > 0){
                titleMap.push({"name": val, "value": val});
              }
            });
            subForm.titleMap = titleMap;
          }

          subForm.title_i18n_temp = properties[propKey].title_i18n_temp;

=======
          setInfoToPropertySchema(properties[propKey], subForm);
>>>>>>> 4e851b47
          setTitleI18nFromPropertiesSchemaToSubForm(properties[propKey], subForm.items, propertyKey);
          return false;
        }
      });
    });
  }

  function setTitleI18nFromPropertiesSchemaToSubForm(schemaProperties, subForms, prefixKey) {
    let isCheckboxFormat = schemaProperties.format == "checkboxes";
    let isHasItem = schemaProperties.hasOwnProperty('items') && !isCheckboxFormat;
    let isHasProperties = schemaProperties.hasOwnProperty('properties');
    let propertyKey, properties;
    if(isHasItem || isHasProperties) {
      if(isHasItem) {
        properties = schemaProperties.items.properties;
      } else {
        properties = schemaProperties.properties;
      }
      Object.keys(properties).map(function (propKey) {
        $.each(subForms, function(ind, form) {
          // define sub key.
          propertyKey = prefixKey + '.' + propKey;
          formKey = !form.key ? '' : form.key;
          // Remove all [] in key.
          propertyKey = fixKey(propertyKey);
          formKey = fixKey(formKey);
          if(propertyKey == formKey) {
<<<<<<< HEAD
            form.title_i18n = properties[propKey].title_i18n;

            form.required = properties[propKey].isRequired;
            form.isShowList = properties[propKey].isShowList;
            form.isSpecifyNewline = properties[propKey].isSpecifyNewline;
            form.isHide = properties[propKey].isHide;

            // form.type = properties[propKey].format;

            let _enum, editAble;
            editAble = properties[propKey].hasOwnProperty('editAble') && properties[propKey]['editAble'];
            if(properties[propKey].hasOwnProperty('currentEnum')){
              _enum = properties[propKey]['currentEnum'];
            } else if(properties[propKey].hasOwnProperty('enum')){
              _enum = properties[propKey]['enum'];
            }
            if (editAble && _enum) {
              let list_enum = typeof(_enum) == 'string' ? _enum.split('|') : _enum;
              let titleMap = [];
              $.each(list_enum, function(ind, val) {
                if(val.length > 0){
                  titleMap.push({"name": val, "value": val});
                }
              });
              form.titleMap = titleMap;
            }

            form.title_i18n_temp = properties[propKey].title_i18n_temp;

=======
            setInfoToPropertySchema(properties[propKey], form);
>>>>>>> 4e851b47
            setTitleI18nFromPropertiesSchemaToSubForm(properties[propKey], form.items, propertyKey);
            return false;
          }
        });
      });
    }
  }

  function setInfoToPropertySchema(property, form) {
    //Set title.
    form.title_i18n = property.title_i18n;
    form.title_i18n_temp = property.title_i18n_temp;
    //Set option.
    form.required = property.isRequired;
    form.isShowList = property.isShowList;
    form.isSpecifyNewline = property.isSpecifyNewline;
    form.isHide = property.isHide;
    //Set TitleMap for form.
    let _enum, editAble;
    editAble = property.hasOwnProperty('editAble') && property['editAble'];
    if(property.hasOwnProperty('currentEnum')){
      _enum = property['currentEnum'];
    } else if(property.hasOwnProperty('enum')){
      _enum = property['enum'];
    }
    if (editAble && _enum) {
      let list_enum = typeof(_enum) == 'string' ? _enum.split('|') : _enum;
      let titleMap = [];
      $.each(list_enum, function(ind, val) {
        if(val.length > 0){
          titleMap.push({"name": val, "value": val});
        }
      });
      form.titleMap = titleMap;
    }
    // Rearrange data for form in case of radio, checkbox, select
    if (property.format == 'radios' || property.format == 'select') {
      if (property.hasOwnProperty('items'))
        delete property.items
    }
    if (property.format == 'radios') {
      form['templateUrl'] = radioTemplate
      form.type = "template"
    } else if (property.format == 'checkboxes') {
      property['items'] = {
        type: "string",
        enum: property.enum
      }
      property.type = "array";
      form['templateUrl'] = checkboxTemplate;
      form.type = "template";
      // Delete enum form properties to avoid schema validation error because of 2 enums
      delete property.enum
    } else if (property.format == 'select') {
      property.type="string";
      form.type = "select";
    }
  }

  function removeEnumForCheckboxes(schema) {
    Object.keys(schema).map(function (propKey) {
      if (schema[propKey].format == "radios" || schema[propKey].format == "select") {
        schema[propKey].type = "string";
      }else{
        let isCheckboxFormat = schema[propKey].format == "checkboxes";
        let isHasItem = schema[propKey].hasOwnProperty('items') && !isCheckboxFormat;
        let isHasProperties = schema[propKey].hasOwnProperty('properties');
        if (isCheckboxFormat && schema[propKey].hasOwnProperty('enum'))
          delete schema[propKey].enum;
        let properties;
        if (isHasItem || isHasProperties) {
          if (isHasItem) {
            properties = schema[propKey].items.properties;
          } else {
              properties = schema[propKey].properties;
            }
            removeEnumForCheckboxes(properties);
          }
      }
    });
  }

  function fixKey(key) {
    key = key.replace(/\[\]/gi, '');
    key = key.replace(/\./gi, '_');
    return key;
  }

  /*
  * Get form from table item_type (1).
  * @formId: .
  * @forms: .
  */
  function getItemTypeForm(formId, forms) {
    //Get form from table item_type (1).
    let itemTypeForm = {};
    $.each(forms, function(ind, form){
      if(form.key == formId){
        itemTypeForm = form;
        return false;
      }
    });
    return itemTypeForm;
  }

});<|MERGE_RESOLUTION|>--- conflicted
+++ resolved
@@ -1726,38 +1726,7 @@
         propertyKey = fixKey(propertyKey);
         formKey = fixKey(formKey);
         if(propertyKey == formKey){
-<<<<<<< HEAD
-          subForm.title_i18n = properties[propKey].title_i18n;
-
-          subForm.required = properties[propKey].isRequired;
-          subForm.isShowList = properties[propKey].isShowList;
-          subForm.isSpecifyNewline = properties[propKey].isSpecifyNewline;
-          subForm.isHide = properties[propKey].isHide;
-
-          // subForm.type = properties[propKey].format;
-          let _enum, editAble;
-          editAble = properties[propKey].hasOwnProperty('editAble') && properties[propKey]['editAble'];
-          if(properties[propKey].hasOwnProperty('currentEnum')){
-            _enum = properties[propKey]['currentEnum'];
-          } else if(properties[propKey].hasOwnProperty('enum')){
-            _enum = properties[propKey]['enum'];
-          }
-          if (editAble && _enum) {
-            let list_enum = typeof(_enum) == 'string' ? _enum.split('|') : _enum;
-            let titleMap = [];
-            $.each(list_enum, function(ind, val) {
-              if(val.length > 0){
-                titleMap.push({"name": val, "value": val});
-              }
-            });
-            subForm.titleMap = titleMap;
-          }
-
-          subForm.title_i18n_temp = properties[propKey].title_i18n_temp;
-
-=======
           setInfoToPropertySchema(properties[propKey], subForm);
->>>>>>> 4e851b47
           setTitleI18nFromPropertiesSchemaToSubForm(properties[propKey], subForm.items, propertyKey);
           return false;
         }
@@ -1785,39 +1754,7 @@
           propertyKey = fixKey(propertyKey);
           formKey = fixKey(formKey);
           if(propertyKey == formKey) {
-<<<<<<< HEAD
-            form.title_i18n = properties[propKey].title_i18n;
-
-            form.required = properties[propKey].isRequired;
-            form.isShowList = properties[propKey].isShowList;
-            form.isSpecifyNewline = properties[propKey].isSpecifyNewline;
-            form.isHide = properties[propKey].isHide;
-
-            // form.type = properties[propKey].format;
-
-            let _enum, editAble;
-            editAble = properties[propKey].hasOwnProperty('editAble') && properties[propKey]['editAble'];
-            if(properties[propKey].hasOwnProperty('currentEnum')){
-              _enum = properties[propKey]['currentEnum'];
-            } else if(properties[propKey].hasOwnProperty('enum')){
-              _enum = properties[propKey]['enum'];
-            }
-            if (editAble && _enum) {
-              let list_enum = typeof(_enum) == 'string' ? _enum.split('|') : _enum;
-              let titleMap = [];
-              $.each(list_enum, function(ind, val) {
-                if(val.length > 0){
-                  titleMap.push({"name": val, "value": val});
-                }
-              });
-              form.titleMap = titleMap;
-            }
-
-            form.title_i18n_temp = properties[propKey].title_i18n_temp;
-
-=======
             setInfoToPropertySchema(properties[propKey], form);
->>>>>>> 4e851b47
             setTitleI18nFromPropertiesSchemaToSubForm(properties[propKey], form.items, propertyKey);
             return false;
           }
