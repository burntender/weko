--- conflicted
+++ resolved
@@ -24,9 +24,6 @@
 from resync.mapper import MapperError
 from resync.resource_list_builder import ResourceListBuilder
 from resync.sitemap import Sitemap
-<<<<<<< HEAD
-from urllib.parse import urlsplit, urlunsplit, urlencode, parse_qs
-=======
 from flask import current_app
 import requests
 from invenio_oaiharvester.utils import ItemEvents
@@ -40,11 +37,7 @@
 from lxml import etree
 from weko_deposit.api import WekoDeposit
 from weko_records_ui.utils import soft_delete
-try:  # python3
-    from urllib.parse import urlsplit, urlunsplit
-except ImportError:  # pragma: no cover  python2
-    from urlparse import urlsplit, urlunsplit
->>>>>>> 59e0efbf
+from urllib.parse import urlsplit, urlunsplit, urlencode, parse_qs
 
 
 def read_capability(url):
@@ -109,11 +102,74 @@
     )
 
 
-<<<<<<< HEAD
 def sync_incremental(map, base_url, from_date, to_date):
-=======
-
-
+    """Run resync incremental"""
+    init_logging(verbose=True)
+    client = Client()
+    client.ignore_failures = True
+    try:
+        single_sync_incremental(map, base_url, from_date, to_date)
+        return True
+    except MapperError as e:
+        print(e)
+        paths = map[0].rsplit('/', 1)
+        map[0] = paths[0]
+    except Exception as e:
+        # maybe url contain a list of changelist, instead of changelist
+        print(e)
+        s = Sitemap()
+        try:
+            docs = s.parse_xml(url_or_file_open(base_url))
+        except IOError as ioerror:
+            raise ioerror
+        if docs:
+            for doc in docs:
+                # make sure sub url is a changelist/ changedump
+                capability = read_capability(doc.uri)
+                if capability is None or (capability != 'changelist' and
+                                          capability != 'changedump'):
+                    raise('Bad URL, not a changelist/changedump,'
+                          ' cannot sync incremental')
+
+                single_sync_incremental(map, doc.uri, from_date, to_date)
+            return True
+        raise e
+
+
+def single_sync_incremental(map, url, from_date, to_date):
+    """Run resync incremental for 1 changelist url only"""
+    if from_date:
+        url = set_query_parameter(url, 'from_date', from_date)
+    if to_date:
+        url = set_query_parameter(url, 'to_date', to_date)
+    client = Client()
+    client.ignore_failures = True
+    parts = urlsplit(map[0])
+    uri_host = urlunsplit([parts[0], parts[1], '', '', ''])
+    sync_result = False
+    while map[0] != uri_host and not sync_result:
+        try:
+            client.set_mappings(map)
+            client.incremental(change_list_uri=url,
+                               from_datetime=from_date)
+            sync_result = True
+        except MapperError as e:
+            # if error then remove one element in url and retry
+            paths = map[0].rsplit('/', 1)
+            map[0] = paths[0]
+
+
+def set_query_parameter(url, param_name, param_value):
+    """Given a URL, set or replace a query parameter and return the
+    modified URL.
+    """
+    scheme, netloc, path, query_string, fragment = urlsplit(url)
+    query_params = parse_qs(query_string)
+
+    query_params[param_name] = [param_value]
+    new_query_string = urlencode(query_params, doseq=True)
+
+    return urlunsplit((scheme, netloc, path, new_query_string, fragment))
 
 def get_list_records():
     return ['1', '2', '3', '4', '5']
@@ -173,75 +229,4 @@
     elif event == ItemEvents.UPDATE:
         event_counter('updated_items', counter)
     elif event == ItemEvents.DELETE:
-        event_counter('deleted_items', counter)
-
-
-def sync_incremental(map, base_url, from_date):
->>>>>>> 59e0efbf
-    """Run resync incremental"""
-    init_logging(verbose=True)
-    client = Client()
-    client.ignore_failures = True
-    try:
-        single_sync_incremental(map, base_url, from_date, to_date)
-        return True
-    except MapperError as e:
-        print(e)
-        paths = map[0].rsplit('/', 1)
-        map[0] = paths[0]
-    except Exception as e:
-        # maybe url contain a list of changelist, instead of changelist
-        print(e)
-        s = Sitemap()
-        try:
-            docs = s.parse_xml(url_or_file_open(base_url))
-        except IOError as ioerror:
-            raise ioerror
-        if docs:
-            for doc in docs:
-                # make sure sub url is a changelist/ changedump
-                capability = read_capability(doc.uri)
-                if capability is None or (capability != 'changelist' and
-                                          capability != 'changedump'):
-                    raise('Bad URL, not a changelist/changedump,'
-                          ' cannot sync incremental')
-
-                single_sync_incremental(map, doc.uri, from_date, to_date)
-            return True
-        raise e
-
-
-def single_sync_incremental(map, url, from_date, to_date):
-    """Run resync incremental for 1 changelist url only"""
-    if from_date:
-        url = set_query_parameter(url, 'from_date', from_date)
-    if to_date:
-        url = set_query_parameter(url, 'to_date', to_date)
-    client = Client()
-    client.ignore_failures = True
-    parts = urlsplit(map[0])
-    uri_host = urlunsplit([parts[0], parts[1], '', '', ''])
-    sync_result = False
-    while map[0] != uri_host and not sync_result:
-        try:
-            client.set_mappings(map)
-            client.incremental(change_list_uri=url,
-                               from_datetime=from_date)
-            sync_result = True
-        except MapperError as e:
-            # if error then remove one element in url and retry
-            paths = map[0].rsplit('/', 1)
-            map[0] = paths[0]
-
-
-def set_query_parameter(url, param_name, param_value):
-    """Given a URL, set or replace a query parameter and return the
-    modified URL.
-    """
-    scheme, netloc, path, query_string, fragment = urlsplit(url)
-    query_params = parse_qs(query_string)
-
-    query_params[param_name] = [param_value]
-    new_query_string = urlencode(query_params, doseq=True)
-
-    return urlunsplit((scheme, netloc, path, new_query_string, fragment))+        event_counter('deleted_items', counter)