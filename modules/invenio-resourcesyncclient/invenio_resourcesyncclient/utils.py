--- conflicted
+++ resolved
@@ -32,19 +32,16 @@
 import dateutil
 from invenio_db import db
 
-<<<<<<< HEAD
 from invenio_pidstore.models import PersistentIdentifier, PIDStatus
 from invenio_records.models import RecordMetadata
 from lxml import etree
 from weko_deposit.api import WekoDeposit
 from weko_records_ui.utils import soft_delete
-=======
 try:  # python3
     from urllib.parse import urlsplit, urlunsplit
 except ImportError:  # pragma: no cover  python2
     from urlparse import urlsplit, urlunsplit
 
->>>>>>> d20f37a7
 
 def read_capability(url):
     """Read capability of an url"""
@@ -104,7 +101,6 @@
     )
 
 
-<<<<<<< HEAD
 def get_record(
         url,
         record_id=None,
@@ -185,7 +181,8 @@
         event_counter('updated_items', counter)
     elif event == ItemEvents.DELETE:
         event_counter('deleted_items', counter)
-=======
+
+
 def sync_incremental(map, base_url, from_date):
     """Run resync incremental"""
     init_logging(verbose=True)
@@ -236,5 +233,4 @@
         except MapperError as e:
             # if error then remove one element in url and retry
             paths = map[0].rsplit('/', 1)
-            map[0] = paths[0]
->>>>>>> d20f37a7
+            map[0] = paths[0]