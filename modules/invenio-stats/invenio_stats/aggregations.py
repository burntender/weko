--- conflicted
+++ resolved
@@ -356,14 +356,6 @@
                             aggregation_data
                         )
 
-<<<<<<< HEAD
-                index_name = '{0}-stats-{1}-{2}'.\
-                             format(self.search_index_prefix, self.event,
-                                    interval_date.strftime(
-                                        self.index_name_suffix))
-                logger.debug("index_name: {}".format(index_name))
-                self.indices.add(index_name)
-=======
                 index_name = '{0}-stats-{1}'.\
                              format(self.search_index_prefix, self.event)
                 logger.debug("index_name: {}".format(index_name))
@@ -377,7 +369,6 @@
                     if res.hits.total > 0:
                         index_name = res.hits.hits[0]['_index']
 
->>>>>>> f982443f
                 rtn_data = dict(
                     _id='{0}'.format(aggregation['key']),
                     _index=index_name,
