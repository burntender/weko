--- conflicted
+++ resolved
@@ -55,14 +55,8 @@
 
 def get_geoip(ip):
     """Lookup country for IP address."""
-<<<<<<< HEAD
-    reader = geolite2.reader()
-    ip_data = reader.get(ip) or {}
-    return ip_data.get('country', {}).get('iso_code', '')
-=======
     match = geolite2.reader().get(ip)
     return match.get('country', {}).get('iso_code') if match else None
->>>>>>> f982443f
 
 
 def get_user():
@@ -1223,8 +1217,6 @@
                 new_result.append(i)
         return new_result if new_result else []
 
-<<<<<<< HEAD
-=======
 
 class QueryRankingHelper(object):
     """QueryRankingHelper helper class."""
@@ -1300,7 +1292,6 @@
 
         return result
 
->>>>>>> f982443f
 
 class StatsCliUtil:
     """Stats CLI utilities."""
