--- conflicted
+++ resolved
@@ -1382,13 +1382,8 @@
 
                 if meta_list.get(key, {}).get('input_type') == 'text':
                     if 'attribute_value' in val:
-<<<<<<< HEAD
-                        val['attribute_value'] = val[
-                            'attribute_value'].replace("\n", " ")
-=======
                         val['attribute_value'] = val['attribute_value'].replace(
                             "\n", " ")
->>>>>>> 56c0bbc1
                 items.append(val)
 
         return items
