--- conflicted
+++ resolved
@@ -760,16 +760,10 @@
             pubs = '0'
         elif 'id' in data:
             recid = PersistentIdentifier.query.filter_by(
-<<<<<<< HEAD
                 pid_type='recid', pid_value=data['id']).first()
             rec = RecordMetadata.query.filter_by(id=recid.object_uuid).first()
             pubs = rec.json['publish_status']
 
-=======
-                pid_type='recid', pid_value = data['id']).first()
-            rec = RecordMetadata.query.filter_by(id=recid.object_uuid).first()
-            pubs = rec.json['publish_status']
->>>>>>> 92b031a2
         ps = dict(publish_status=pubs)
         jrc.update(ps)
         dc.update(ps)
