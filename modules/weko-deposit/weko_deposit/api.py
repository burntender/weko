# -*- coding: utf-8 -*-
#
# This file is part of WEKO3.
# Copyright (C) 2017 National Institute of Informatics.
#
# WEKO3 is free software; you can redistribute it
# and/or modify it under the terms of the GNU General Public License as
# published by the Free Software Foundation; either version 2 of the
# License, or (at your option) any later version.
#
# WEKO3 is distributed in the hope that it will be
# useful, but WITHOUT ANY WARRANTY; without even the implied warranty of
# MERCHANTABILITY or FITNESS FOR A PARTICULAR PURPOSE.  See the GNU
# General Public License for more details.
#
# You should have received a copy of the GNU General Public License
# along with WEKO3; if not, write to the
# Free Software Foundation, Inc., 59 Temple Place, Suite 330, Boston,
# MA 02111-1307, USA.

"""Weko Deposit API."""

import redis

from invenio_indexer.api import RecordIndexer
from flask import current_app, abort, json
from collections import OrderedDict
from invenio_db import db
from invenio_deposit.api import Deposit, index, preserve
from invenio_files_rest.models import Bucket, MultipartObject, Part
from invenio_files_rest.models import ObjectVersion
from invenio_records_files.models import RecordsBuckets
from invenio_pidstore.models import PersistentIdentifier, PIDStatus
from invenio_records_files.api import FileObject, FilesIterator, Record, \
    _writable
from simplekv.memory.redisstore import RedisStore
from weko_records.api import ItemTypes, ItemsMetadata
from weko_records.utils import save_item_metadata, find_items, set_timestamp
from .pidstore import weko_deposit_fetcher, weko_deposit_minter

# from invenio_pidrelations.contrib.records import RecordDraft, index_siblings
# from invenio_pidrelations.contrib.versioning import PIDVersioning
# from .models import WekoObjectVersion
from weko_index_tree.api import Indexes
from weko_items_ui import current_weko_items_ui

PRESERVE_FIELDS = (
    '_deposit',
    '_buckets',
    '_files',
    '_internal',
    '_oai',
    'relations',
    'owners',
    'recid',
    'conceptrecid',
    'conceptdoi',
)


class WekoFileObject(FileObject):
    """Extend FileObject for detail page."""

    def __init__(self, obj, data):
        """Bind to current bucket."""
        self.obj = obj
        self.data = data
        self.info()

    def info(self):
        super(WekoFileObject, self).dumps()
        self.data.update(self.obj.file.json)
        index = self['filename'].rfind('.')
        self['filename'] = self['filename'][:index]
        return self.data


class WekoIndexer(RecordIndexer):
    """Provide an interface for indexing records in Elasticsearch."""

    def get_es_index(self):
        """Elastic search settings"""
        self.es_index = current_app.config['SEARCH_UI_SEARCH_INDEX']
        self.es_doc_type = current_app.config['INDEXER_DEFAULT_DOCTYPE']
        self.file_doc_type = current_app.config['INDEXER_FILE_DOC_TYPE']

<<<<<<< HEAD
    def upload_metadata(self, jrc, item_id, revision_id):
        """
        Upload the item data to ElasticSearch
=======
    def upload_metadata(self, jrc, item_id):
        """Upload the item data to ElasticSearch.

>>>>>>> df553056
        :param jrc:
        :param item_id: item id.
        """
        # delete the item when it is exist
        # if self.client.exists(id=str(item_id), index=self.es_index,
        #                       doc_type=self.es_doc_type):
        #     self.client.delete(id=str(item_id), index=self.es_index,
        #                        doc_type=self.es_doc_type)

        self.client.index(id=str(item_id),
                          index=self.es_index,
                          doc_type=self.es_doc_type,
                          version=revision_id + 1,
                          version_type=self._version_type,
                          body=jrc,
                          )

    def delete_file_index(self, body, parent_id):
        """Delete file index in Elastic search.

        :param body:
        :param parent_id: Parent item id.
        """
        for lst in body:
            try:
                self.client.delete(id=str(lst),
                                   index=self.es_index,
                                   doc_type=self.file_doc_type,
                                   routing=parent_id)
            except:
                pass

    def update_publish_status(self, record):
        self.get_es_index()
        pst = 'publish_status'
        body = {'doc': {pst: record.get(pst)}}
        return self.client.update(
            index=self.es_index,
            doc_type=self.es_doc_type,
            id=str(record.id),
            version=record.revision_id,
            body=body
        )

    def index(self, record):
        """Index a record.

        :param record: Record instance.
        """
        self.get_es_index()

    def delete(self, record):
        """Delete a record.

        Not utilized.

        :param record: Record instance.
        """
        pass

    def get_count_by_index_id(self, tree_path):
        """Get count by index id.

        :param tree_path: Tree_path instance.
        """
        search_query = {
            "query": {
                "term": {
                    "path.tree": tree_path
                }
            }
        }
        self.get_es_index()
        search_result = self.client.count(index=self.es_index,
                                          doc_type=self.es_doc_type,
                                          body=search_query)
        return search_result.get('count')


class WekoDeposit(Deposit):
    """Define API for changing deposit state."""

    indexer = WekoIndexer()

    deposit_fetcher = staticmethod(weko_deposit_fetcher)

    deposit_minter = staticmethod(weko_deposit_minter)

    @property
    def item_metadata(self):
        """Return the Item metadata."""
        return ItemsMetadata.get_record(self.id).dumps()

    @classmethod
    def create(cls, data, id_=None):
        """Create a deposit.

        Adds bucket creation immediately on deposit creation.
        """
        bucket = Bucket.create(
            quota_size=current_app.config['WEKO_BUCKET_QUOTA_SIZE'],
            max_file_size=current_app.config['WEKO_MAX_FILE_SIZE'],
        )
        if "$schema" in data:
            data.pop("$schema")

        data['_buckets'] = {'deposit': str(bucket.id)}
        deposit = super(WekoDeposit, cls).create(data, id_=id_)

        RecordsBuckets.create(record=deposit.model, bucket=bucket)

        # recid = PersistentIdentifier.get(
        #     'recid', str(data['recid']))
        # conceptrecid = PersistentIdentifier.get(
        #     'recid', str(data['conceptrecid']))
        # depid = PersistentIdentifier.get(
        #     'depid', str(data['_deposit']['id']))

        # PIDVersioning(parent=conceptrecid).insert_draft_child(child=recid)
        # RecordDraft.link(recid, depid)

        return deposit

    @preserve(result=False, fields=PRESERVE_FIELDS)
    def update(self, *args, **kwargs):
        """Update only drafts."""
        td = args[0]

        try:
            datastore = RedisStore(redis.StrictRedis.from_url(
                current_app.config['CACHE_REDIS_URL']))
            cache_key = current_app.config[
                'WEKO_DEPOSIT_ITEMS_CACHE_PREFIX'].format(
                pid_value=self.pid.pid_value)

            data_str = datastore.get(cache_key)
            datastore.delete(cache_key)
            data = json.loads(data_str)

            # td = ['6', '14']
            plst = Indexes.get_path_list(td)
            if plst:
                td.clear()
                for lst in plst:
                    td.append(lst.path)
        except:
            abort(400, "Failed to register item")

        dc, jrc, is_edit = save_item_metadata(data, self.pid)
        self.data = data
        self.jrc = jrc
        self.is_edit = is_edit

        # Save Index Path on ES
        jrc.update(dict(path=td))
        dc.update(dict(path=td))

        # default to set private status
        if not is_edit:
            ps = dict(publish_status='1')
            jrc.update(ps)
            dc.update(ps)

        super(WekoDeposit, self).update(dc)

    @preserve(result=False, fields=PRESERVE_FIELDS)
    def clear(self, *args, **kwargs):
        """Clear only drafts."""
        super(WekoDeposit, self).clear(*args, **kwargs)

    def commit(self, *args, **kwargs):
        """Store changes on current instance in database and index it."""

        super(WekoDeposit, self).commit(*args, **kwargs)
        if self.data and len(self.data):
            # save item metadata
            self.save_or_update_item_metadata()

            if self.jrc and len(self.jrc):
                # upload item metadata to Elasticsearch
                set_timestamp(self.jrc, self.created, self.updated)
                self.indexer.upload_metadata(self.jrc, self.pid.object_uuid, self.revision_id)

                # upload file content to Elasticsearch
                self.upload_files()

    def upload_files(self):
        """Upload files."""
        fmd = self.data.get("filemeta")

        # delete old file index when edit item
        self.delete_old_file_index()
        for file in self.files:
            if isinstance(fmd, list):
                for lst in fmd:
                    if file.obj.key == lst.get('filename'):
                        lst.update({'mimetype': file.obj.mimetype})

                        # update file_files's json
                        file.obj.file.update_json(lst)

                        # upload file metadata to Elasticsearch
                        file.obj.file.upload_file(lst, str(file.obj.file_id),
                                                  self.pid.object_uuid,
                                                  self.indexer.es_index,
                                                  self.indexer.file_doc_type)
                        break

    def save_or_update_item_metadata(self):
        """Save or update item metadata.

        Save when register a new item type,
        Update when edit an item type.

        """
        if self.is_edit:
            obj = ItemsMetadata.get_record(self.id)
            obj.update(self.data)
            obj.commit()
        else:
            ItemsMetadata.create(self.data, id_=self.pid.object_uuid,
                                 item_type_id=self.get('item_type_id'))

    def delete_old_file_index(self):
        """Delete old file index before file upload when edit am item."""
        if self.is_edit:
            lst = ObjectVersion.get_by_bucket(
                self.files.bucket, True).filter_by(is_head=False).all()
            klst = []
            for obj in lst:
                if obj.file_id:
                    klst.append(obj.file_id)
            if len(klst) > 0:
                self.indexer.delete_file_index(klst, self.pid.object_uuid)


class WekoRecord(Record):
    """Extend Record obj for record ui."""

    file_cls = WekoFileObject

    # files_iter_cls = WekoFilesIterator

    record_fetcher = staticmethod(weko_deposit_fetcher)

    @property
    def pid(self):
        """Return an instance of record PID."""
        pid = self.record_fetcher(self.id, self)
        return PersistentIdentifier.get(pid.pid_type, pid.pid_value)

    @property
    def navi(self):
        """Return the path name."""
        return Indexes.get_path_name(self.get('path', []))

    @property
    def item_type_info(self):
        """Return the information of item type."""
        item_type = ItemTypes.get_by_id(self.get('item_type_id'))
        return "{}({})".format(item_type.item_type_name.name, item_type.tag)

    @property
    def editable(self):
        """Return the permission of modifying item."""
        return current_weko_items_ui.permission.can()

    @property
    def items_show_list(self):
        """Return the item show list."""
        ojson = ItemTypes.get_record(self.get('item_type_id'))
        items = []
        solst = find_items(ojson.model.form)

        for lst in solst:
            key = lst[0]
            val = self.get(key)
            if not val:
                continue
            mlt = val.get('attribute_value_mlt')
            if mlt:
                nval = dict()
                nval['attribute_name'] = val.get('attribute_name')
                if isinstance(mlt, list):
                    new_mlt = []
                    for lst in mlt:
                        jv = OrderedDict()
                        for l in solst:
                            k = l[0][l[0].rfind('.')+1:]
                            vl = lst.get(k)
                            if vl:
                                jv.update({l[1]: vl})
                        new_mlt.append(jv)
                nval['attribute_value_mlt'] = new_mlt
                items.append(nval)
            else:
                items.append(val)

        return items
<|MERGE_RESOLUTION|>--- conflicted
+++ resolved
@@ -20,29 +20,24 @@
 
 """Weko Deposit API."""
 
+from collections import OrderedDict
+
 import redis
-
+from flask import current_app, abort, json
+from invenio_deposit.api import Deposit, preserve
+from invenio_files_rest.models import Bucket
+from invenio_files_rest.models import ObjectVersion
 from invenio_indexer.api import RecordIndexer
-from flask import current_app, abort, json
-from collections import OrderedDict
-from invenio_db import db
-from invenio_deposit.api import Deposit, index, preserve
-from invenio_files_rest.models import Bucket, MultipartObject, Part
-from invenio_files_rest.models import ObjectVersion
+from invenio_pidstore.models import PersistentIdentifier
+from invenio_records_files.api import FileObject, Record
 from invenio_records_files.models import RecordsBuckets
-from invenio_pidstore.models import PersistentIdentifier, PIDStatus
-from invenio_records_files.api import FileObject, FilesIterator, Record, \
-    _writable
 from simplekv.memory.redisstore import RedisStore
+from weko_index_tree.api import Indexes
+from weko_items_ui import current_weko_items_ui
 from weko_records.api import ItemTypes, ItemsMetadata
 from weko_records.utils import save_item_metadata, find_items, set_timestamp
+
 from .pidstore import weko_deposit_fetcher, weko_deposit_minter
-
-# from invenio_pidrelations.contrib.records import RecordDraft, index_siblings
-# from invenio_pidrelations.contrib.versioning import PIDVersioning
-# from .models import WekoObjectVersion
-from weko_index_tree.api import Indexes
-from weko_items_ui import current_weko_items_ui
 
 PRESERVE_FIELDS = (
     '_deposit',
@@ -84,15 +79,10 @@
         self.es_doc_type = current_app.config['INDEXER_DEFAULT_DOCTYPE']
         self.file_doc_type = current_app.config['INDEXER_FILE_DOC_TYPE']
 
-<<<<<<< HEAD
     def upload_metadata(self, jrc, item_id, revision_id):
         """
         Upload the item data to ElasticSearch
-=======
-    def upload_metadata(self, jrc, item_id):
-        """Upload the item data to ElasticSearch.
-
->>>>>>> df553056
+
         :param jrc:
         :param item_id: item id.
         """
@@ -274,7 +264,8 @@
             if self.jrc and len(self.jrc):
                 # upload item metadata to Elasticsearch
                 set_timestamp(self.jrc, self.created, self.updated)
-                self.indexer.upload_metadata(self.jrc, self.pid.object_uuid, self.revision_id)
+                self.indexer.upload_metadata(self.jrc, self.pid.object_uuid,
+                                             self.revision_id)
 
                 # upload file content to Elasticsearch
                 self.upload_files()
@@ -381,7 +372,7 @@
                     for lst in mlt:
                         jv = OrderedDict()
                         for l in solst:
-                            k = l[0][l[0].rfind('.')+1:]
+                            k = l[0][l[0].rfind('.') + 1:]
                             vl = lst.get(k)
                             if vl:
                                 jv.update({l[1]: vl})
@@ -391,4 +382,4 @@
             else:
                 items.append(val)
 
-        return items
+        return items