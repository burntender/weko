# -*- coding: utf-8 -*-
#
# This file is part of WEKO3.
# Copyright (C) 2017 National Institute of Informatics.
#
# WEKO3 is free software; you can redistribute it
# and/or modify it under the terms of the GNU General Public License as
# published by the Free Software Foundation; either version 2 of the
# License, or (at your option) any later version.
#
# WEKO3 is distributed in the hope that it will be
# useful, but WITHOUT ANY WARRANTY; without even the implied warranty of
# MERCHANTABILITY or FITNESS FOR A PARTICULAR PURPOSE.  See the GNU
# General Public License for more details.
#
# You should have received a copy of the GNU General Public License
# along with WEKO3; if not, write to the
# Free Software Foundation, Inc., 59 Temple Place, Suite 330, Boston,
# MA 02111-1307, USA.

"""Weko Deposit API."""
import copy
import inspect
import sys
import uuid
from collections import OrderedDict
from datetime import datetime, timezone,date
from typing import NoReturn, Union

import redis
from redis import sentinel
from dictdiffer import dot_lookup
from dictdiffer.merge import Merger, UnresolvedConflictsException
from elasticsearch.exceptions import TransportError
from elasticsearch.helpers import bulk
from flask import abort, current_app, json, request, session
from flask_security import current_user
from invenio_db import db
from invenio_deposit.api import Deposit, index, preserve
from invenio_deposit.errors import MergeConflict
from invenio_files_rest.models import Bucket, Location, MultipartObject, ObjectVersion, \
    Part
from invenio_i18n.ext import current_i18n
from invenio_indexer.api import RecordIndexer
from invenio_oaiserver.models import OAISet
from invenio_pidrelations.contrib.records import RecordDraft
from invenio_pidrelations.contrib.versioning import PIDVersioning
from invenio_pidrelations.models import PIDRelation
from invenio_pidrelations.serializers.utils import serialize_relations
from invenio_pidstore.errors import PIDDoesNotExistError, PIDInvalidAction
from invenio_pidstore.models import PersistentIdentifier, PIDStatus
from invenio_records.models import RecordMetadata
from invenio_records_files.api import FileObject, Record
from invenio_records_files.models import RecordsBuckets
from invenio_records_rest.errors import PIDResolveRESTError
from simplekv.memory.redisstore import RedisStore
from sqlalchemy.exc import SQLAlchemyError
from sqlalchemy.orm.attributes import flag_modified
from weko_admin.models import AdminSettings
from weko_index_tree.api import Indexes
<<<<<<< HEAD
from weko_records.api import FeedbackMailList, RequestMailList, ItemLink, ItemsMetadata, \
    ItemTypes, Mapping
=======
from weko_records.api import FeedbackMailList, ItemLink, ItemsMetadata, \
    ItemTypes, Mapping, RequestMailList
>>>>>>> 04945c08
from weko_records.models import ItemMetadata, ItemReference
from weko_records.utils import get_all_items, get_attribute_value_all_items, \
    get_options_and_order_list, json_loader, remove_weko2_special_character, \
    set_timestamp
from weko_redis.redis import RedisConnection
from weko_user_profiles.models import UserProfile

from .config import WEKO_DEPOSIT_BIBLIOGRAPHIC_INFO_KEY, \
    WEKO_DEPOSIT_BIBLIOGRAPHIC_INFO_SYS_KEY, WEKO_DEPOSIT_SYS_CREATOR_KEY
from .pidstore import get_latest_version_id, get_record_without_version, \
    weko_deposit_fetcher, weko_deposit_minter

PRESERVE_FIELDS = (
    '_deposit',
    '_buckets',
    '_files',
    '_internal',
    '_oai',
    'relations',
    'owners',
    'recid',
    'conceptrecid',
    'conceptdoi',
)


class WekoFileObject(FileObject):
    """Extend FileObject for detail page."""

    def __init__(self, obj, data):
        """Bind to current bucket."""
        self.obj = obj
        self.data = data
        self.info()
        self.preview_able = self.file_preview_able()

    def info(self):
        """Info."""
        super(WekoFileObject, self).dumps()
        self.data.update(self.obj.file.json)
        if hasattr(self, 'filename'):
            # If the record has not been set into an index, then the attr
            # 'filename' will not exist
            index = self['filename'].rfind('.')
            self['filename'] = self['filename'][:index]
        return self.data

    def file_preview_able(self):
        """Check whether file can be previewed or not."""
        file_type = ''
        file_size = self.data['size']
        for k, v in current_app.config['WEKO_ITEMS_UI_MS_MIME_TYPE'].items():
            if self.data.get('format') in v:
                file_type = k
                break
        if file_type in current_app.config[
                'WEKO_ITEMS_UI_FILE_SISE_PREVIEW_LIMIT'].keys():
            # Convert MB to Bytes in decimal
            file_size_limit = current_app.config[
                'WEKO_ITEMS_UI_FILE_SISE_PREVIEW_LIMIT'][
                file_type] * 1000000
            if file_size > file_size_limit:
                return False
        return True


class WekoIndexer(RecordIndexer):
    """Provide an interface for indexing records in Elasticsearch."""

    def get_es_index(self):
        """Elastic search settings."""
        self.es_index = current_app.config['SEARCH_UI_SEARCH_INDEX']
        self.es_doc_type = current_app.config['INDEXER_DEFAULT_DOCTYPE']
        self.file_doc_type = current_app.config['INDEXER_FILE_DOC_TYPE']

    def upload_metadata(self, jrc, item_id, revision_id, skip_files=False):
        """Upload the item data to ElasticSearch.

        Args:
            jrc (_type_): _description_
            item_id (uuid.UUID): _description_
            revision_id (int): _description_
            skip_files (bool, optional): _description_. Defaults to False.
        """
        # current_app.logger.error("jrc:{}".format(jrc))
        # current_app.logger.error("type(jrc):{}".format(type(jrc)))
        # current_app.logger.error("item_id:{}".format(item_id))
        # current_app.logger.error("type(item_id:{}".format(type(item_id)))
        # current_app.logger.error("revision_id:{}".format(revision_id))
        # current_app.logger.error("type(revision_id:{}".format(type(revision_id)))
        # current_app.logger.error("skip_files:{}".format(skip_files))
        es_info = dict(id=str(item_id),
                       index=self.es_index,
                       doc_type=self.es_doc_type)
        body = dict(version=revision_id + 1,
                    version_type=self._version_type,
                    body=jrc)

        # Only pass through pipeline if file exists
        if 'content' in jrc and not skip_files:
            body['pipeline'] = 'item-file-pipeline'
        if self.client.exists(**es_info):
            del body['version']
            del body['version_type']

        # hfix merge
        # current_app.logger.debug(full_body)
        # self.client.index(**full_body)

        self.client.index(**{**es_info, **body})

    def delete_file_index(self, body, parent_id):
        """Delete file index in Elastic search.

        :param body:
        :param parent_id: Parent item id.
        """
        # current_app.logger.error("body:{}".format(body))
        # current_app.logger.error("parent_id:{}".format(parent_id))
        
        for lst in body:
            try:
                self.client.delete(id=str(lst),
                                   index=self.es_index,
                                   doc_type=self.file_doc_type,
                                   routing=parent_id)
            except BaseException:
                pass

    def update_publish_status(self, record):
        """Update publish status."""
        self.get_es_index()
        pst = 'publish_status'
        body = {'doc': {pst: record.get(pst)}}
        return self.client.update(
            index=self.es_index,
            doc_type=self.es_doc_type,
            id=str(record.id),
            body=body
        )

    def update_relation_version_is_last(self, version):
        """Update relation version is_last."""
        self.get_es_index()
        pst = 'relation_version_is_last'
        body = {'doc': {pst: version.get('is_last')}}
        return self.client.update(
            index=self.es_index,
            doc_type=self.es_doc_type,
            id=str(version.get('id')),
            body=body, ignore=[400, 404]
        )

    def update_path(self, record, update_revision=True,
                    update_oai=False, is_deleted=False):
        """Update path.

        Args:
            record ([type]): [description]
            update_revision (bool, optional): [description]. Defaults to True.
            update_oai (bool, optional): [description]. Defaults to False.
            is_deleted (bool, optional): [description]. Defaults to False.

        Returns:
            [type]: [description]

        """
        self.get_es_index()
        path = 'path'
        _oai = '_oai'
        sets = 'sets'
        body = {}
        if not update_oai:
            body = {
                'doc': {
                    path: record.get(path),
                    '_updated': datetime.utcnow().replace(
                        tzinfo=timezone.utc).isoformat()
                }
            }
        else:
            body = {
                'doc': {
                    _oai: {
                        sets: record.get(_oai, {}).get(sets, []),
                    } if record.get(_oai) else {},
                    '_item_metadata': {
                        _oai: {
                            sets: record.get(_oai, {}).get(sets, []),
                        } if record.get(_oai) else {},
                        path: record.get(path)
                    },
                    path: record.get(path) if not is_deleted else [],
                    '_updated': datetime.utcnow().replace(
                        tzinfo=timezone.utc).isoformat()
                }
            }

        if update_revision:
            return self.client.update(
                index=self.es_index,
                doc_type=self.es_doc_type,
                id=str(record.id),
                version=record.revision_id,
                body=body
            )
        else:
            return self.client.update(
                index=self.es_index,
                doc_type=self.es_doc_type,
                id=str(record.id),
                body=body
            )

    def index(self, record):
        """Index a record(fake function).

        :param record: Record instance.
        """       
        self.get_es_index()

    def delete(self, record):
        """Delete a record.

        Not utilized.

        :param record: Record instance.
        """
        self.get_es_index()

        self.client.delete(id=str(record.id),
                           index=self.es_index,
                           doc_type=self.es_doc_type)

    def delete_by_id(self, uuid):
        """Delete a record by id.

        :param uuid: Record ID.
        """
        try:
            self.get_es_index()
            self.client.delete(id=str(uuid),
                               index=self.es_index,
                               doc_type=self.es_doc_type)
        except Exception as ex:
            current_app.logger.error(ex)

    def get_count_by_index_id(self, tree_path):
        """Get count by index id.

        :param tree_path: Tree_path instance.
        """
        search_query = {
            'query': {
                'term': {
                    'path.tree': tree_path
                }
            }
        }
        self.get_es_index()
        search_result = self.client.count(index=self.es_index,
                                          doc_type=self.es_doc_type,
                                          body=search_query)
        return search_result.get('count')

    def get_pid_by_es_scroll(self, path):
        """Get pid by es scroll.

        :param path:
        :return: _scroll_id
        """
        search_query = {
            "query": {
                "match": {
                    "path.tree": path
                }
            },
            "_source": "_id",
            "size": 3000
        }

        def get_result(result):
            if result:
                hit = result['hits']['hits']
                if hit:
                    return [h.get('_id') for h in hit]
                else:
                    return None
            else:
                return None

        ind, doc_type = self.record_to_index({})
        search_result = self.client.search(index=ind, doc_type=doc_type,
                                           body=search_query, scroll='1m')
        if search_result:
            res = get_result(search_result)
            scroll_id = search_result['_scroll_id']
            if res:
                yield res
                while res:
                    res = self.client.scroll(scroll_id=scroll_id, scroll='1m')
                    yield res

            self.client.clear_scroll(scroll_id=scroll_id)

    def get_metadata_by_item_id(self, item_id):
        """Get metadata of item by id from ES.

        :param item_id: Item ID (UUID).
        :return: Metadata.
        """
        self.get_es_index()
        return self.client.get(index=self.es_index,
                               doc_type=self.es_doc_type,
                               id=str(item_id))

    def update_feedback_mail_list(self, feedback_mail):
        """Update feedback mail info.

        Args:
            feedback_mail (_type_): feedback_mail: mail list in json format. {'id': UUID('05fd7cbd-6aad-4c76-a62e-7947868cccf6'), 'mail_list': [{'email': 'wekosoftware@nii.ac.jp', 'author_id': ''}]}

        Returns:
            _type_: _feedback_mail_id
        """        
        # current_app.logger.debug("feedback_mail:{}".format(feedback_mail));
        self.get_es_index()
        pst = 'feedback_mail_list'
        body = {'doc': {pst: feedback_mail.get('mail_list')}}
        
        return self.client.update(
            index=self.es_index,
            doc_type=self.es_doc_type,
            id=str(feedback_mail.get('id')),
            body=body
        )

    def update_request_mail_list(self, request_mail):
        """Update request mail info.
<<<<<<< HEAD

        Args:
            request_mail (_type_): request_mail: mail list in json format. {'id': UUID('05fd7cbd-6aad-4c76-a62e-7947868cccf6'), 'mail_list': [{'email': 'wekosoftware@nii.ac.jp', 'author_id': ''}]}
        
        Returns:
            _type_: _request_mail_id
        """        
        # current_app.logger.debug("request_mail:{}".format(request_mail));
=======
        Args:
            request_mail (_type_): request_mail: mail list in json format. {'id': UUID('05fd7cbd-6aad-4c76-a62e-7947868cccf6'), 'mail_list': [{'email': 'wekosoftware@nii.ac.jp', 'author_id': ''}]}

        Returns:
            _type_: _request_mail_id
        """
>>>>>>> 04945c08
        self.get_es_index()
        pst = 'request_mail_list'
        body = {'doc': {pst: request_mail.get('mail_list')}}

        return self.client.update(
            index=self.es_index,
            doc_type=self.es_doc_type,
            id=str(request_mail.get('id')),
            body=body
        )

    def update_author_link(self, author_link):
        """Update author_link info."""
        # current_app.logger.error("author_link:{}".format(author_link));
        self.get_es_index()
        pst = 'author_link'
        body = {'doc': {pst: author_link.get('author_link')}}
        
        return self.client.update(
            index=self.es_index,
            doc_type=self.es_doc_type,
            id=str(author_link.get('id')),
            body=body
        )

    def update_jpcoar_identifier(self, dc, item_id):
        """Update JPCOAR meta data item."""
        # current_app.logger.error("dc:{}".format(dc));
        self.get_es_index()
        body = {'doc': {'_item_metadata': dc}}
        return self.client.update(
            index=self.es_index,
            doc_type=self.es_doc_type,
            id=str(item_id),
            body=body
        )

    def __build_bulk_es_data(self, updated_data):
        """Build ElasticSearch data.

        :param updated_data: Records data.
        """
        # current_app.logger.error("updated_data:{}".format(updated_data));
        for record in updated_data:
            es_data = dict(
                _id=str(record.get('_id')),
                _index=self.es_index,
                _type=self.es_doc_type,
                _source=record.get('_source'),
            )
            yield es_data

    def bulk_update(self, updated_data):
        """Bulk update.

        :param updated_data: Updated data.
        """
        self.get_es_index()
        es_data = self.__build_bulk_es_data(updated_data)
        if es_data:
            success, failed = bulk(self.client, es_data)
            if len(failed) > 0:
                for error in failed:
                    current_app.logger.error(error)


class WekoDeposit(Deposit):
    """Define API for changing deposit state."""

    indexer = WekoIndexer()

    deposit_fetcher = staticmethod(weko_deposit_fetcher)

    deposit_minter = staticmethod(weko_deposit_minter)

    data = None
    jrc = None
    is_edit = False

    @property
    def item_metadata(self):
        """ 
        Return the Item metadata.

        Args:
            None
        Returns:
            dict: item_metadata from item_id in instance "ex :OrderedDict([('pubdate', {'attribute_name': 'PubDate', 'attribute_value': '2022-06-03'}), ('item_1617186331708', {'attribute_name': 'Title', 'attribute_value_mlt': [{'subitem_1551255647225': 'test1', 'subitem_1551255648112': 'ja'}]}), ('item_1617258105262', {'attribute_name': 'Resource Type', 'attribute_value_mlt': [{'resourceuri': 'http://purl.org/coar/resource_type/c_5794', 'resourcetype': 'conference paper'}]}), ('item_title', 'test1'), ('item_type_id', '15'), ('control_number', '1.1'), ('author_link', []), ('weko_shared_ids', []), ('owner', '1'), ('publish_date', '2022-06-03'), ('title', ['test1']), ('relation_version_is_last', True), ('path', ['1557820086539']), ('publish_status', '0')])" 

        Raises:
            sqlalchemy.orm.exc.NoResultFound
        """
        return ItemsMetadata.get_record(self.id).dumps()

    def is_published(self):
        """ 

        Check if deposit is published.

        Args:
            None

        Returns:
            dict: published deposit id if  deposit ispubilshed.  {'type': 'depid', 'value': '34', 'revision_id': 0}

        """
        return self['_deposit'].get('pid') is not None

    @preserve(fields=('_deposit', '$schema'))
    def merge_with_published(self):
        """ 

        Merge changes with latest published version. (not use)

        Args:
            None

        Returns:
            dict: destination

        Raises:
            MergeConflict(): throw when catch UnresolvedConflictsException.
        """ 
        pid, first = self.fetch_published()
        lca = first.revisions[self['_deposit']['pid']['revision_id']]
        # ignore _deposit and $schema field
        args = [lca.dumps(), first.dumps(), self.dumps()]
        for arg in args:
            if '$schema' in arg:
                del arg['$schema']
            if '_deposit' in arg:
                del arg['_deposit']
            if 'control_number' in arg:
                del arg['control_number']
        args.append({})
        m = Merger(*args)
        try:
            m.run()
        except UnresolvedConflictsException:
            raise MergeConflict()
        # current_app.logger.error("m.unified_patches:{}".format(m.unified_patches))
        # current_app.logger.error("lca:{}".format(lca))
        return self._patch(m.unified_patches, lca)

    @staticmethod
    def _patch(diff_result, destination, in_place=False):
        """ 

        Patch the diff result to the destination dictionary. (not use)

        Args:
            diff_result (dict): Changes returned by ``diff``.
            destination (dict): Structure to apply the changes to.
            in_place (boolean): By default, destination dictionary is deep copied before applying the patch, and the copy is returned. Setting ``in_place=True`` means that patch will apply the changes directly to and return the destination structure.

        Returns:
            dict: destination

        """
        (ADD, REMOVE, CHANGE) = (
            'add', 'remove', 'change')
        if not in_place:
            destination = copy.deepcopy(destination)

        def add(node, changes):
            for key, value in changes:
                dest = dot_lookup(destination, node)
                if isinstance(dest, list):
                    dest.insert(key, value)
                elif isinstance(dest, set):
                    dest |= value
                else:
                    dest[key] = value

        def change(node, changes):
            dest = dot_lookup(destination, node, parent=True)
            if isinstance(node, str):
                last_node = node.split('.')[-1]
            else:
                last_node = node[-1]
            if isinstance(dest, list):
                last_node = int(last_node)
            _, value = changes
            dest[last_node] = value

        def remove(node, changes):
            for key, value in changes:
                dest = dot_lookup(destination, node)
                if isinstance(dest, set):
                    dest -= value
                else:
                    if isinstance(dest, list) and isinstance(key, int) and len(
                            dest) > key:
                        del dest[key]
                    elif isinstance(dest, dict) and dest.get(key):
                        del dest[key]

        patchers = {
            REMOVE: remove,
            ADD: add,
            CHANGE: change
        }

        for action, node, changes in diff_result:
            patchers[action](node, changes)

        return destination

    def _publish_new(self, id_=None):
        """ 

        Override the publish new to avoid creating multiple pids.

        Args:
            id_ (str): uuid for publish new to avoid creating multiple pids.

        Returns:
            dict: new created record

        """
        id_ = id_ or uuid.uuid4()
        record_pid = PersistentIdentifier.query.filter_by(
            pid_type='recid', object_uuid=self.id).first()

        self['_deposit']['pid'] = {
            'type': record_pid.pid_type,
            'value': record_pid.pid_value,
            'revision_id': 0,
        }

        data = dict(self.dumps())
        data['$schema'] = self.record_schema

        with self._process_files(id_, data):
            record = self.published_record_class.create(data, id_=id_)

        return record

    def _update_version_id(self, metas, bucket_id):
        """ 

        Update 'version_id' of file_metadatas.

        Args:
            metas (dict):  Record Metadata  to update version_id
            bucket_id (str): Bucket UUID for search ObjectVersion

        Returns:
            bool: "True: file_version is updated. False: fail file_version update" 

        """
        _filename_prop = 'filename'
        files_versions = ObjectVersion.get_by_bucket(bucket=bucket_id,
                                                     with_deleted=True).all()
        files_versions = {x.key: x.version_id for x in files_versions}
        file_meta = []

        for item in metas:
            if not isinstance(metas[item], dict) or \
                    not metas[item].get('attribute_value_mlt'):
                continue
            itemmeta = metas[item]['attribute_value_mlt']
            if itemmeta and isinstance(itemmeta, list) \
                and isinstance(itemmeta[0], dict) \
                    and itemmeta[0].get(_filename_prop):
                file_meta.extend(itemmeta)
            elif isinstance(itemmeta, dict) \
                    and itemmeta.get(_filename_prop):
                file_meta.extend([itemmeta])

        if not file_meta:
            return False

        for item in file_meta:
            item['version_id'] = str(files_versions.get(
                item.get(_filename_prop), ''))

        return True

    def publish(self, pid=None, id_=None):
        """ 

        Publish the deposit.

        Args:
            pid (int): Force the new pid value. (Default: ``None``)
            id_ (str): Force the new uuid value as deposit id. (Default: ``None``)

        Returns:
            dict: pubilshed deposit dict

        """
        deposit = None
        try:
            deposit = self.publish_without_commit(pid, id_)
            db.session.commit()
        except SQLAlchemyError as ex:
            current_app.logger.debug(ex)
            db.session.rollback()
        return deposit

    def publish_without_commit(self, pid=None, id_=None):
        """ 

        Publish the deposit without commit.

        Args:
            pid (int): Force the new pid value. (Default: ``None``)
            id_ (str): Force the new uuid value as deposit id. (Default: ``None``)

        Returns:
            dict: pubilshed deposit dict

        """
        if not self.data:
            self.data = self.get('_deposit', {})
        if 'control_number' in self:
            self.pop('control_number')
        if '$schema' not in self:
            self['$schema'] = current_app.extensions['invenio-jsonschemas']. \
                path_to_url(current_app.config['DEPOSIT_DEFAULT_JSONSCHEMA'])
        self.is_edit = True
        
        deposit = super(WekoDeposit, self).publish(pid, id_)
        # update relation version current to ES
        recid = PersistentIdentifier.query.filter_by(
            pid_type='recid',
            object_uuid=self.id
        ).one_or_none()
        relations = serialize_relations(recid)
        if relations and 'version' in relations:
            relations_ver = relations['version'][0]
            relations_ver['id'] = recid.object_uuid
            relations_ver['is_last'] = relations_ver.get('index') == 0
            self.indexer.update_relation_version_is_last(relations_ver)

        # current_app.logger.error("deposit:{}".format(deposit))
        return deposit

    @classmethod
    def create(cls, data, id_=None, recid=None):
        """ 

        Create a deposit.
        Adds bucket creation immediately on deposit creation.

        Args:
            data (dict): new create record data "ex: {'recid': '34', '_deposit': {'id': '34', 'status': 'draft'}}" 
            id_ (str): Force the new uuid value as deposit id. (Default: ``None``) 
            recid (str): new recid value

        Returns:
            dict: pubilshed deposit dict

        Raises:
            BaseException: throw all exception 
        """
        if '$schema' in data:
            data.pop('$schema')
        
        # shared_user_ids -> [数値,数値,…]に変更
        data = cls.convert_type_shared_user_ids(data)

        # Get workflow storage location
        location_name = None
        if session and 'activity_info' in session:
            activity_info = session['activity_info']
            from weko_workflow.api import WorkActivity
            activity = WorkActivity.get_activity_by_id(activity_info['activity_id'])
            if activity and activity.workflow and activity.workflow.location:
                location_name = activity.workflow.location.name

        bucket = Bucket.create(
            location=location_name,
            quota_size=current_app.config['WEKO_BUCKET_QUOTA_SIZE'],
            max_file_size=current_app.config['WEKO_MAX_FILE_SIZE'],
        )
        data['_buckets'] = {'deposit': str(bucket.id)}

        # save user_name & display name.
        if current_user and current_user.is_authenticated:
            user = UserProfile.get_by_userid(current_user.get_id())
            if '_deposit' in data:
                data['_deposit']['owners_ext'] = {
                    'username': user._username if user else '',
                    'displayname': user._displayname if user else '',
                    'email': current_user.email
                }

        try:
            if recid:
                deposit = super(WekoDeposit, cls).create(
                    data,
                    id_=id_,
                    recid=recid
                )
            else:
                deposit = super(WekoDeposit, cls).create(data, id_=id_)

            record_id = 0
            if data.get('_deposit'):
                record_id = str(data['_deposit']['id'])
            parent_pid = PersistentIdentifier.create(
                'parent',
                'parent:{0}'.format(record_id),
                object_type='rec',
                object_uuid=deposit.id,
                status=PIDStatus.REGISTERED
            )
            db.session.commit()
        except BaseException as ex:
            raise ex

        RecordsBuckets.create(record=deposit.model, bucket=bucket)

        recid = PersistentIdentifier.get('recid', record_id)
        depid = PersistentIdentifier.get('depid', record_id)
        PIDVersioning(parent=parent_pid).insert_draft_child(child=recid)
        RecordDraft.link(recid, depid)
        # Update this object_uuid for item_id of activity.
        if session and 'activity_info' in session:
            activity = session['activity_info']
            from weko_workflow.api import WorkActivity
            workactivity = WorkActivity()
            workactivity.upt_activity_item(activity, str(recid.object_uuid))
        return deposit

    @preserve(result=False, fields=PRESERVE_FIELDS)
    def update(self, *args, **kwargs):
        """Summary line.

        Update only drafts.
            Update the item information using the item metadata of arg1 and arg2. 
        Args:
            *args:
                arg1:
                    index information
                    "arg1 ex: {'index': ['1557820086539'], 'actions': '1'}
                arg2:
                    item_metadata information
                    arg2 ex: {'pid': {'type': 'depid', 'value': '34', 'revision_id': 0}, 'lang': 'ja', 'owner': '1', 'title': 'test deposit', 'owners': [1], 'status': 'published', '$schema': '/items/jsonschema/15', 'pubdate': '2022-06-07', 'created_by': 1, 'owners_ext': {'email': 'wekosoftware@nii.ac.jp', 'username': '', 'displayname': ''}, 'shared_user_ids': [], 'item_1617186331708': [{'subitem_1551255647225': 'test deposit', 'subitem_1551255648112': 'ja'}], 'item_1617258105262': {'resourceuri': 'http://purl.org/coar/resource_type/c_5794', 'resourcetype': 'conference paper'}, 'item_1617605131499': [{'url': {'url': 'https://weko3.example.org/record/34/files/tagmanifest-sha256.txt'}, 'date': [{'dateType': 'Available', 'dateValue': '2022-06-07'}], 'format': 'text/plain', 'filename': 'tagmanifest-sha256.txt', 'filesize': [{'value': '323 B'}], 'accessrole': 'open_access', 'version_id': 'b27b05d9-e19f-47fb-b6f5-7f031b1ef8fe'}]}"      
            **kwargs:
                unused: (Default: ``empty``)
        
            Returns:
                bool: Description of return value

        """
        self['_deposit']['status'] = 'draft'
        if len(args) > 1:
            dc, deleted_items = self.convert_item_metadata(args[0], args[1])
            super(WekoDeposit, self).update(dc)
        elif len(args)==1:
            dc, deleted_items = self.convert_item_metadata(args[0])
            super(WekoDeposit, self).update(dc)
        else:
            super(WekoDeposit, self).update()

        
        #if deleted_items:
        #    for key in deleted_items:
        #        if key in self:
        #            self.pop(key)

        #        if 'pid' in self['_deposit']:
        #            self['_deposit']['pid']['revision_id'] += 1

    @preserve(result=False, fields=PRESERVE_FIELDS)
    def clear(self, *args, **kwargs):
        """ 

        Clear only drafts.

        Args:
            *args: usable within weko but is not being used. (Default: ``empty``)
            **kwargs: usable within weko but is not being used. (Default: ``empty``)
        
        Returns:
            None
        """
        if self['_deposit']['status'] != 'draft':
            return
        super(WekoDeposit, self).clear(*args, **kwargs)

    @index(delete=True)
    def delete(self, force=True, pid=None):
        """ 
        Delete deposit.
        Status required: ``'draft'``.

        Args:
            force(boolean): Force deposit delete. (Default: ``True``)
            pid(dict): Force pid object. (Default: ``None``)

        Returns:
            deposit: A new Deposit object

        """
        # Delete the recid
        recid = PersistentIdentifier.get(
            pid_type='recid', pid_value=self.pid.pid_value)

        if recid.status == PIDStatus.RESERVED:
            db.session.delete(recid)

        # if this item has been deleted
        self.delete_es_index_attempt(recid)

        # Completely remove bucket
        bucket = self.files.bucket
        with db.session.begin_nested():
            # Remove Record-Bucket link
            RecordsBuckets.query.filter_by(record_id=self.id).delete()
            mp_q = MultipartObject.query_by_bucket(bucket)
            # Remove multipart objects
            Part.query.filter(
                Part.upload_id.in_(mp_q.with_entities(
                    MultipartObject.upload_id).subquery())
            ).delete(synchronize_session='fetch')
            mp_q.delete(synchronize_session='fetch')
        bucket.locked = False
        bucket.remove()

        return super(Deposit, self).delete()

    def commit(self, *args, **kwargs):
        """ 

        Store changes on current instance in database and index it.
        1. Get deposit's bucket then set the workflow's storage location to the bucket's default location.
        2. Update the item metadata in the database.
        3. Register the item metadata in elasticsearch.
        4. Update the version_id of records_metadata in the database.
        
        Args:
            *args: usable within weko but is not being used. (Default: ``empty``)
            **kwargs: usable within weko but is not being used. (Default: ``empty``)
        
        Returns:
            None

        Raises:
            TransportError: fail upload metadata to elasticsearch
        """ 
        super(WekoDeposit, self).commit(*args, **kwargs)
        record = RecordMetadata.query.get(self.pid.object_uuid)
        if self.data and len(self.data):
            # Get deposit bucket
            deposit_bucket = Bucket.query.get(self['_buckets']['deposit'])
            if deposit_bucket and deposit_bucket.location:
                # Get workflow storage location
                workflow_storage_location = None
                if session and 'activity_info' in session:
                    activity_info = session['activity_info']
                    from weko_workflow.api import WorkActivity
                    activity = WorkActivity.get_activity_by_id(activity_info['activity_id'])
                    if activity and activity.workflow and activity.workflow.location:
                        workflow_storage_location = activity.workflow.location
                if workflow_storage_location == None:
                    workflow_storage_location = Location.get_default()
                if(deposit_bucket.location.id != workflow_storage_location.id):
                    # Set workflow storage location to bucket default location
                    deposit_bucket.default_location =  workflow_storage_location.id
                    db.session.merge(deposit_bucket)

            # save item metadata
            self.save_or_update_item_metadata()

            if self.jrc and len(self.jrc):
                if record and record.json and '_oai' in record.json:
                    self.jrc['_oai'] = record.json.get('_oai')
                if 'path' in self.jrc and '_oai' in self.jrc \
                        and ('sets' not in self.jrc['_oai']
                             or not self.jrc['_oai']['sets']):
                    setspec_list = self.jrc['path'] or []
                    # setspec_list = OAISet.query.filter_by(
                    #    id=self.jrc['path']).one_or_none()
                    if setspec_list:
                        # self.jrc['_oai'].update(dict(sets=setspec_list.spec))
                        self.jrc['_oai'].update(dict(sets=setspec_list))
                # upload item metadata to Elasticsearch
                set_timestamp(self.jrc, self.created, self.updated)

                # Get file contents
                self.get_content_files()

                try:
                    # Upload file content to Elasticsearch
                    self.indexer.upload_metadata(self.jrc,
                                                 self.pid.object_uuid,
                                                 self.revision_id)
                except TransportError as err:
                    err_passing_config = current_app.config.get(
                        'WEKO_DEPOSIT_ES_PARSING_ERROR_PROCESS_ENABLE')
                    parse_err = current_app.config.get(
                        'WEKO_DEPOSIT_ES_PARSING_ERROR_KEYWORD')
                    if err_passing_config and \
                            parse_err in err.info["error"]["reason"]:
                        self.delete_content_files()
                        self.indexer.upload_metadata(self.jrc,
                                                     self.pid.object_uuid,
                                                     self.revision_id,
                                                     True)
                        record_id = self['_deposit']['id']
                        message = 'Failed to parse file from item {}'
                        current_app.logger.warn(message.format(record_id))
                    else:
                        raise err

                # Remove large base64 files for release memory
                if self.jrc.get('content'):
                    for content in self.jrc['content']:
                        if content.get('file'):
                            del content['file']

        # fix schema url
        if record and record.json and '$schema' in record.json:
            record.json.pop('$schema')
            if record.json.get('_buckets'):
                self._update_version_id(record.json,
                                        record.json['_buckets']['deposit'])
            flag_modified(record, 'json')
            db.session.merge(record)

    def newversion(self, pid=None, is_draft=False):
        """ 
        Create a new version of the deposit.
            1. Check if a newer version than the pid that is passed as an argument exists.
            2. Update the draft_id then call the create() method to generate a new deposit.
            3. Update both the database and elasticsearch.
        Args:
            pid(dict): 
                Used to check for the lastest pid
                (Default: ``None``)
                "ex: {'path': ['1557820086539'], 'owner': '1', 'recid': '34.1', 'title': ['test deposit'], 'pubdate': {'attribute_name': 'PubDate', 'attribute_value': '2022-06-07'}, 'item_title': 'test deposit', 'author_link': [], 'item_type_id': '15', 'publish_date': '2022-06-07', 'publish_status': '1', 'weko_shared_ids': [], 'item_1617186331708': {'attribute_name': 'Title', 'attribute_value_mlt': [{'subitem_1551255647225': 'test deposit', 'subitem_1551255648112': 'ja'}]}, 'item_1617258105262': {'attribute_name': 'Resource Type', 'attribute_value_mlt': [{'resourceuri': 'http://purl.org/coar/resource_type/c_5794', 'resourcetype': 'conference paper'}]}, 'item_1617605131499': {'attribute_name': 'File', 'attribute_type': 'file', 'attribute_value_mlt': [{'url': {'url': 'https://192.168.56.48/record/34.1/files/tagmanifest-sha256.txt'}, 'date': [{'dateType': 'Available', 'dateValue': '2022-06-07'}], 'format': 'text/plain', 'filename': 'tagmanifest-sha256.txt', 'filesize': [{'value': '323 B'}], 'accessrole': 'open_access', 'version_id': 'cd317125-600e-4961-89b6-9bb520f342c7', 'mimetype': 'text/plain'}]}, 'relation_version_is_last': True, '$schema': 'https://127.0.0.1/schema/deposits/deposit-v1.0.0.json', '_deposit': {'id': '34.1', 'status': 'draft', 'owners': [1], 'created_by': 1}, '_buckets': {'deposit': '87a563d7-537f-41aa-afd6-fed5e3cb4dc2'}, 'control_number': '34.1', '_oai': {'id': 'oai:weko3.example.org:00000034.1', 'sets': ['1557820086539']}}" 
        
            is_draft (boolean, optional):
                flag for registering the parent_id of pidverioning
                (Default: ``False``)
        
        Returns:
            deposit: newly created deposit object
        
        Raises:
           PIDInvalidAction(): Invalid operation on persistent identifier in current state. 
           AttributeError: 
        """
        deposit = None
        try:
            if not self.is_published():
                raise PIDInvalidAction()

            # Check that there is not a newer draft version for this record
            # and this is the latest version
            versioning = PIDVersioning(child=pid)
            record = WekoDeposit.get_record(pid.object_uuid)

            assert PIDStatus.REGISTERED == pid.status
            if not record or not versioning.exists or versioning.draft_child:
                return None

            data = record.dumps()
            owner = data['_deposit']['owner']
            owners = data['_deposit']['owners']
            weko_shared_ids = data['weko_shared_ids']
            
            keys_to_remove = ('_deposit', 'doi', '_oai',
                              '_files', '_buckets', '$schema')
            for k in keys_to_remove:
                data.pop(k, None)

            draft_id = '{0}.{1}'.format(
                pid.pid_value,
                0 if is_draft else get_latest_version_id(pid.pid_value))
            
            # NOTE: We call the superclass `create()` method, because
            # we don't want a new empty bucket, but
            # an unlocked snapshot of the old record's bucket.
            deposit = super(
                WekoDeposit,
                self).create(data, recid=draft_id)
            # Injecting owners is required in case of creating new
            # version this outside of request context

            deposit['_deposit']['owner'] = owner
            deposit['_deposit']['owners'] = owners
            deposit['_deposit']['weko_shared_ids'] = weko_shared_ids
            deposit['owner'] = owner
            deposit['owners'] = owners
            deposit['weko_shared_ids'] = weko_shared_ids

            recid = PersistentIdentifier.get(
                'recid', str(data['_deposit']['id']))
            depid = PersistentIdentifier.get(
                'depid', str(data['_deposit']['id']))
            
            PIDVersioning(
                parent=versioning.parent).insert_draft_child(
                child=recid)
            RecordDraft.link(recid, depid)
            
            if is_draft:
                with db.session.begin_nested():
                    # Set relation type of draft record is 3: Draft
                    parent_pid = PIDVersioning(child=recid).parent
                    relation = PIDRelation.query. \
                        filter_by(parent=parent_pid,
                                  child=recid).one_or_none()
                    relation.relation_type = 3
                db.session.merge(relation)

            snapshot = record.files.bucket. \
                snapshot(lock=False)
            snapshot.locked = False
            deposit['_buckets'] = {'deposit': str(snapshot.id)}
            RecordsBuckets.create(record=deposit.model,
                                  bucket=snapshot)
            
            index = {'index': self.get('path', []),
                     'actions': self.get('publish_status')}

            if session and 'activity_info' in session:
                del session['activity_info']
            if is_draft:
                from weko_workflow.utils import convert_record_to_item_metadata
                item_metadata = convert_record_to_item_metadata(record)
            else:
                item_metadata = ItemsMetadata.get_record(
                    pid.object_uuid).dumps()
            item_metadata.pop('id', None)
            args = [index, item_metadata]
            deposit.update(*args)
            deposit.commit()
        except SQLAlchemyError as ex:
            current_app.logger.debug(ex)
            db.session.rollback()
        return deposit

    def get_content_files(self):
        """ 

        Get content file metadata.

        Args:
            None
        Returns:
            None

        """
        from weko_workflow.utils import get_url_root
        contents = []
        fmd = self.get_file_data()
        if fmd:
            for file in self.files:
                if isinstance(fmd, list):
                    for lst in fmd:
                        filename = lst.get('filename')
                        if file.obj.key == filename:
                            lst.update({'mimetype': file.obj.mimetype})
                            lst.update(
                                {'version_id': str(file.obj.version_id)})

                            # update file url
                            url_metadata = lst.get('url', {})
                            url_metadata['url'] = '{}record/{}/files/{}' \
                                .format(get_url_root(),
                                        self['recid'], filename)
                            lst.update({'url': url_metadata})

                            # update file_files's json
                            file.obj.file.update_json(lst)

                            # upload file metadata to Elasticsearch
                            try:
                                file_size_max = current_app.config[
                                    'WEKO_MAX_FILE_SIZE_FOR_ES']
                                mimetypes = current_app.config[
                                    'WEKO_MIMETYPE_WHITELIST_FOR_ES']
                                content = lst.copy()
                                file_content = ""
                                if file.obj.file.size <= file_size_max and \
                                        file.obj.mimetype in mimetypes:
                                    ## invenio_files_rest.errors.StorageError
                                    file_content = file.obj.file.read_file(lst)
                                content.update({"file": file_content})
                                contents.append(content)

                            except Exception as e:
                                import traceback
                                current_app.logger.error(
                                    traceback.format_exc())
                                abort(500, '{}'.format(str(e)))
                            break
            self.jrc.update({'content': contents})

    def get_file_data(self):
        """ 
        Get file data.

        Args:
            None

        Returns:
            file_data(list): item_filedata "ex: [{'version_id': 'b27b05d9-e19f-47fb-b6f5-7f031b1ef8fe', 'filename': 'tagmanifest-sha256.txt', 'filesize': [{'value': '323 B'}], 'format': 'text/plain', 'date': [{'dateValue': '2022-06-07', 'dateType': 'Available'}], 'accessrole': 'open_access', 'url': {'url': 'https://192.168.56.48/record/34/files/tagmanifest-sha256.txt'}}]" 
        Raises:
            sqlalchemy.exc.OperationalError:
        """
        file_data = []
        data = self.data or self.item_metadata
        for key in data:
            if isinstance(data.get(key), list):
                for item in data.get(key):
                    if (isinstance(item, dict) or isinstance(item, list)) \
                            and 'filename' in item:
                        file_data.extend(data.get(key))
                        break
        return file_data

    def save_or_update_item_metadata(self):
        """ 
        Save or update item metadata.
        Save when register a new item type, Update when edit an item

        Args:
            None

        Returns:
            None

        """
        deposit_owners = self.get('_deposit', {}).get('owners', [])
        owner_id = self.get('owner', None)
        if len(deposit_owners)==0 and owner_id:
            self.data.update(dict(owners=[owner_id]))
        elif len(deposit_owners)>0 and not owner_id:
            self.data.update(dict(owner=deposit_owners[0]))
        elif len(deposit_owners)>0 and owner_id:
            self.data.update(dict(owner=owner_id))
            self.data.update(dict(owners=[owner_id]))

        if ItemMetadata.query.filter_by(id=self.id).first():
            obj = ItemsMetadata.get_record(self.id)
            obj.update(self.data)
            if self.data.get('deleted_items'):
                for key in self.data.get('deleted_items'):
                    if key in obj:
                        obj.pop(key)
            obj.commit()
        else:
            if self.data.get('deleted_items'):
                self.data.pop('deleted_items')
            ItemsMetadata.create(self.data, id_=self.pid.object_uuid,
                                 item_type_id=self.get('item_type_id'))

    def delete_old_file_index(self):
        """ 

        Delete old file index before file upload when edit an item.

        Args:
            None

        Returns:
            None

        """
        if self.is_edit:
            lst = ObjectVersion.get_by_bucket(
                self.files.bucket, True).filter_by(is_head=False).all()
            klst = []
            for obj in lst:
                if obj.file_id:
                    klst.append(obj.file_id)
            if klst:
                self.indexer.delete_file_index(klst, self.pid.object_uuid)

    def delete_item_metadata(self, data):
        """ 

        Delete item metadata if item changes to empty.

        Args:
            data (dict):
            The item's metadata that will be deleted
            "ex: {'pid': {'type': 'depid', 'value': '34', 'revision_id': 0}, 'lang': 'ja', 'owner': '1', 'title': 'test deposit', 'owners': [1], 'status': 'published', '$schema': '/items/jsonschema/15', 'pubdate': '2022-06-07', 'created_by': 1, 'owners_ext': {'email': 'wekosoftware@nii.ac.jp', 'username': '', 'displayname': ''}, 'shared_user_ids': [], 'item_1617186331708': [{'subitem_1551255647225': 'test deposit', 'subitem_1551255648112': 'ja'}], 'item_1617258105262': {'resourceuri': 'http://purl.org/coar/resource_type/c_5794', 'resourcetype': 'conference paper'}, 'item_1617605131499': [{'url': {'url': 'https://weko3.example.org/record/34/files/tagmanifest-sha256.txt'}, 'date': [{'dateType': 'Available', 'dateValue': '2022-06-07'}], 'format': 'text/plain', 'filename': 'tagmanifest-sha256.txt', 'filesize': [{'value': '323 B'}], 'accessrole': 'open_access', 'version_id': 'b27b05d9-e19f-47fb-b6f5-7f031b1ef8fe'}]}" 
        
        Returns:
            None

        """
        current_app.logger.debug("self: {}".format(self))
        current_app.logger.debug("data: {}".format(data))
        
        del_key_list = self.keys() - data.keys()
        for key in del_key_list:
            if isinstance(self[key], dict) and \
                    'attribute_name' in self[key]:
                self.pop(key)

    def convert_item_metadata(self, index_obj, data=None):
        """ 

        1. Convert Item Metadata
        2. Inject index tree id to dict
        3. Set Publish Status

        Args:
            index_obj (dict):
                The target item's metadata index information
                "ex: {'index': ['1557820086539'], 'actions': '1'}" 
            data (dict):
                The target item's metadata
                "ex: {'pid': {'type': 'depid', 'value': '34', 'revision_id': 0}, 'lang': 'ja', 'owner': '1', 'title': 'test deposit', 'owners': [1], 'status': 'published', '$schema': '/items/jsonschema/15', 'pubdate': '2022-06-07', 'created_by': 1, 'owners_ext': {'email': 'wekosoftware@nii.ac.jp', 'username': '', 'displayname': ''}, 'shared_user_ids': [], 'item_1617186331708': [{'subitem_1551255647225': 'test deposit', 'subitem_1551255648112': 'ja'}], 'item_1617258105262': {'resourceuri': 'http://purl.org/coar/resource_type/c_5794', 'resourcetype': 'conference paper'}, 'item_1617605131499': [{'url': {'url': 'https://weko3.example.org/record/34/files/tagmanifest-sha256.txt'}, 'date': [{'dateType': 'Available', 'dateValue': '2022-06-07'}], 'format': 'text/plain', 'filename': 'tagmanifest-sha256.txt', 'filesize': [{'value': '323 B'}], 'accessrole': 'open_access', 'version_id': 'b27b05d9-e19f-47fb-b6f5-7f031b1ef8fe'}]}" 
        
        Returns:
            dc: OrderedDict item_metada
            data.get('deleted_items'): deleted item data list

        Raises:
            PIDResolveRESTError(description='Any tree index has been deleted'):  Any tree index has been deleted
            RuntimeError: fail convert item_metadata
        """
        # if this item has been deleted
        self.delete_es_index_attempt(self.pid)

        try:
            if not data:
                redis_connection = RedisConnection()
                datastore = redis_connection.connection(db=current_app.config['CACHE_REDIS_DB'], kv = True)
                cache_key = current_app.config[
                    'WEKO_DEPOSIT_ITEMS_CACHE_PREFIX'].format(
                    pid_value=self.pid.pid_value)
                # Check exist item cache before delete
                if datastore.redis.exists(cache_key):
                    data_str = datastore.get(cache_key)
                    if not index_obj.get('is_save_path'):
                        datastore.delete(cache_key)
                    data = json.loads(data_str.decode('utf-8'))
        except BaseException:
            current_app.logger.error(
                "Unexpected error: {}".format(sys.exc_info()))
            abort(500, 'Failed to register item!')
        # Get index path
        index_lst = index_obj.get('index', [])
        # Prepare index id list if the current index_lst is a path list
        if index_lst:
            index_id_lst = []
            for _index in index_lst:
                indexes = str(_index).split('/')
                index_id_lst.append(indexes[len(indexes) - 1])
            index_lst = index_id_lst

        plst = Indexes.get_path_list(index_lst)
        if not plst or len(index_lst) != len(plst):
            raise PIDResolveRESTError(
                description='Any tree index has been deleted')

        # Convert item meta data
        try:
            data = self.convert_type_shared_user_ids(data)

            # 更新パラメータが指定されない場合は、selfの内容を更新内容とする
            if not data:
                data = self.data
            owner_id = data.get("owner", None)
            dc, jrc, is_edit = json_loader(data, self.pid, owner_id=owner_id)
            
            # dataのownerとownersを合わせる
            if current_user and current_user.is_authenticated:
                data['owners'] = [int(data.get('owner', current_user.id))]
            else:
                data['owners'] = [int(data.get('owner','1'))]
            dc['publish_date'] = data.get('pubdate')
            dc['title'] = [data.get('title')]
            dc['relation_version_is_last'] = True
            self.data = data
            self.jrc = jrc
            self.is_edit = is_edit
            self._convert_jpcoar_data_to_es()
        except RuntimeError:
            raise
        except BaseException:
            import traceback
            current_app.logger.error(traceback.format_exc())
            abort(500, 'MAPPING_ERROR')

        # Save Index Path on ES
        jrc.update(dict(path=index_lst))
        # current_app.logger.debug(jrc)
        # add at 20181121 start
        sub_sort = {}
        for pth in index_lst:
            # es setting
            sub_sort[pth[-13:]] = ""
        dc.update(dict(path=index_lst))
        pubs = '1'
        actions = index_obj.get('actions')
        if actions == 'publish' or actions == '0':
            pubs = '0'
        elif 'id' in data:
            recid = PersistentIdentifier.query.filter_by(
                pid_type='recid', pid_value=data['id']).first()
            rec = RecordMetadata.query.filter_by(id=recid.object_uuid).first()
            pubs = rec.json['publish_status']

        ps = dict(publish_status=pubs)
        jrc.update(ps)
        dc.update(ps)

        # # set pid data for item_matadata
        # self.data["id"] = self.pid.pid_value
        # self.data["pid"] = { "type":"recid", "value":self.pid.pid_value, "revision_id":0 }
        # # set created_by owners_ext status for item_matadata
        # if 'created_by' in self['_deposit']:
        #     self.data['created_by'] = self['_deposit']['created_by']
        # elif 'created_by' in self:
        #     self.data['created_by'] = self['created_by']

        # if 'owners_ext' in self['_deposit']:
        #     self.data['owners_ext'] = self['_deposit']['owners_ext']
        # elif 'owners_ext' in self:
        #     self.data['owners_ext'] = self['owners_ext']

        # if 'status' in self['_deposit']:
        #     self.data['status'] = self['_deposit']['status']
        # elif 'status' in self:
        #     self.data['status'] = self['status']

        if 'shared_user_ids' in self:
            self.pop('shared_user_ids')
        # update '_deposit':{'owners':[?]} by owner for record_metadata
        self['_deposit']['owner'] = int(dc['owner'])
        self['_deposit']['owners'] = [int(dc['owner'])]
        self['_deposit']['weko_shared_ids'] = dc['weko_shared_ids']
        self['_deposit']['created_by'] = int(current_user.id) if current_user and current_user.is_authenticated else 1

        if data:
            self.delete_item_metadata(data)
        return dc, data.get('deleted_items')

    def _convert_description_to_object(self):
        """ 

        Convert description to object.

        Args:
            None

        Returns:
            None

        """
        description_key = "description"
        if isinstance(self.jrc, dict) and self.jrc.get(description_key):
            _description = self.jrc.get(description_key)
            _new_description = []
            if isinstance(_description, list):
                for data in _description:
                    if isinstance(data, str):
                        _new_description.append({"value": data})
                    else:
                        _new_description.append(data)
            if _new_description:
                self.jrc[description_key] = _new_description

    def _convert_jpcoar_data_to_es(self):
        """ 

        Convert data jpcoar to es.

        Args:
            None

        Returns:
            None

        """
        # Convert description to object.
        self._convert_description_to_object()

        # Convert data for geo location.
        self._convert_data_for_geo_location()

    def _convert_data_for_geo_location(self):
        """ 

        Convert geo location to object.

        Args:
            None

        Returns:
            None

        """ 
        def _convert_geo_location(value):
            _point = []
            if isinstance(value.get("pointLongitude"), list) and isinstance(
                    value.get("pointLatitude"), list):
                lat_len = len(value.get("pointLatitude"))
                for _idx, _value in enumerate(value.get("pointLongitude")):
                    _point.append({
                        "lat": value.get("pointLatitude")[
                            _idx] if _idx < lat_len else "",
                        "lon": _value
                    })
            return _point

        def _convert_geo_location_box():
            point_box = {}
            jpcoar_north_east_point = {
                "pointLatitude": v.get("northBoundLatitude"),
                "pointLongitude": v.get("eastBoundLongitude"),
            }
            jpcoar_south_west_point = {
                "pointLatitude": v.get("southBoundLatitude"),
                "pointLongitude": v.get("westBoundLongitude"),
            }
            es_north_east_point = _convert_geo_location(
                jpcoar_north_east_point)
            es_south_west_point = _convert_geo_location(
                jpcoar_south_west_point)
            if es_north_east_point:
                point_box['northEastPoint'] = es_north_east_point
            if es_south_west_point:
                point_box['southWestPoint'] = es_south_west_point
            return point_box

        geo_location_key = "geoLocation"
        if isinstance(self.jrc, dict) and self.jrc.get(geo_location_key):
            geo_location = self.jrc.get(geo_location_key)
            new_data = {}
            for k, v in geo_location.items():
                if "geoLocationPlace" == k:
                    new_data[k] = v
                elif "geoLocationPoint" == k:
                    point = _convert_geo_location(v)
                    if point:
                        new_data[k] = point
                elif "geoLocationBox" == k:
                    point = _convert_geo_location_box()
                    if point:
                        new_data[k] = point
            if new_data:
                self.jrc[geo_location_key] = new_data

    @classmethod
    def delete_by_index_tree_id(cls, index_id: str, ignore_items: list = []):
        """ 

        Delete by index tree id.

        Args:
            index_id (str): index_id
            ignore_items (list):
                list of items that will be ingnored, therefore will not be deleted
        

        Returns:
            None

        Raises:
            Exception: all exception 
        """
        if index_id:
            index_id = str(index_id)
        obj_ids = next((cls.indexer.get_pid_by_es_scroll(index_id)), [])
        try:
            for obj_uuid in obj_ids:
                r = RecordMetadata.query.filter_by(id=obj_uuid).first()
                if r.json['recid'].split('.')[0] in ignore_items:
                    continue
                try:
                    r.json['path'].remove(index_id)
                    flag_modified(r, 'json')
                except BaseException as bex:
                    current_app.logger.error(bex)
                if r.json and not r.json['path']:
                    from weko_records_ui.utils import soft_delete
                    soft_delete(obj_uuid)
                else:
                    dep = WekoDeposit(r.json, r)
                    dep.indexer.update_path(dep, update_revision=False)
            db.session.commit()
        except Exception as ex:
            current_app.logger.error(ex)
            db.session.rollback()
            raise ex

    def update_pid_by_index_tree_id(self, path):
        """ 

        Update pid by index tree id (not use)

        Args:
            path (str):
                The index_tree_path that will run the update
        
        Returns:
            bool: "True: process success False: process failed" 

        """ 
        p = PersistentIdentifier
        try:
            dt = datetime.utcnow()
            with db.session.begin_nested():
                for result in self.indexer.get_pid_by_es_scroll(path):
                    db.session.query(p). \
                        filter(p.object_uuid.in_(result),
                               p.object_type == 'rec'). \
                        update({p.status: 'D', p.updated: dt},
                               synchronize_session=False)
                    result.clear()
            db.session.commit()
            return True
        except Exception:
            db.session.rollback()
            return False

    def update_item_by_task(self, *args, **kwargs):
        """ 

        Update item by task

        Args:
            *args: usable within weko but is not being used. (Default: ``empty``)
            **kwargs: usable within weko but is not being used. (Default: ``empty``)
        
        Returns:
            None

        """
        return super(Deposit, self).commit(*args, **kwargs)

    def delete_es_index_attempt(self, pid):
        """ 

        Delete es index attempt.

        Args:
            pid (:obj: `PersistentIdentifier`):
                The item's pid information.
                Erase data related to status deletion.
        
        Returns:
            None

        Raises:
            PIDResolveRESTError(description='This item has been deleted'): Invalid PID.
        """ 
        # if this item has been deleted
        if pid.status == PIDStatus.DELETED:
            # attempt to delete index on es
            try:
                self.indexer.delete(self)
            except BaseException:
                pass
            raise PIDResolveRESTError(description='This item has been deleted')

    def update_author_link(self, author_link):
        """Summary line.

    I   ndex author_link list.

        Args:
            None

        Returns:
            None

        """
        item_id = self.id
        if author_link:
            author_link_info = {
                "id": item_id,
                "author_link": author_link
            }
            self.indexer.update_author_link(author_link_info)

    def update_request_mail(self):
        """
        Index request mail list.
        Args:
            None
        Returns:
            None
        """
        item_id = self.id
        mail_list = RequestMailList.get_mail_list_by_item_id(item_id)
        if mail_list:
            request_mail = {
                "id": item_id,
                "mail_list": mail_list
            }
            self.indexer.update_request_mail_list(request_mail)

    def remove_request_mail(self):
        """
        Remove request mail list.
        Args:
            None
        Returns:
            None
        """
        request_mail = {
            "id": self.id,
            "mail_list": []
        }
        self.indexer.update_request_mail_list(request_mail)

    def update_feedback_mail(self):
        """ 

        Index feedback mail list.

        Args:
            None

        Returns:
            None

        """
        item_id = self.id
        mail_list = FeedbackMailList.get_mail_list_by_item_id(item_id)
        if mail_list:
            feedback_mail = {
                "id": item_id,
                "mail_list": mail_list
            }
            self.indexer.update_feedback_mail_list(feedback_mail)

    def remove_feedback_mail(self):
        """ 

        Remove feedback mail list.

        Args:
            None

        Returns:
            None

        """
        feedback_mail = {
            "id": self.id,
            "mail_list": []
        }
        self.indexer.update_feedback_mail_list(feedback_mail)

    def update_request_mail(self):
        """
        Index request mail list.

        Args:
            None

        Returns:
            None
        """
        item_id = self.id
        mail_list = RequestMailList.get_mail_list_by_item_id(item_id)
        if mail_list:
            request_mail = {
                "id": item_id,
                "mail_list": mail_list
            }
            self.indexer.update_request_mail_list(request_mail)

    def remove_request_mail(self):
        """ 
        Remove request mail list.

        Args:
            None

        Returns:
            None
        """
        request_mail = {
            "id": self.id,
            "mail_list": []
        }
        self.indexer.update_request_mail_list(request_mail)

    def clean_unuse_file_contents(self, item_id, pre_object_versions,
                                  new_object_versions, is_import=False):
        """Summary line.

        Remove file not used after replaced in keep version mode.

        Args:
            item_id (int):
                item_id of the file to be deleted.
            pre_object_versions (list):
                information of the file to be deleted.
                "ex: [87a563d7-537f-41aa-afd6-fed5e3cb4dc2:cd317125-600e-4961-89b6-9bb520f342c7:test.txt]" 
            new_object_versions (list):
                information of the new file to be created
                "ex: [87a563d7-537f-41aa-afd6-fed5e3cb4dc2:cd317125-600e-4961-89b6-9bb520f342c7:test.txt]" 
            is_import (boolean):
                import flag
        
        Returns:
            None

        """
        from weko_workflow.utils import update_cache_data
        pre_file_ids = [obv.file_id for obv in pre_object_versions]
        new_file_ids = [obv.file_id for obv in new_object_versions]
        diff_list = list(set(pre_file_ids) - set(new_file_ids))
        unuse_file_ids = [data[0] for data in
                          ObjectVersion.num_version_link_to_files(diff_list)
                          if data[1] <= 1]
        list_unuse_uri = []
        for obv in pre_object_versions:
            if obv.file_id in unuse_file_ids:
                obv.remove()
                obv.file.delete()
                if is_import:
                    list_unuse_uri.append(obv.file.uri)
                else:
                    obv.file.storage().delete()
        if list_unuse_uri:
            cache_key = current_app \
                .config['WEKO_SEARCH_UI_IMPORT_UNUSE_FILES_URI'] \
                .format(item_id)
            update_cache_data(cache_key, list_unuse_uri, 0)

    def merge_data_to_record_without_version(self, pid, keep_version=False,
                                             is_import=False):
        """Summary line.

        Update changes to current record by record from PID.

        Args:
            pid (:obj:`PersistentIdentifier`):
                pid information of the item to be updated.
                "ex <PersistentIdentifier recid:1.0 / rec:5210fd22-576a-4241-8005-4c1f7ab6077a (R)>" 
            keep_version (boolean,optional):
                version keep flag
                (Default: ``False``)
            is_import (boolean,optional):
                import flag
                (Default: ``False``)
        
        Returns:
            bool: Description of return value

        """
        with db.session.begin_nested():
            # update item_metadata
            index = {'index': self.get('path', []),
                     'actions': self.get('publish_status')}
            item_metadata = ItemsMetadata.get_record(pid.object_uuid).dumps()
            item_id = item_metadata.get('id')
            item_metadata.pop('id', None)
            item_metadata.pop('control_number', None)

            # Clone bucket
            _deposit = WekoDeposit.get_record(pid.object_uuid)
            # Get draft bucket's data
            sync_bucket = RecordsBuckets.query.filter_by(
                record_id=self.id).first()
            sync_bucket.bucket.locked = False
            snapshot = Bucket.get(
                _deposit.files.bucket.id).snapshot(lock=False)
            bucket = Bucket.get(sync_bucket.bucket_id)
            if keep_version:
                self.clean_unuse_file_contents(item_id, bucket.objects,
                                               snapshot.objects, is_import)
            snapshot.locked = False
            sync_bucket.bucket = snapshot
            bucket.locked = False

            if not RecordsBuckets.query.filter_by(
                    bucket_id=bucket.id).all():
                bucket.remove()

            bucket = {
                "_buckets": {
                    "deposit": str(snapshot.id)
                }
            }

            args = [index, item_metadata]
            self.update(*args)
            # Update '_buckets'
            super(WekoDeposit, self).update(bucket)
            self.commit()
            # update records_metadata
            flag_modified(self.model, 'json')
            db.session.add(self.model)
            db.session.add(sync_bucket)

        return self.__class__(self.model.json, model=self.model)

    def prepare_draft_item(self, recid):
        """ 

        Create draft version of main record.
        1. Call the newversion() method using recid as an argument then create a deposit.

        Args:
            recid (dict):
                item meta_data's draft version

        Returns:
            obj:
                returns the created draft_deposit

        """ 
        draft_deposit = self.newversion(recid, is_draft=True)

        return draft_deposit

    def delete_content_files(self):
        """ 

        Delete 'file' from content file metadata.

        Args:
            None

        Returns:
            None

        """
        if self.jrc.get('content'):
            for content in self.jrc['content']:
                if content.get('file'):
                    del content['file']

    @classmethod
    def convert_type_shared_user_ids(cls, data):
        shared_user_ids = []
        if data:
            if 'shared_user_ids' in data:
                tmp = data['shared_user_ids'] if data['shared_user_ids'] else []
                for rec in tmp:
                    if type(rec) == int:
                        shared_user_ids.append(rec)
                        continue
                    if 'user' in rec:
                        shared_user_ids.append(int(rec['user']))
        else:
            data = {}
        data['shared_user_ids'] = shared_user_ids
        return data

class WekoRecord(Record):
    """Extend Record obj for record ui."""

    file_cls = WekoFileObject
    record_fetcher = staticmethod(weko_deposit_fetcher)

    @property
    def pid(self):
        """Return an instance of record PID."""
        pid = self.record_fetcher(self.id, self)
        obj = PersistentIdentifier.get(pid.pid_type, pid.pid_value)
        return obj

    @property
    def pid_recid(self):
        """Return an instance of record PID.

        Returns:
            PersistentIdentifier: record PID
        Raises:
            AttributeError
        """
        pid = self.record_fetcher(self.id, self)
        obj = PersistentIdentifier.get('recid', pid.pid_value)
        return obj

    @property
    def hide_file(self):
        """Whether the file property is hidden.

        Returns:
            _type_: _description_
        Raises:
            AttributeError
        Note: This function just works fine if file property has value.
        """        
        hide_file = False
        item_type_id = self.get('item_type_id')
        solst, meta_options = get_options_and_order_list(item_type_id)
        for lst in solst:
            key = lst[0]
            val = self.get(key)
            option = meta_options.get(key, {}).get('option')
            # Just get 'File'
            if not (val and option) or val.get('attribute_type') != "file":
                continue
            if option.get("hidden"):
                hide_file = True
            break
        return hide_file

    @property
    def navi(self):
        """Return the path name.

        Returns:
            _type_: _description_
        Raises:
            sqlalchemy.exc.OperationalError

        """        
        navs = Indexes.get_path_name(self.get('path', []))

        community = request.args.get('community', None)
        if not community:
            return navs

        from weko_workflow.api import GetCommunity
        comm = GetCommunity.get_community_by_id(community)
        comm_navs = [item for item in navs if str(
            comm.index.id) in item.path.split('/')]
        return comm_navs

    @property
    def item_type_info(self):
        """Return the information of item type.

        Returns:
            _type_: _description_
        Raises:
            AttributeError
        """        
        item_type = ItemTypes.get_by_id(self.get('item_type_id'))
        return '{}({})'.format(item_type.item_type_name.name, item_type.tag)

    @staticmethod
    def switching_language(data):
        """Switching language.

        Args:
            data (_type_): _description_

        Returns:
            _type_: _description_
        """        
        current_lang = current_i18n.language
        for value in data:
            if value.get('language', '') == current_lang:
                return value.get('title', '')
        else:
            for value in data:
                if value.get('language', '') == 'en':
                    return value.get('title', '')
            else:
                for value in data:
                    if value.get('language', ''):
                        return value.get('title', '')
                else:
                    if len(data) > 0:
                        return data[0].get('title', '')
        return ''

    @staticmethod
    def __get_titles_key(item_type_mapping):
        """Get title keys in item type mapping.

        :param item_type_mapping: item type mapping.
        :return:
        """
        parent_key = None
        title_key = None
        language_key = None
        for mapping_key in item_type_mapping:
            property_data = item_type_mapping.get(mapping_key).get(
                'jpcoar_mapping')
            if (
                isinstance(property_data, dict)
                and property_data.get('title')
            ):
                title = property_data.get('title')
                parent_key = mapping_key
                title_key = title.get("@value")
                language_key = title.get("@attributes", {}).get("xml:lang")
        return parent_key, title_key, language_key

    @property
    def get_titles(self):
        """Get titles of record.

        Returns:
            _type_: _description_
        Raises:
            sqlalchemy.exc.OperationalError
            TypeError
        """
        item_type_mapping = Mapping.get_record(self.get('item_type_id'))
        parent_key, title_key, language_key = self.__get_titles_key(
            item_type_mapping)
        title_metadata = self.get(parent_key)
        titles = []
        if title_metadata:
            attribute_value = title_metadata.get('attribute_value_mlt')
            if isinstance(attribute_value, list):
                for attribute in attribute_value:
                    tmp = dict()
                    if attribute.get(title_key):
                        tmp['title'] = attribute.get(title_key)
                    if attribute.get(language_key):
                        tmp['language'] = attribute.get(language_key)
                    if tmp.get('title'):
                        titles.append(tmp.copy())
        return self.switching_language(titles)

    @property
    def items_show_list(self):
        """Return the item show list.

        Returns:
            _type_: _description_
        Raises:
            AttributeError: 'NoneType' object has no attribute 'is_authenticated'
            AttributeError: 'NoneType' object has no attribute 'model'
            KeyError: 'WEKO_PERMISSION_SUPER_ROLE_USER'
            KeyError: 'WEKO_PERMISSION_ROLE_COMMUNITY'
        """        
        items = []
        settings = AdminSettings.get('items_display_settings')
        hide_email_flag = not settings.items_display_email
        solst, meta_options = get_options_and_order_list(
            self.get('item_type_id'))
        item_type = ItemTypes.get_by_id(self.get('item_type_id'))
        meta_list = item_type.render.get('meta_list', []) if item_type else {}

        for lst in solst:
            key = lst[0]

            val = self.get(key)
            option = meta_options.get(key, {}).get('option')
            if not val or not option:
                continue

            hidden = option.get("hidden")
            if hidden:
                continue

            mlt = val.get('attribute_value_mlt')
            if mlt is not None:
                mlt = copy.deepcopy(mlt)

                self.__remove_special_character_of_weko2(mlt)
                nval = dict()
                nval['attribute_name'] = val.get('attribute_name')
                nval['attribute_name_i18n'] = lst[2] or val.get(
                    'attribute_name')
                nval['attribute_type'] = val.get('attribute_type')

                if nval['attribute_name'] == 'Reference' \
                        or nval['attribute_type'] == 'file':
                    file_metadata = copy.deepcopy(mlt)
                    if nval['attribute_type'] == 'file':
                        file_metadata = self. \
                            __remove_file_metadata_do_not_publish(
                                file_metadata)
                    nval['attribute_value_mlt'] = \
                        get_all_items(
                            file_metadata, copy.deepcopy(solst), True)
                else:
                    is_author = nval['attribute_type'] == 'creator'
                    is_thumbnail = any(
                        'subitem_thumbnail' in data for data in mlt)
                    
                    sys_bibliographic = _FormatSysBibliographicInformation(
                        copy.deepcopy(mlt),
                        copy.deepcopy(solst)
                    )
                    if is_author:
                        creators = self._get_creator(mlt, hide_email_flag)
                        nval['attribute_value_mlt'] = creators
                    elif is_thumbnail:
                        nval['is_thumbnail'] = True
                    elif sys_bibliographic.is_bibliographic():
                        nval['attribute_value_mlt'] = \
                            sys_bibliographic.get_bibliographic_list(False)
                    else:
                        if meta_list.get(key, {}).get('input_type') == 'text':
                            for iter in mlt:
                                if iter.get('interim'):
                                    iter['interim'] = iter[
                                        'interim'].replace("\n", " ")
                        nval['attribute_value_mlt'] = \
                            get_attribute_value_all_items(
                                key,
                                copy.deepcopy(mlt),
                                copy.deepcopy(solst),
                                is_author,
                                hide_email_flag,
                                True,
                                option.get("oneline", False))
                items.append(nval)
            else:
                val['attribute_name_i18n'] = lst[2] or val.get(
                    'attribute_name')

                if meta_list.get(key, {}).get('input_type') == 'text':
                    if 'attribute_value' in val:
                        val['attribute_value'] = val['attribute_value'].replace(
                            "\n", " ")
                items.append(val)

        return items

    @property
    def display_file_info(self):
        """Display file information.

        :return:
        """
        item_type_id = self.get('item_type_id')
        solst, meta_options = get_options_and_order_list(item_type_id)
        items = []
        for lst in solst:
            key = lst[0]
            val = self.get(key)
            option = meta_options.get(key, {}).get('option')
            if not val or not option:
                continue
            # Just get data of 'File' and 'Pubdate'.
            if val.get('attribute_type') != "file" and key != 'pubdate':
                continue
            # Check option hide.
            if option.get("hidden"):
                continue
            mlt = val.get('attribute_value_mlt')
            if mlt is not None:
                # Processing get files.
                mlt = copy.deepcopy(mlt)
                # Get file with current version id.
                file_metadata_temp = []
                exclude_attr = [
                    'displaytype', 'accessrole', 'licensetype', 'licensefree']
                filename = request.args.get("filename", None)
                file_order = int(request.args.get("file_order", -1))
                for idx, f in enumerate(mlt):
                    if (f.get('filename') == filename and file_order == -1) \
                            or file_order == idx:
                        # Exclude attributes which is not use.
                        for ea in exclude_attr:
                            if f.get(ea, None):
                                del f[ea]
                        file_metadata_temp.append(f)
                file_metadata = file_metadata_temp
                nval = dict()
                nval['attribute_name'] = val.get('attribute_name')
                nval['attribute_name_i18n'] = lst[2] or val.get(
                    'attribute_name')
                nval['attribute_type'] = val.get('attribute_type')
                # Format structure to display.
                nval['attribute_value_mlt'] = \
                    get_attribute_value_all_items(key, file_metadata,
                                                  copy.deepcopy(solst))
                items.append(nval)
            else:
                # Processing get pubdate.
                attr_name = val.get('attribute_value', '')
                val['attribute_name_i18n'] = lst[2] or attr_name
                val['attribute_value_mlt'] = [[[[{
                    val['attribute_name_i18n']: attr_name}]]]]
                items.append(val)
        return items

    def __remove_special_character_of_weko2(self, metadata):
        """Remove special character of WEKO2.

        :param metadata:
        """
        if isinstance(metadata, dict):
            for k, val in metadata.items():
                if isinstance(val, str):
                    metadata[k] = remove_weko2_special_character(val)
                else:
                    self.__remove_special_character_of_weko2(val)
        elif isinstance(metadata, list):
            for idx, val in enumerate(metadata):
                if isinstance(val, str):
                    metadata[idx] = remove_weko2_special_character(val)
                else:
                    self.__remove_special_character_of_weko2(val)

    @staticmethod
    def _get_creator(meta_data, hide_email_flag):
        current_app.logger.debug("meta_data:{}".format(meta_data))
        creators = []
        if meta_data:
            for creator_data in meta_data:
                creator_dict = _FormatSysCreator(creator_data).format_creator()
                identifiers = WEKO_DEPOSIT_SYS_CREATOR_KEY['identifiers']
                creator_mails = WEKO_DEPOSIT_SYS_CREATOR_KEY['creator_mails']
                if identifiers in creator_data:
                    creator_dict[identifiers] = creator_data[identifiers]
                if creator_mails in creator_data and not hide_email_flag:
                    creator_dict[creator_mails] = creator_data[creator_mails]
                creators.append(creator_dict)
        return creators

    def __remove_file_metadata_do_not_publish(self, file_metadata_list):
        """Remove file metadata do not publish.

        :param file_metadata_list: File metadata list.
        :return: New file metadata list.
        """
        new_file_metadata_list = []
        user_id_list = self.get('_deposit', {}).get('owners', [])
        for file in file_metadata_list:
            is_permissed_user = self.__check_user_permission(user_id_list)
            is_open_no = self.is_do_not_publish(file)
            if self.is_input_open_access_date(file):
                if not self.is_future_open_date(self,
                                                file) or is_permissed_user:
                    new_file_metadata_list.append(file)
                else:
                    continue
            elif not (is_open_no and not is_permissed_user):
                new_file_metadata_list.append(file)
        return new_file_metadata_list

    @staticmethod
    def __check_user_permission(user_id_list):
        """Check user permission.

        :return: True if the login user is allowed to display file metadata.
        """
        is_ok = False
        # Check guest user
        if not current_user.is_authenticated:
            return is_ok
        # Check registered user
        elif current_user and current_user.id in user_id_list:
            is_ok = True
        # Check super users
        else:
            super_users = current_app.config['WEKO_PERMISSION_SUPER_ROLE_USER'] + \
                current_app.config['WEKO_PERMISSION_ROLE_COMMUNITY']
            for role in list(current_user.roles or []):
                if role.name in super_users:
                    is_ok = True
                    break
        return is_ok

    @staticmethod
    def is_input_open_access_date(file_metadata):
        """Check access of file is 'Input Open Access Date'.

        :return: True is 'Input Open Access Date'.
        """
        access_role = file_metadata.get('accessrole', '')
        return access_role == 'open_date'

    @staticmethod
    def is_do_not_publish(file_metadata):
        """Check access of file is 'Do not Publish'.

        :return: True is 'Do not Publish'.
        """
        access_role = file_metadata.get('accessrole', '')
        return access_role == 'open_no'

    @staticmethod
    def get_open_date_value(file_metadata):
        """Get value of 'Open Date' in file.

        :return: value of open date.
        """
        date = file_metadata.get('date', [{}])
        date_value = date[0].get('dateValue')
        return date_value

    @staticmethod
    def is_future_open_date(self, file_metadata):
        """Check .

        :return: .
        """
        # Get current date.
        today = datetime.now().date()
        # Get 'open_date' and convert to datetime.date.
        date_value = self.get_open_date_value(file_metadata)
        _format = '%Y-%m-%d'
        if date_value is None:
            date_value = str(date.max)
        dt = datetime.strptime(date_value, _format)
        # Compare open_date with current date.
        is_future = dt.date() > today
        return is_future

    @property
    def pid_doi(self):
        """Return pid_value of doi identifier.

        Returns:
            _type_: _description_
        Raises:
            AttributeError
        """        
        return self._get_pid('doi')

    @property
    def pid_cnri(self):
        """Return pid_value of doi identifier."""
        return self._get_pid('hdl')

    @property
    def pid_parent(self):
        """Return pid_value of doi identifier."""
        pid_ver = PIDVersioning(child=self.pid_recid)
        if pid_ver:
            # Get pid parent of draft record
            if ".0" in str(self.pid_recid.pid_value):
                pid_ver.relation_type = 3
                return pid_ver.parents.one_or_none()
            return pid_ver.parents.one_or_none()
        return None

    @classmethod
    def get_record_by_pid(cls, pid):
        """Get record by pid."""
        pid = PersistentIdentifier.get('depid', pid)
        return cls.get_record(id_=pid.object_uuid)

    @classmethod
    def get_record_by_uuid(cls, uuid):
        """Get record by uuid."""
        record = cls.get_record(id_=uuid)
        return record

    @classmethod
    def get_record_cvs(cls, uuid):
        """Get record cvs."""
        record = cls.get_record(id_=uuid)
        return Indexes.get_coverpage_state(record.get('path'))

    def _get_pid(self, pid_type):
        """Return pid_value from persistent identifier."""
        pid_without_ver = get_record_without_version(self.pid_recid)
        if not pid_without_ver:
            return None
        try:
            return PersistentIdentifier.query.filter_by(
                pid_type=pid_type,
                object_uuid=pid_without_ver.object_uuid,
                status=PIDStatus.REGISTERED
            ).order_by(
                db.desc(PersistentIdentifier.created)
            ).first()
        except PIDDoesNotExistError as pid_not_exist:
            current_app.logger.error(pid_not_exist)
        return None

    def update_item_link(self, pid_value):
        """Update current Item Reference base of IR of pid_value input."""
        item_link = ItemLink(self.pid.pid_value)
        items = ItemReference.get_src_references(pid_value).all()
        relation_data = []

        for item in items:
            _item = dict(item_id=item.dst_item_pid,
                         sele_id=item.reference_type)
            relation_data.append(_item)

        if relation_data:
            item_link.update(relation_data)

    def get_file_data(self):
        """Get file data."""
        item_type_id = self.get('item_type_id')
        solst, _ = get_options_and_order_list(item_type_id)
        items = []
        for lst in solst:
            key = lst[0]
            val = self.get(key)
            if not val:
                continue
            # Just get data of 'File'.
            if val.get('attribute_type') != "file":
                continue
            mlt = val.get('attribute_value_mlt')
            if mlt is not None:
                items.extend(mlt)
        return items


class _FormatSysCreator:
    """Format system creator for detail page."""

    def __init__(self, creator):
        """Initialize Format system creator for detail page.

        :param creator:Creator data
        :param languages: language list
        """
        # current_app.logger.error("creator:{}".format(creator))
        self.creator = creator
        self.current_language = current_i18n.language
        self.no_language_key = "NoLanguage"
        self._get_creator_languages_order()

    def _get_creator_languages_order(self):
        """Get creator languages order.

        @return:
        """
        # Prioriry languages: creator, family, given, alternative, affiliation
        lang_key = OrderedDict()
        lang_key[WEKO_DEPOSIT_SYS_CREATOR_KEY['creator_names']] = \
            WEKO_DEPOSIT_SYS_CREATOR_KEY['creator_lang']
        lang_key[WEKO_DEPOSIT_SYS_CREATOR_KEY['family_names']] = \
            WEKO_DEPOSIT_SYS_CREATOR_KEY['family_lang']
        lang_key[WEKO_DEPOSIT_SYS_CREATOR_KEY['given_names']] = \
            WEKO_DEPOSIT_SYS_CREATOR_KEY['given_lang']
        lang_key[WEKO_DEPOSIT_SYS_CREATOR_KEY['alternative_names']] = \
            WEKO_DEPOSIT_SYS_CREATOR_KEY['alternative_lang']

        # Get languages for all same structure languages key
        languages = []
        [languages.append(data.get(v)) for k, v in lang_key.items()
         for data in self.creator.get(k, []) if data.get(v) not in languages]

        # Get languages affiliation
        for creator_affiliation in self.creator.get(
                WEKO_DEPOSIT_SYS_CREATOR_KEY['creatorAffiliations'], []):
            for affiliation_name in creator_affiliation.get(
                    WEKO_DEPOSIT_SYS_CREATOR_KEY['affiliation_names'], []):
                if affiliation_name.get(
                    WEKO_DEPOSIT_SYS_CREATOR_KEY[
                        'affiliation_lang']) not in languages:
                    languages.append(affiliation_name.get(
                        WEKO_DEPOSIT_SYS_CREATOR_KEY['affiliation_lang']))
        self.languages = languages

    def _format_creator_to_show_detail(self, language: str, parent_key: str,
                                       lst: list) -> NoReturn:
        """Get creator name to show on item detail.

        :param language: language
        :param parent_key: parent key
        :param lst: creator name list
        """
        name_key = ''
        lang_key = ''
        if parent_key == WEKO_DEPOSIT_SYS_CREATOR_KEY['creator_names']:
            name_key = WEKO_DEPOSIT_SYS_CREATOR_KEY['creator_name']
            lang_key = WEKO_DEPOSIT_SYS_CREATOR_KEY['creator_lang']
        elif parent_key == WEKO_DEPOSIT_SYS_CREATOR_KEY['family_names']:
            name_key = WEKO_DEPOSIT_SYS_CREATOR_KEY['family_name']
            lang_key = WEKO_DEPOSIT_SYS_CREATOR_KEY['family_lang']
        elif parent_key == WEKO_DEPOSIT_SYS_CREATOR_KEY['given_names']:
            name_key = WEKO_DEPOSIT_SYS_CREATOR_KEY['given_name']
            lang_key = WEKO_DEPOSIT_SYS_CREATOR_KEY['given_lang']
        elif parent_key == WEKO_DEPOSIT_SYS_CREATOR_KEY['alternative_names']:
            name_key = WEKO_DEPOSIT_SYS_CREATOR_KEY['alternative_name']
            lang_key = WEKO_DEPOSIT_SYS_CREATOR_KEY['alternative_lang']
        if parent_key in self.creator:
            lst_value = self.creator[parent_key]
            if len(lst_value) > 0:
                for i in range(len(lst_value)):
                    if lst_value[i] and lst_value[i].get(lang_key) == language:
                        if name_key in lst_value[i]:
                            lst.append(lst_value[i][name_key])
                            break

    def _get_creator_to_show_popup(self, creators: Union[list, dict],
                                   language: any,
                                   creator_list: list,
                                   creator_list_temp: list = None) -> NoReturn:
        """Format creator to show on popup.

        Args:
            creators (Union[list, dict]): Creators information.
            language (any): Language.
            creator_list (list): Creator list.
            creator_list_temp (list, optional):  Creator temporary list. Defaults to None.

        Returns:
            NoReturn: _description_
        """                                   
        def _run_format_affiliation(affiliation_max, affiliation_min,
                                    languages,
                                    creator_lists,
                                    creator_list_temps):
            """Format affiliation creator.

            :param affiliation_max: Affiliation max.
            :param affiliation_min: Affiliation min.
            :param languages: Language.
            :param creator_lists: Creator lists.
            :param creator_list_temps: Creator lists temps.

            """
            for index in range(len(affiliation_max)):
                if index < len(affiliation_min):
                    affiliation_max[index].update(
                        affiliation_min[index])
                    self._get_creator_to_show_popup(
                        [affiliation_max[index]],
                        languages, creator_lists,
                        creator_list_temps)
                else:
                    self._get_creator_to_show_popup(
                        [affiliation_max[index]],
                        languages, creator_lists,
                        creator_list_temps)

        def format_affiliation(affiliation_data):
            """Format affiliation creator.

            :param affiliation_data: Affiliation data.
            """
            for creator in affiliation_data:
                affiliation_name_format = creator.get('affiliationNames', [])
                affiliation_name_identifiers_format = creator.get(
                    'affiliationNameIdentifiers', [])
                if len(affiliation_name_format) >= len(
                        affiliation_name_identifiers_format):
                    affiliation_max = affiliation_name_format
                    affiliation_min = affiliation_name_identifiers_format
                else:
                    affiliation_max = affiliation_name_identifiers_format
                    affiliation_min = affiliation_name_format

                _run_format_affiliation(affiliation_max, affiliation_min,
                                        language,
                                        creator_list,
                                        creator_list_temp)

        if isinstance(creators, dict):
            creator_list_temp = []
            for key, value in creators.items():
                if (key in [WEKO_DEPOSIT_SYS_CREATOR_KEY['identifiers'],
                            WEKO_DEPOSIT_SYS_CREATOR_KEY['creator_mails']]):
                    continue
                if key == WEKO_DEPOSIT_SYS_CREATOR_KEY['creatorAffiliations']:
                    format_affiliation(value)
                else:
                    self._get_creator_to_show_popup(value, language,
                                                    creator_list,
                                                    creator_list_temp)
            if creator_list_temp:
                if language:
                    creator_list.append({language: creator_list_temp})
                else:
                    creator_list.append(
                        {self.no_language_key: creator_list_temp})
        else:
            for creator_data in creators:
                self._get_creator_based_on_language(creator_data,
                                                    creator_list_temp,
                                                    language)

    @staticmethod
    def _get_creator_based_on_language(creator_data: dict,
                                       creator_list_temp: list,
                                       language: str) -> NoReturn:
        """Get creator based on language.

        :param creator_data: creator data.
        :param creator_list_temp: creator temporary list.
        :param language: language code.
        """
        count = 0
        for k, v in creator_data.items():
            if 'Lang' in k:
                if not language:
                    count = count + 1
                elif v == language:
                    creator_list_temp.append(creator_data)
        if count == 0 and not language:
            creator_list_temp.append(creator_data)

    def format_creator(self) -> dict:
        """Format creator data to display on detail screen.

        :return: <dict> The creators are formatted.
        """
        creator_lst = []
        rtn_value = {}
        creator_names = WEKO_DEPOSIT_SYS_CREATOR_KEY['creator_names']
        family_names = WEKO_DEPOSIT_SYS_CREATOR_KEY['family_names']
        given_names = WEKO_DEPOSIT_SYS_CREATOR_KEY['given_names']
        alternative_names = WEKO_DEPOSIT_SYS_CREATOR_KEY['alternative_names']
        list_parent_key = [creator_names, family_names, given_names,
                           alternative_names]

        # Get default creator name to show on detail screen.
        self._get_default_creator_name(list_parent_key,
                                       creator_lst)

        rtn_value['name'] = creator_lst
        creator_list_tmp = []
        creator_list = []

        # Get creators are displayed on creator pop up.
        self._get_creator_to_display_on_popup(creator_list_tmp)
        for creator_data in creator_list_tmp:
            if isinstance(creator_data, dict):
                creator_temp = {}
                for k, v in creator_data.items():
                    if isinstance(v, list):
                        merged_data = {}
                        self._merge_creator_data(v, merged_data)
                        creator_temp[k] = merged_data
                creator_list.append(creator_temp)
        
        # Format creators
        formatted_creator_list = []
        self._format_creator_on_creator_popup(creator_list,
                                              formatted_creator_list)

        rtn_value.update({'order_lang': formatted_creator_list})

        return rtn_value

    def _format_creator_on_creator_popup(self, creators: Union[dict, list],
                                         des_creator: Union[
                                             dict, list]) -> NoReturn:
        """Format creator on creator popup.

        :param creators:
        :param des_creator:
        """
        if isinstance(creators, list):
            for creator_data in creators:
                creator_tmp = {}
                self._format_creator_on_creator_popup(creator_data,
                                                      creator_tmp)
                des_creator.append(creator_tmp)
        elif isinstance(creators, dict):
            alternative_name_key = WEKO_DEPOSIT_SYS_CREATOR_KEY[
                'alternative_name']
            for key, value in creators.items():
                des_creator[key] = {}
                if key != self.no_language_key and isinstance(value, dict):
                    self._format_creator_name(value, des_creator[key])
                    des_creator[key][alternative_name_key] = value.get(
                        alternative_name_key, [])
                else:
                    des_creator[key] = value.copy()
                self._format_creator_affiliation(value.copy(),
                                                 des_creator[key])

    @staticmethod
    def _format_creator_name(creator_data: dict,
                             des_creator: dict) -> NoReturn:
        """Format creator name.

        :param creator_data: Creator value.
        :param des_creator: Creator des
        """
        creator_name_key = WEKO_DEPOSIT_SYS_CREATOR_KEY['creator_name']
        family_name_key = WEKO_DEPOSIT_SYS_CREATOR_KEY['family_name']
        given_name_key = WEKO_DEPOSIT_SYS_CREATOR_KEY['given_name']
        creator_name = creator_data.get(creator_name_key)
        family_name = creator_data.get(family_name_key)
        given_name = creator_data.get(given_name_key)
        if creator_name:
            des_creator[creator_name_key] = creator_name
        else:
            if not family_name:
                des_creator[creator_name_key] = given_name
            elif not given_name:
                des_creator[creator_name_key] = family_name
            else:
                lst = []
                for idx, item in enumerate(family_name):
                    _creator_name = item
                    if len(given_name) > idx:
                        _creator_name += " " + given_name[idx]
                    lst.append(_creator_name)
                des_creator[creator_name_key] = lst

    @staticmethod
    def _format_creator_affiliation(creator_data: dict,
                                    des_creator: dict) -> NoReturn:
        """Format creator affiliation.

        :param creator_data: Creator data
        :param des_creator: Creator des.
        """
        def _get_max_list_length() -> int:
            """Get max length of list.

            :return: The max length of list.
            """
            max_data = max(
                [len(identifier_schema), len(affiliation_name),
                 len(identifier), len(identifier_uri)])
            return max_data

        identifier_schema_key = WEKO_DEPOSIT_SYS_CREATOR_KEY[
            'affiliation_name_identifier_scheme']
        affiliation_name_key = WEKO_DEPOSIT_SYS_CREATOR_KEY['affiliation_name']
        identifier_key = WEKO_DEPOSIT_SYS_CREATOR_KEY[
            'affiliation_name_identifier']
        identifier_uri_key = WEKO_DEPOSIT_SYS_CREATOR_KEY[
            'affiliation_name_identifier_URI']
        identifier_schema = creator_data.get(identifier_schema_key, [])
        affiliation_name = creator_data.get(affiliation_name_key, [])
        identifier = creator_data.get(identifier_key, [])
        identifier_uri = creator_data.get(identifier_uri_key, [])
        list_length = _get_max_list_length()
        idx = 0
        identifier_name_list = []
        identifier_list = []
        while idx < list_length:
            tmp_data = ""
            if len(identifier_schema) > idx:
                tmp_data += identifier_schema[idx]
            if len(affiliation_name) > idx:
                tmp_data += " " + affiliation_name[idx]
            identifier_name_list.append(tmp_data)

            identifier_tmp = {
                "identifier": "",
                "uri": "",
            }
            if len(identifier) > idx:
                identifier_tmp['identifier'] = identifier[idx]
            if len(identifier_uri) > idx:
                identifier_tmp['uri'] = identifier_uri[idx]
            identifier_list.append(identifier_tmp)
            idx += 1

        des_creator[affiliation_name_key] = identifier_name_list
        des_creator[identifier_key] = identifier_list

    def _get_creator_to_display_on_popup(self, creator_list: list):
        """Get creator to display on popup.

        :param creator_list: Creator list.
        """
        for lang in self.languages:
            self._get_creator_to_show_popup(self.creator, lang,
                                            creator_list)

    def _merge_creator_data(self, creator_data: Union[list, dict],
                            merged_data: dict) -> NoReturn:
        """Merge creator data.

        :param creator_data: Creator data.
        :param merged_data: Merged data.
        """
        def merge_data(key, value):
            if isinstance(merged_data.get(key), list):
                merged_data[key].append(value)
            else:
                merged_data[key] = [value]

        if isinstance(creator_data, list):
            for data in creator_data:
                self._merge_creator_data(data, merged_data)
        elif isinstance(creator_data, dict):
            for k, v in creator_data.items():
                if isinstance(v, str):
                    merge_data(k, v)

    def _get_default_creator_name(self, list_parent_key: list,
                                  creator_names: list) -> NoReturn:
        """Get default creator name.

        :param list_parent_key: parent list key.
        :param creator_names: Creators name.
        """
        def _get_creator(_language):
            for parent_key in list_parent_key:
                self._format_creator_to_show_detail(_language,
                                                    parent_key, creator_names)
                if creator_names:
                    return

        _get_creator(self.current_language)
        # if current language has no creator
        if not creator_names:
            for lang in self.languages:
                _get_creator(lang)
                if creator_names:
                    break


class _FormatSysBibliographicInformation:
    """Format system Bibliographic Information for detail page."""

    def __init__(self, bibliographic_meta_data_lst, props_lst):
        """Initialize format system Bibliographic Information for detail page.

        :param bibliographic_meta_data_lst: bibliographic meta data list
        :param props_lst: Property list
        """
        # current_app.logger.error("bibliographic_meta_data_lst:{}".format(bibliographic_meta_data_lst))
        # current_app.logger.error("props_lst:{}".format(props_lst))
        
        self.bibliographic_meta_data_lst = bibliographic_meta_data_lst
        self.props_lst = props_lst

    def is_bibliographic(self):
        """Check bibliographic information."""
        def check_key(_meta_data):
            for key in WEKO_DEPOSIT_BIBLIOGRAPHIC_INFO_SYS_KEY:
                if key in _meta_data:
                    return True
            return False

        meta_data = self.bibliographic_meta_data_lst
        if isinstance(meta_data, dict):
            return check_key(meta_data)
        elif isinstance(meta_data, list) and len(meta_data) > 0 and isinstance(
                meta_data[0], dict):
            return check_key(meta_data[0])

        return False

    def get_bibliographic_list(self, is_get_list):
        """Get bibliographic information list.

        :return: bibliographic list
        """
        bibliographic_list = []
        for bibliographic in self.bibliographic_meta_data_lst:
            title_data, magazine, length = self._get_bibliographic(
                bibliographic, is_get_list)
            bibliographic_list.append({
                'title_attribute_name': title_data,
                'magazine_attribute_name': magazine,
                'length': length
            })
        return bibliographic_list

    def _get_bibliographic(self, bibliographic, is_get_list):
        """Get bibliographic information data.

        :param bibliographic:
        :return: title_data, magazine, length
        """
        title_data = []
        language = 'ja'
        if bibliographic.get('bibliographic_titles'):
            if is_get_list:
                current_lang = current_i18n.language
                if not current_lang:
                    current_lang = 'en'
                title_data, language = self._get_source_title_show_list(
                    bibliographic.get('bibliographic_titles'), current_lang)
            else:
                title_data = self._get_source_title(
                    bibliographic.get('bibliographic_titles'))
        if is_get_list:
            bibliographic_info, length = self._get_bibliographic_show_list(
                bibliographic, language)
        else:
            bibliographic_info, length = self._get_bibliographic_information(
                bibliographic)
        return title_data, bibliographic_info, length

    def _get_property_name(self, key):
        """Get property name.

        :param key: Property key
        :return: Property Name.
        """
        for lst in self.props_lst:
            if key == lst[0].split('.')[-1]:
                return lst[2]
        return key

    @staticmethod
    def _get_translation_key(key, lang):
        """Get translation key.

        :param key: Property key
        :param lang: : Language
        :return: Translation key.
        """
        bibliographic_translation = current_app.config.get(
            'WEKO_DEPOSIT_BIBLIOGRAPHIC_TRANSLATIONS')
        if key in bibliographic_translation:
            return bibliographic_translation.get(key, {}).get(lang, '')

    def _get_bibliographic_information(self, bibliographic):
        """Get magazine information data.

        :param bibliographic:
        :return:
        """
        bibliographic_info_list = []
        for key in WEKO_DEPOSIT_BIBLIOGRAPHIC_INFO_KEY:
            if key == 'p.':
                page = self._get_page_tart_and_page_end(
                    bibliographic.get('bibliographicPageStart'),
                    bibliographic.get('bibliographicPageEnd'))
                if page != '':
                    bibliographic_info_list.append({key: page})
            elif key == 'bibliographicIssueDates':
                dates = self._get_issue_date(
                    bibliographic.get(key))
                if dates:
                    bibliographic_info_list.append(
                        {self._get_property_name(key): " ".join(
                            str(x) for x in dates)})
            elif bibliographic.get(key):
                bibliographic_info_list.append(
                    {self._get_property_name(key): bibliographic.get(key)})
        length = len(bibliographic_info_list) if len(
            bibliographic_info_list) else 0
        return bibliographic_info_list, length

    def _get_bibliographic_show_list(self, bibliographic, language):
        """Get magazine information data.

        :param bibliographic:
        :return:
        """
        bibliographic_info_list = []
        for key in WEKO_DEPOSIT_BIBLIOGRAPHIC_INFO_KEY:
            if key == 'p.':
                page = self._get_page_tart_and_page_end(
                    bibliographic.get('bibliographicPageStart'),
                    bibliographic.get('bibliographicPageEnd'))
                if page != '':
                    bibliographic_info_list.append({key: page})
            elif key == 'bibliographicIssueDates':
                dates = self._get_issue_date(
                    bibliographic.get(key))
                if dates:
                    bibliographic_info_list.append(
                        {self._get_translation_key(key, language): " ".join(
                            str(x) for x in dates)})
            elif bibliographic.get(key):
                bibliographic_info_list.append({
                    self._get_translation_key(key, language): bibliographic.get(
                        key)
                })
        length = len(bibliographic_info_list) if len(
            bibliographic_info_list) else 0
        return bibliographic_info_list, length

    @staticmethod
    def _get_source_title(source_titles):
        """Get source title.

        :param source_titles:
        :return:
        """
        title_data = []
        for source_title in source_titles:
            title = source_title['bibliographic_titleLang'] + ' : ' if \
                source_title.get('bibliographic_titleLang') else ''
            title += source_title[
                'bibliographic_title'] if source_title.get(
                'bibliographic_title') else ''
            title_data.append(title)
        return title_data

    @staticmethod
    def _get_source_title_show_list(source_titles, current_lang):
        """Get source title in show list.

        :param current_lang:
        :param source_titles:
        :return:
        """
        value_en = None
        value_latn = None
        title_data_lang = []
        title_data_none_lang = []
        for source_title in source_titles:
            key = source_title.get('bibliographic_titleLang')
            value = source_title.get('bibliographic_title')
            if not value:
                continue
            elif current_lang == key:
                return value, key
            else:
                if key:
                    if key == 'en':
                        value_en = value
                    elif key == 'ja-Latn':
                        value_latn = value
                    else:
                        title = {}
                        title[key] = value
                        title_data_lang.append(title)
                else:
                    title_data_none_lang.append(value)

        if value_latn:
            return value_latn, 'ja-Latn'

        if value_en and (current_lang != 'ja' or
                         not current_app.config.get("WEKO_RECORDS_UI_LANG_DISP_FLG", False)):
            return value_en, 'en'

        if len(title_data_lang) > 0:
            if current_lang != 'en' or \
                    not current_app.config.get("WEKO_RECORDS_UI_LANG_DISP_FLG", False):
                return list(title_data_lang[0].values())[0], \
                    list(title_data_lang[0])[0]
            else:
                for t in title_data_lang:
                    if list(t)[0] != 'ja':
                        return list(t.values())[0], list(t)[0]
        return (title_data_none_lang[0], 'ja') if len(
            title_data_none_lang) > 0 else (None, 'ja')

    @staticmethod
    def _get_page_tart_and_page_end(page_start, page_end):
        """Get page start and page end.

        :param page_start:
        :param page_end:
        :return:
        """
        page = ''
        page += page_start if page_start is not None else ''
        if page_end is not None:
            temp = page_end if page == '' else '-' + page_end
            page += temp if page_end else ''

        return page

    @staticmethod
    def _get_issue_date(issue_date):
        """
        Get issue dates.

        :param issue_date:
        :return:
        """
        date = []
        issue_type = 'Issued'
        if isinstance(issue_date, list):
            for issued_date in issue_date:
                if issued_date.get(
                    'bibliographicIssueDate') and issued_date.get(
                        'bibliographicIssueDateType') == issue_type:
                    date.append(issued_date.get('bibliographicIssueDate'))
        elif isinstance(issue_date, dict) and \
            (issue_date.get('bibliographicIssueDate')
             and issue_date.get('bibliographicIssueDateType')
                == issue_type):
            date.append(issue_date.get('bibliographicIssueDate'))
        return date<|MERGE_RESOLUTION|>--- conflicted
+++ resolved
@@ -58,13 +58,8 @@
 from sqlalchemy.orm.attributes import flag_modified
 from weko_admin.models import AdminSettings
 from weko_index_tree.api import Indexes
-<<<<<<< HEAD
 from weko_records.api import FeedbackMailList, RequestMailList, ItemLink, ItemsMetadata, \
     ItemTypes, Mapping
-=======
-from weko_records.api import FeedbackMailList, ItemLink, ItemsMetadata, \
-    ItemTypes, Mapping, RequestMailList
->>>>>>> 04945c08
 from weko_records.models import ItemMetadata, ItemReference
 from weko_records.utils import get_all_items, get_attribute_value_all_items, \
     get_options_and_order_list, json_loader, remove_weko2_special_character, \
@@ -404,23 +399,14 @@
 
     def update_request_mail_list(self, request_mail):
         """Update request mail info.
-<<<<<<< HEAD
 
         Args:
             request_mail (_type_): request_mail: mail list in json format. {'id': UUID('05fd7cbd-6aad-4c76-a62e-7947868cccf6'), 'mail_list': [{'email': 'wekosoftware@nii.ac.jp', 'author_id': ''}]}
-        
+
         Returns:
             _type_: _request_mail_id
-        """        
-        # current_app.logger.debug("request_mail:{}".format(request_mail));
-=======
-        Args:
-            request_mail (_type_): request_mail: mail list in json format. {'id': UUID('05fd7cbd-6aad-4c76-a62e-7947868cccf6'), 'mail_list': [{'email': 'wekosoftware@nii.ac.jp', 'author_id': ''}]}
-
-        Returns:
-            _type_: _request_mail_id
-        """
->>>>>>> 04945c08
+        """
+
         self.get_es_index()
         pst = 'request_mail_list'
         body = {'doc': {pst: request_mail.get('mail_list')}}
