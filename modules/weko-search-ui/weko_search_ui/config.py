# -*- coding: utf-8 -*-
#
# This file is part of WEKO3.
# Copyright (C) 2017 National Institute of Informatics.
#
# WEKO3 is free software; you can redistribute it
# and/or modify it under the terms of the GNU General Public License as
# published by the Free Software Foundation; either version 2 of the
# License, or (at your option) any later version.
#
# WEKO3 is distributed in the hope that it will be
# useful, but WITHOUT ANY WARRANTY; without even the implied warranty of
# MERCHANTABILITY or FITNESS FOR A PARTICULAR PURPOSE.  See the GNU
# General Public License for more details.
#
# You should have received a copy of the GNU General Public License
# along with WEKO3; if not, write to the
# Free Software Foundation, Inc., 59 Temple Place, Suite 330, Boston,
# MA 02111-1307, USA.

"""Configuration for weko-search-ui."""

import copy

from invenio_records_rest.config import RECORDS_REST_ENDPOINTS
from invenio_records_rest.facets import terms_filter
from invenio_records_rest.utils import allow_all
from invenio_search import RecordsSearch
from invenio_stats.config import SEARCH_INDEX_PREFIX as index_prefix

WEKO_SEARCH_UI_SEARCH_INDEX_API = '/api/index/'

WEKO_SEARCH_UI_BASE_TEMPLATE = 'weko_search_ui/base.html'
"""Default base template for the demo page."""

WEKO_SEARCH_UI_THEME_FRONTPAGE_TEMPLATE = \
    'weko_search_ui/header_frontpage.html'
"""Reset invenio_theme.config['THEME_FRONTPAGE_TEMPLATE'] info"""

WEKO_SEARCH_UI_SEARCH_TEMPLATE = 'weko_search_ui/search.html'

WEKO_SEARCH_UI_SEARCH_RESULTS_TEMPLATE = 'weko_search_ui/search_results.html'

WEKO_SEARCH_UI_ADMIN_BULK_DELETE = \
    'weko_search_ui/admin/item_management_display.html'

"""Reset search_ui_search config"""

WEKO_SEARCH_UI_JSTEMPLATE_LIST_RESULTS = 'templates/weko_search_ui/itemlist.html'

WEKO_SEARCH_UI_JSTEMPLATE_TABLE_RESULTS = 'templates/weko_search_ui/itemtablecontents.html'

WEKO_ITEM_MANAGEMENT_JSTEMPLATE_RESULTS_EDIT = 'templates/weko_search_ui/itemListItemManagementEdit.html'

WEKO_SEARCH_UI_BULK_UPDATE_JSTEMPLATE_RESULTS = 'templates/weko_search_ui/bulkupdate_itemlist.html'

WEKO_ITEM_WORKFLOW_JSTEMPLATE_RESULTS_EDIT = 'templates/weko_search_ui/itemListWorkFlowItemLink.html'

WEKO_SEARCH_UI_JSTEMPLATE_RESULTS_BASIC = 'templates/weko_search_ui/itemlistbasic.html'

WEKO_SEARCH_UI_JSTEMPLATE_INDEX = 'templates/weko_search_ui/indexlist.html'

WEKO_SEARCH_UI_JSTEMPLATE_BREAD = 'templates/weko_search_ui/breadcrumb.html'

WEKO_ITEM_MANAGEMENT_JSTEMPLATE_BREAD = 'templates/weko_search_ui/breadcrumbItemManagement.html'

WEKO_SEARCH_UI_JSTEMPLATE_COUNT = 'templates/weko_search_ui/count.html'

SEARCH_UI_JSTEMPLATE_PAGINATION = 'templates/weko_search_ui/pagination.html'

SEARCH_UI_ITEM_MANAGEMENT_JSTEMPLATE_PAGINATION = 'templates/weko_search_ui/paginationItemManagement.html'

SEARCH_UI_JSTEMPLATE_SELECT_BOX = 'templates/weko_search_ui/selectbox.html'

SEARCH_UI_JSTEMPLATE_SORT_ORDER = 'templates/weko_search_ui/togglebutton.html'

WEKO_ITEM_ADMIN_IMPORT_TEMPLATE = 'weko_search_ui/admin/import.html'
"""import template for the import page."""

WEKO_SEARCH_UI_ADMIN_EXPORT_TEMPLATE = 'weko_search_ui/admin/export.html'
"""Template for the Admin Bulk Export page."""

INDEX_IMG = 'indextree/36466818-image.jpg'

# Opensearch description
WEKO_OPENSEARCH_SYSTEM_SHORTNAME = 'WEKO'
WEKO_OPENSEARCH_SYSTEM_DESCRIPTION = 'WEKO - NII Scholarly and Academic Information Navigator'
WEKO_OPENSEARCH_IMAGE_URL = 'static/favicon.ico'

RECORDS_REST_ENDPOINTS = copy.deepcopy(RECORDS_REST_ENDPOINTS)
RECORDS_REST_ENDPOINTS['recid']['search_factory_imp'] = \
    'weko_search_ui.query.es_search_factory'
RECORDS_REST_ENDPOINTS['recid']['search_serializers'] = {
    'application/json': ('weko_records.serializers'
                         ':json_v1_search'),
}

RECORDS_REST_ENDPOINTS['recid']['search_index'] = '{}-weko'.format(
    index_prefix)
RECORDS_REST_ENDPOINTS['recid']['search_type'] = 'item-v1.0.0'

# Opensearch endpoint
RECORDS_REST_ENDPOINTS['opensearch'] = copy.deepcopy(
    RECORDS_REST_ENDPOINTS['recid'])
RECORDS_REST_ENDPOINTS['opensearch']['search_factory_imp'] = \
    'weko_search_ui.query.opensearch_factory'
RECORDS_REST_ENDPOINTS['opensearch']['list_route'] = '/opensearch/search'
RECORDS_REST_ENDPOINTS['opensearch']['search_serializers'] = {
    'application/json': ('weko_records.serializers:opensearch_v1_search'),
}

RECORDS_REST_ENDPOINTS['recid']['record_class'] = 'weko_records.api:WekoRecord'
RECORDS_REST_ENDPOINTS['recid']['record_serializers'] = {
    'application/vnd.citationstyles.csl+json': (
        'weko_records.serializers:csl_v1_response'),
    'text/x-bibliography': ('weko_records.serializers:citeproc_v1_response')
}

# RECORDS_REST_ENDPOINTS['recid']['read_permission_factory_imp'] = allow_all

INDEXER_DEFAULT_INDEX = '{}-weko-item-v1.0.0'.format(
    index_prefix)  # Use direct index
INDEXER_DEFAULT_DOCTYPE = 'item-v1.0.0'
INDEXER_DEFAULT_DOC_TYPE = 'item-v1.0.0'
INDEXER_FILE_DOC_TYPE = 'content'

SEARCH_UI_SEARCH_INDEX = '{}-weko'.format(index_prefix)

# set item type aggs
RECORDS_REST_FACETS = dict()
RECORDS_REST_FACETS_NO_SEARCH_PERMISSION = dict()

RECORDS_REST_SORT_OPTIONS = dict()
RECORDS_REST_SORT_OPTIONS[SEARCH_UI_SEARCH_INDEX] = dict(
    controlnumber=dict(
        title='ID',
        fields=['control_number'],
        default_order='asc',
        order=2,
    ),
    wtl=dict(
        title='Title',
        fields=['title'],
        default_order='asc',
        order=3,
    ),
    creator=dict(
        title='Creator',
        fields=['creator.creatorName'],
        default_order='asc',
        order=4,
    ),
    upd=dict(
        title='Update date',
        fields=['_updated'],
        default_order='asc',
        order=5,
    ),
    createdate=dict(
        title='Create date',
        fields=['_created'],
        default_order='asc',
        order=6,
    ),
    pyear=dict(
        title='Date of Issued',
        fields=['date.value'],  # dateofissued
        default_order='asc',
        order=7,
        nested=dict(
            path='date',
            filter=dict(
                term={
                    'date.dateType': 'Issued'
                }
            )
        )
    ),
    publish_date=dict(
        title='Publish date',
        fields=['publish_date'],  # date.value
        default_order='asc',
        order=8
    ),
    # add 20181121 start
    custom_sort=dict(
        title='Custom',
        fields=['custom_sort.sort'],
        default_order='asc',
        order=9,
    ),
    itemType=dict(
        title='ItemType',
        fields=['itemtype'],
        default_order='asc',
        order=10,
    ),
    # add 20181121 end
    # add 20210505 start
    relevance=dict(
        title='Relevance',
        fields=[],
        default_order='asc',
        order=11,
    )
    # add 20210505 end
)

WEKO_SEARCH_REST_ENDPOINTS = dict(
    recid=dict(
        pid_type='recid',
        pid_minter='recid',
        pid_fetcher='recid',
        search_class=RecordsSearch,
        search_index=SEARCH_UI_SEARCH_INDEX,
        search_type='item-v1.0.0',
        search_factory_imp='weko_search_ui.query.weko_search_factory',
        # record_class='',
        record_serializers={
            'application/json': ('invenio_records_rest.serializers'
                                 ':json_v1_response'),
        },
        search_serializers={
            'application/json': ('weko_records.serializers'
                                 ':json_v1_search'),
        },
        index_route='/index/',
        links_factory_imp='weko_search_ui.links:default_links_factory',
        default_media_type='application/json',
        max_result_window=10000,
    ),
)

WEKO_SEARCH_KEYWORDS_DICT = {
    "nested": {
        "id": ("", {
            "id_attr": {
                "identifier": (
                    "relation.relatedIdentifier", "identifierType=*"),
                "URI": ("identifier", "identifierType=*"),
                "fullTextURL": ("file.URI", "objectType=*"),
                "selfDOI": ("identifierRegistration", "identifierType=*"),
                "ISBN": ("relation.relatedIdentifier", "identifierType=ISBN"),
                "ISSN": ("sourceIdentifier", "identifierType=ISSN"),
                "NCID": [
                    ("relation.relatedIdentifier", "identifierType=NCID"),
                    ("sourceIdentifier", "identifierType=NCID")
                ],
                "pmid": ("relation.relatedIdentifier", "identifierType=PMID"),
                "doi": ("relation.relatedIdentifier", "identifierType=DOI"),
                "NAID": ("relation.relatedIdentifier", "identifierType=NAID"),
                "ichushi": (
                    "relation.relatedIdentifier", "identifierType=ICHUSHI")
            }})
    },
    "string": {
        "title": ["search_title", "search_title.ja"],
        "creator": ["search_creator", "search_creator.ja"],
        "des": ["search_des", "search_des.ja"],
        "publisher": ["search_publisher", "search_publisher.ja"],
        "cname": ["search_contributor", "search_contributor.ja"],
        "itemtype": ("itemtype.keyword", str),
        "type": {
            "type.raw": [
                "conference paper",
                "data paper",
                "departmental bulletin paper",
                "editorial",
                "journal article",
                "newspaper",
                "periodical",
                "review article",
                "software paper",
                "article",
                "book",
                "book part",
                "cartographic material",
                "map",
                "conference object",
                "conference proceedings",
                "conference poster",
                "dataset",
                "interview",
                "image",
                "still image",
                "moving image",
                "video",
                "lecture",
                "patent",
                "internal report",
                "report",
                "research report",
                "technical report",
                "policy report",
                "report part",
                "working paper",
                "data management plan",
                "sound",
                "thesis",
                "bachelor thesis",
                "master thesis",
                "doctoral thesis",
                "interactive resource",
                "learning object",
                "manuscript",
                "musical notation",
                "research proposal",
                "software",
                "technical documentation",
                "workflow",
                "other"
            ]
        },
        "mimetype": "file.mimeType",
        "language": {
            "language": ["jpn", "eng",
                         "fra", "ita",
                         "deu", "spa",
                         "zho", "rus",
                         "lat", "msa",
                         "epo", "ara",
                         "ell", "kor",
                         "-"]},
        "srctitle": ["sourceTitle", "sourceTitle.ja"],
        "spatial": "geoLocation.geoLocationPlace",
        "temporal": "temporal",
        "rights": "rights",
        "version": "versionType",
        "dissno": "dissertationNumber",
        "degreename": ["degreeName", "degreeName.ja"],
        "dgname": ["dgName", "dgName.ja"],
        "wid": ("creator.nameIdentifier", str),
        "iid": ("path.tree", int)
    },
    "date": {
        "filedate": [('from', 'to'), ("file.date", {"fd_attr": {
            "file.date.dateType": ["Accepted",
                                   "Available",
                                   "Collected",
                                   "Copyrighted",
                                   "Created",
                                   "Issued",
                                   "Submitted",
                                   "Updated",
                                   "Valid"]}})],
<<<<<<< HEAD
        "dategranted": [('from', 'to'), "dateGranted"]
    },
    "object": {
        "subject": ("subject", {"sbjscheme": {
            "subject.subjectScheme": [
                "BSH",
                "DDC",
                "LCC",
                "LCSH",
                "MeSH",
                "NDC",
                "NDLC",
                "NDLSH",
                "UDC",
                "Other",
                "SciVal"
            ]
        }})
=======
        "dategranted": [('from', 'to'), "dateGranted"],
        "date_range1":[('from', 'to'), "date_range1"],
        "date_range2":[('from', 'to'), "date_range2"],
        "date_range3":[('from', 'to'), "date_range3"],
        "date_range4":[('from', 'to'), "date_range4"],
        "date_range5":[('from', 'to'), "date_range5"]
    },
    "text":{
        "text1": "text1",
        "text2": "text2",
        "text3": "text3",
        "text4": "text4",
        "text5": "text5",
        "text6": "text6",
        "text7": "text7",
        "text8": "text8",
        "text9": "text9",
        "text10": "text10"
    },

    "range":{
        "integer_range1":[('from', 'to'), "integer_range1"],
        "integer_range2":[('from', 'to'), "integer_range2"],
        "integer_range3":[('from', 'to'), "integer_range3"],
        "integer_range4":[('from', 'to'), "integer_range4"],
        "integer_range5":[('from', 'to'), "integer_range5"],
        "float_range1":[('from', 'to'), "float_range1"],
        "float_range2":[('from', 'to'), "float_range2"],
        "float_range3":[('from', 'to'), "float_range3"],
        "float_range4":[('from', 'to'), "float_range4"],
        "float_range5":[('from', 'to'), "float_range5"]
    },

    "geo_distance":{
        "geo_point1":[('lat', 'lon', 'distance'), "geo_point1"]
    },

    "geo_shape":{
        "geo_shape1":[('lat', 'lon', 'distance'), "geo_shape1"]
>>>>>>> 1f4093a9
    }


}

WEKO_SEARCH_TYPE_KEYWORD = 'keyword'

WEKO_SEARCH_TYPE_INDEX = 'index'

WEKO_SEARCH_MAX_FEEDBACK_MAIL = 100
"""Maximum number of feedback mail could be send."""

WEKO_SEARCH_TYPE_DICT = {
    'FULL_TEXT': '0',
    'KEYWORD': '1',
    'INDEX': '2'
}
WEKO_SYS_USER = 'System Administrator'

WEKO_REPO_USER = 'Repository Administrator'

WEKO_FLOW_DEFINE = {'flow_name': 'Registration Flow'}

WEKO_FLOW_DEFINE_LIST_ACTION = [
    {
        "id": "1",
        "name": "Start",
        "date": "2019-12-03",
        "version": "1.0.0",
        "user": "0",
        "user_deny": False,
        "role": "0",
        "role_deny": False,
        "action": "ADD"
    },
    {
        "id": "3",
        "name": "Item Registration",
        "date": "2019-12-3",
        "version": "1.0.1",
        "user": "0",
        "user_deny": False,
        "role": "0",
        "role_deny": False,
        "action": "ADD"
    },
    {
        "id": "2",
        "name": "End",
        "date": "2019-12-03",
        "version": "1.0.0",
        "user": "0",
        "user_deny": False,
        "role": "0",
        "role_deny": False,
        "action": "ADD"
    }
]

WEKO_IMPORT_CHECK_LIST_NAME = [
    'No', 'Item Type', 'Item Id', 'Title', 'Check result'
]

WEKO_IMPORT_LIST_NAME = [
    'No', 'Start Date', 'End Date', 'Item Id', 'Action', 'Work Flow Status'
]
WEKO_ADMIN_LIFETIME_DEFAULT = 1800

WEKO_IMPORT_EMAIL_PATTERN = \
    r"(^[a-zA-Z0-9_.+-]+@[a-zA-Z0-9-]+\.[a-zA-Z0-9-.]+$)"
WEKO_IMPORT_PUBLISH_STATUS = ['public', 'private']
WEKO_IMPORT_DOI_TYPE = ['JaLC', 'Crossref', 'DataCite', 'NDL JaLC']
WEKO_IMPORT_SUFFIX_PATTERN = r"^([a-zA-Z0-9.\s_\-;\(\)/]){0,290}$"

WEKO_IMPORT_SUBITEM_DATE_ISO = "subitem_1582683677698"
"""Subitem ID of property Date (ISO-8601)."""

#: Change identifier mode file language list
WEKO_ADMIN_IMPORT_CHANGE_IDENTIFIER_MODE_FILE_LANGUAGES = ['en', 'ja']
#: Change identifier mode file location
WEKO_ADMIN_IMPORT_CHANGE_IDENTIFIER_MODE_FILE_LOCATION = '/code/modules/weko-search-ui/weko_search_ui/static/change_identifier_mode/'
#: Change identifier mode first name file
WEKO_ADMIN_IMPORT_CHANGE_IDENTIFIER_MODE_FIRST_FILE_NAME = 'change_identifier_mode'
#: Change identifier mode file extension
WEKO_ADMIN_IMPORT_CHANGE_IDENTIFIER_MODE_FILE_EXTENSION = '.txt'

WEKO_EXPORT_TEMPLATE_BASIC_ID = [
    '#.id', '.uri', '.metadata.path[0]',
    '.pos_index[0]', '.publish_status', '.feedback_mail[0]',
    '.cnri', '.doi_ra', '.doi', '.edit_mode'
]
WEKO_EXPORT_TEMPLATE_BASIC_NAME = [
    '#ID', 'URI', '.IndexID[0]',
    '.POS_INDEX[0]', '.PUBLISH_STATUS', '.FEEDBACK_MAIL[0]',
    '.CNRI', '.DOI_RA', '.DOI', 'Keep/Upgrade Version'
]
WEKO_EXPORT_TEMPLATE_BASIC_OPTION = [
    '#', '', 'Allow Multiple',
    'Allow Multiple', 'Required', 'Allow Multiple',
    '', '', '', 'Required'
]

WEKO_IMPORT_SYSTEM_ITEMS = ['resource_type', 'version_type', 'access_right']
WEKO_IMPORT_THUMBNAIL_FILE_TYPE = [
    'gif',
    'jpg',
    'jpe',
    'jpeg',
    'png',
    'bmp',
    'tiff',
    'tif']
VERSION_TYPE_URI = {
    'AO': 'http://purl.org/coar/version/c_b1a7d7d4d402bcce',
    'SMUR': 'http://purl.org/coar/version/c_71e4c1898caa6e32',
    'AM': 'http://purl.org/coar/version/c_ab4af688f83e57aa',
    'P': 'http://purl.org/coar/version/c_fa2ee174bc00049f',
    'VoR': 'http://purl.org/coar/version/c_970fb48d4fbd8a85',
    'CVoR': 'http://purl.org/coar/version/c_e19f295774971610',
    'EVoR': 'http://purl.org/coar/version/c_dc82b40f9837b551',
    'NA': 'http://purl.org/coar/version/c_be7fb7dd8ff6fe43',
}
ACCESS_RIGHT_TYPE_URI = {
    'embargoed access': 'http://purl.org/coar/access_right/c_f1cf',
    'metadata only access': 'http://purl.org/coar/access_right/c_14cb',
    'open access': 'http://purl.org/coar/access_right/c_abf2',
    'restricted access': 'http://purl.org/coar/access_right/c_16ec'
}
DATE_ISO_TEMPLATE_URL = '/static/templates/weko_deposit/datepicker_multi_format.html'
RESOURCE_TYPE_URI = {
    'conference paper': 'http://purl.org/coar/resource_type/c_5794',
    'data paper': 'http://purl.org/coar/resource_type/c_beb9',
    'departmental bulletin paper': 'http://purl.org/coar/resource_type/c_6501',
    'editorial': 'http://purl.org/coar/resource_type/c_b239',
    'journal article': 'http://purl.org/coar/resource_type/c_6501',
    'newspaper': 'http://purl.org/coar/resource_type/c_2fe3',
    'periodical': 'http://purl.org/coar/resource_type/c_2659',
    'review article': 'http://purl.org/coar/resource_type/c_dcae04bc',
    'software paper': 'http://purl.org/coar/resource_type/c_7bab',
    'article': 'http://purl.org/coar/resource_type/c_6501',
    'book': 'http://purl.org/coar/resource_type/c_2f33',
    'book part': 'http://purl.org/coar/resource_type/c_3248',
    'cartographic material': 'http://purl.org/coar/resource_type/c_12cc',
    'map': 'http://purl.org/coar/resource_type/c_12cd',
    'conference object': 'http://purl.org/coar/resource_type/c_c94f',
    'conference proceedings': 'http://purl.org/coar/resource_type/c_f744',
    'conference poster': 'http://purl.org/coar/resource_type/c_6670',
    'dataset': 'http://purl.org/coar/resource_type/c_ddb1',
    'interview': 'http://purl.org/coar/resource_type/c_26e4',
    'image': 'http://purl.org/coar/resource_type/c_c513',
    'still image': 'http://purl.org/coar/resource_type/c_ecc8',
    'moving image': 'http://purl.org/coar/resource_type/c_8a7e',
    'video': 'http://purl.org/coar/resource_type/c_12ce',
    'lecture': 'http://purl.org/coar/resource_type/c_8544',
    'patent': 'http://purl.org/coar/resource_type/c_15cd',
    'internal report': 'http://purl.org/coar/resource_type/c_18ww',
    'report': 'http://purl.org/coar/resource_type/c_93fc',
    'research report': 'http://purl.org/coar/resource_type/c_18ws',
    'technical report': 'http://purl.org/coar/resource_type/c_18gh',
    'policy report': 'http://purl.org/coar/resource_type/c_186u',
    'report part': 'http://purl.org/coar/resource_type/c_ba1f',
    'working paper': 'http://purl.org/coar/resource_type/c_8042',
    'data management plan': 'http://purl.org/coar/resource_type/c_ab20',
    'sound': 'http://purl.org/coar/resource_type/c_18cc',
    'thesis': 'http://purl.org/coar/resource_type/c_46ec',
    'bachelor thesis': 'http://purl.org/coar/resource_type/c_7a1f',
    'master thesis': 'http://purl.org/coar/resource_type/c_bdcc',
    'doctoral thesis': 'http://purl.org/coar/resource_type/c_db06',
    'interactive resource': 'http://purl.org/coar/resource_type/c_e9a0',
    'learning object': 'http://purl.org/coar/resource_type/c_e059',
    'manuscript': 'http://purl.org/coar/resource_type/c_0040',
    'musical notation': 'http://purl.org/coar/resource_type/c_18cw',
    'research proposal': 'http://purl.org/coar/resource_type/c_baaf',
    'software': 'http://purl.org/coar/resource_type/c_5ce6',
    'technical documentation': 'http://purl.org/coar/resource_type/c_71bd',
    'workflow': 'http://purl.org/coar/resource_type/c_393c',
    'other': 'http://purl.org/coar/resource_type/c_1843'
}
WEKO_IMPORT_VALIDATE_MESSAGE = {
    '%r is too long': '%rの数が上限数を超えています。',
    '%r is not one of %r': '%rは次の決められた選択肢に含まれていません。%r',
    '%r is a required property': '%rは必須項目です。'
}

WEKO_SEARCH_UI_BULK_EXPORT_TASK = 'KEY_EXPORT_ALL'
"""Template for the Admin Bulk Export page."""

WEKO_SEARCH_UI_BULK_EXPORT_URI = 'URI_EXPORT_ALL'
"""Template for the Admin Bulk Export page."""

WEKO_SEARCH_UI_BULK_EXPORT_EXPIRED_TIME = 3
"""Template for the Admin Bulk Export page."""


WEKO_SEARCH_UI_IMPORT_TMP_PREFIX = 'weko_import_'
<|MERGE_RESOLUTION|>--- conflicted
+++ resolved
@@ -343,8 +343,12 @@
                                    "Submitted",
                                    "Updated",
                                    "Valid"]}})],
-<<<<<<< HEAD
-        "dategranted": [('from', 'to'), "dateGranted"]
+        "dategranted": [('from', 'to'), "dateGranted"],
+                "date_range1":[('from', 'to'), "date_range1"],
+        "date_range2":[('from', 'to'), "date_range2"],
+        "date_range3":[('from', 'to'), "date_range3"],
+        "date_range4":[('from', 'to'), "date_range4"],
+        "date_range5":[('from', 'to'), "date_range5"]
     },
     "object": {
         "subject": ("subject", {"sbjscheme": {
@@ -362,13 +366,6 @@
                 "SciVal"
             ]
         }})
-=======
-        "dategranted": [('from', 'to'), "dateGranted"],
-        "date_range1":[('from', 'to'), "date_range1"],
-        "date_range2":[('from', 'to'), "date_range2"],
-        "date_range3":[('from', 'to'), "date_range3"],
-        "date_range4":[('from', 'to'), "date_range4"],
-        "date_range5":[('from', 'to'), "date_range5"]
     },
     "text":{
         "text1": "text1",
@@ -402,7 +399,6 @@
 
     "geo_shape":{
         "geo_shape1":[('lat', 'lon', 'distance'), "geo_shape1"]
->>>>>>> 1f4093a9
     }
 
 
