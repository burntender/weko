--- conflicted
+++ resolved
@@ -71,9 +71,6 @@
     detail_condition = get_search_detail_keyword('')
 
     height = style.height if style else None
-<<<<<<< HEAD
-    
-=======
 
     index_link_list = []
     for index in Index.query.all():
@@ -86,7 +83,6 @@
             else:
                 index_link_list.append((index.id, index.index_link_name_english))
 
->>>>>>> de4774c3
     if 'management' in getArgs:
         return render_template(current_app.config['WEKO_ITEM_MANAGEMENT_TEMPLATE'],
                                index_id=cur_index_id, community_id=community_id,
