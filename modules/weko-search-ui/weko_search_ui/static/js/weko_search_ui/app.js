--- conflicted
+++ resolved
@@ -286,9 +286,7 @@
     let cur_url = new URL(window.location.href);
     let q = cur_url.searchParams.get("q");
     let search_type = cur_url.searchParams.get("search_type");
-<<<<<<< HEAD
-    let request_url = '/api/index/?page=1&size=9999&search_type=' + search_type + '&q=' + q;
-=======
+
     let request_url = '';
 
     if (search_type == "2") {
@@ -302,7 +300,6 @@
       }
       request_url = '/api/records/?page=1&size=9999&search_type=' + search_type + '&q=' + q;
     }
->>>>>>> 3bf945b6
 
     let search_results = []
     $('#item_export_button').attr("disabled", true);
