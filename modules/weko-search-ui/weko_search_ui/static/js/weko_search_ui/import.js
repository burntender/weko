const import_label = document.getElementById("import").value;
const list = document.getElementById("list").value;
const select_file = document.getElementById("select_file").value;
const selected_file_name = document.getElementById("selected_file_name").value;
const index_tree = document.getElementById("index_tree").value;
const designate_index = document.getElementById("designate_index").value;
const item_type = document.getElementById("item_type").value;
const item_type_templates = document.getElementById("item_type_templates").value;
const flow = document.getElementById("flow").value;
const select = document.getElementById("select").value;
const cancel = document.getElementById("cancel").value;
const check = document.getElementById("check").value;
const change_identifier_mode = document.getElementById("change_identifier_mode").value;
const change_doi_mode = document.getElementById("change_doi_mode").value;
const i_agree = document.getElementById("i_agree").value;
// label check
const summary = document.getElementById("summary").value;
const total_label = document.getElementById("total").value;
const new_item_label = document.getElementById("new_item").value;
const update_item_label = document.getElementById("update_item").value;
const check_error_label = document.getElementById("check_error").value;
const download = document.getElementById("download").value;
const no = document.getElementById("no").value;
const item_id = document.getElementById("item_id").value;
const title = document.getElementById("title").value;
const check_result = document.getElementById("check_result").value;
const error = document.getElementById("error").value;
const warning = document.getElementById("warning").value;
const not_match = document.getElementById("not_match").value;
const register = document.getElementById("register").value;
const keep = document.getElementById("keep").value;
const upgrade = document.getElementById("upgrade").value;
const register_with = document.getElementById("register_with").value;

//label result
const start_date = document.getElementById("start_date").value;
const end_date = document.getElementById("end_date").value;
const action = document.getElementById("action").value;
const end = document.getElementById("end").value;
const work_flow_status = document.getElementById("work_flow_status").value;
const done = document.getElementById("done").value;
const to_do = document.getElementById("to_do").value;
const result_label = document.getElementById("result").value;
const next = document.getElementById("next").value;
const error_download = document.getElementById("error_download").value;
const error_get_lstItemType = document.getElementById("error_get_lstItemType").value;
const internal_server_error = document.getElementById("internal_server_error").value;
const not_available_error_another = document.getElementById("not_available_error_another").value;
const not_available_error = document.getElementById("not_available_error").value;
const celery_not_run = document.getElementById("celery_not_run").value;
const is_duplicated_doi = document.getElementById("is_duplicated_doi").value;
const is_withdraw_doi = document.getElementById("is_withdraw_doi").value;
const item_is_deleted = document.getElementById("item_is_deleted").value;
const item_is_being_edit = document.getElementById("item_is_being_edit").value;

const file_format = $("#file_format").text() ? $("#file_format").text() : "tsv";
const workflows = JSON.parse($("#workflows").text() ? $("#workflows").text() : "");
const urlTree = window.location.origin + '/api/tree'
const urlCheck = window.location.origin + '/admin/items/import/check'
const urlGetChangeIdentifierMode = window.location.origin + '/admin/items/import/get_disclaimer_text'
const urlCheckStatus = window.location.origin + '/admin/items/import/check_status'
const urlDownloadCheck = window.location.origin + '/admin/items/import/download_check'
const urlDownloadImport = window.location.origin + '/admin/items/import/export_import'
const urlDownloadTemplate = window.location.origin + '/admin/items/import/export_template'
const urlImport = window.location.origin + '/admin/items/import/import'
const urlCheckImportAvailable = window.location.origin + '/admin/items/import/check_import_is_available'
const step = {
  "SELECT_STEP": 0,
  "IMPORT_STEP": 1,
  "RESULT_STEP": 2,
}

function closeError() {
  $('#errors').empty();
}

function showErrorMsg(msg) {
  $('#errors').append(
    '<div class="alert alert-danger alert-dismissable">' +
    '<button type="button" class="close" data-dismiss="alert" aria-hidden="true">' +
    '&times;</button>' + msg + '</div>');
}

function getResultErrorMsg(error_id) {
  let msg = '';
  switch (error_id) {
    case 'is_duplicated_doi':
      msg = is_duplicated_doi;
      break;
    case 'is_withdraw_doi':
      msg = is_withdraw_doi;
      break;
    case 'item_is_deleted':
      msg = item_is_deleted;
      break;
    case 'item_is_being_edit':
      msg = item_is_being_edit;
      break;
  }
  if (msg === '') {
    return 'Error';
  } else {
    return 'Error: ' + msg;
  }
}

class MainLayout extends React.Component {

  constructor() {
    super()
    this.state = {
      tab: 'select',
      step: 0,
      tabs: [
        {
          tab_key: 'select',
          tab_name: select,
          step: step.SELECT_STEP
        },
        {
          tab_key: 'import',
          tab_name: import_label,
          step: step.IMPORT_STEP
        },
        {
          tab_key: 'result',
          tab_name: result_label,
          step: step.RESULT_STEP
        }
      ],
      list_record: [],
      tasks: [],
      is_import: true,
      import_status: false,
      isShowMessage: false,
      isChecking: false
    }
    this.handleChangeTab = this.handleChangeTab.bind(this)
    this.handleCheck = this.handleCheck.bind(this)
    this.getCheckStatus = this.getCheckStatus.bind(this)
    this.handleImport = this.handleImport.bind(this)
    this.getStatus = this.getStatus.bind(this)
    this.updateShowMessage = this.updateShowMessage.bind(this)
    this.handleCheckImportAvailable = this.handleCheckImportAvailable.bind(this)
  }

  updateShowMessage(state) {
    this.setState({ isShowMessage: state })
  }

  handleChangeTab(tab) {
    const { step, tabs } = this.state
    const a = tabs.filter(item => {
      return item.tab_key === tab
    })
    if (a[0]) {
      const item = a[0]
      if (step >= item.step) {
        this.setState({
          tab: tab
        })
      }
    }
  }

  componentDidMount() {
    const header = document.getElementsByClassName('content-header')[0];
    if (header) {
      const errorElement = document.createElement('div');
      errorElement.setAttribute('id', 'errors');
      header.insertBefore(errorElement, header.firstChild);
    }
    this.handleCheckImportAvailable();
  }

  handleCheck(formData) {
    const that = this;
    closeError();
    this.setState({ isChecking: true });
<<<<<<< HEAD
=======

    var  csrf_token=$('#csrf_token').val();
    $.ajaxSetup({
      beforeSend: function(xhr, settings) {
         if (!/^(GET|HEAD|OPTIONS|TRACE)$/i.test(settings.type) && !this.crossDomain){
             xhr.setRequestHeader("X-CSRFToken", csrf_token);
         }
      }
    });

>>>>>>> f982443f
    $.ajax({
      url: urlCheck,
      type: 'POST',
      data: formData,
      contentType: false,
      processData: false,
      success: function (response) {
        that.getCheckStatus(response.check_import_task_id);
      },
      error: function (error) {
        console.log(error);
        showErrorMsg(internal_server_error);
        that.setState({ isChecking: false });
      }
    });
  }

  getCheckStatus(taskId) {
    const that = this;

    $.ajax({
      url: window.location.origin + '/admin/items/import/get_check_status',
      method: 'POST',
      data: JSON.stringify({ task_id: taskId }),
      contentType: "application/json; charset=utf-8",
      dataType: "json",
    }).done((response) => {
      if (response.error) {
        showErrorMsg(response.error);
        that.setState({ isChecking: false });
        return;
      }

      if ('list_record' in response) {
        const is_import = response.list_record.filter(item => {
          return !item.errors || item.errors.length === 0;
        }).length <= 0;
        that.setState(() => {
          return {
            list_record: response.list_record,
            data_path: response.data_path,
            is_import,
            step: step.IMPORT_STEP
          }
        }, () => {
          that.handleChangeTab('import');
          that.setState({ isChecking: false });
          return;
        })
      } else {
        setTimeout(function () {
          that.getCheckStatus(taskId);
        }, 1000);
      }
    }).fail((err) => {
      console.log(err);
      showErrorMsg(internal_server_error);
      that.setState({ isChecking: false });
    });
  }

  handleCheckImportAvailable() {
    closeError();
    const import_start_time = localStorage.getItem('import_start_time');
    let result = false;
    $.ajax({
      url: urlCheckImportAvailable,
      type: 'GET',
      dataType: "json",
      async: false,
      success: function (response) {
        if (!response.is_available) {
          let error_msg = import_start_time === response.start_time ? not_available_error : not_available_error_another;
          if (response.error_id === 'celery_not_run') {
            error_msg = celery_not_run;
          }
          showErrorMsg(error_msg);
        } else {
          result = true;
        }
      },
      error: function (error) {
        console.log(error);
        showErrorMsg(internal_server_error);
      }
    });
    return result;
  }

  handleImport() {
    const { list_record, data_path, is_import } = this.state;
    const that = this;
    if (is_import || !this.handleCheckImportAvailable()) {
      return;
    }
    this.setState({
      is_import: true
    })
    $.ajax({
      url: urlImport,
      type: 'POST',
      data: JSON.stringify({
        list_record: list_record.filter(item => !item.errors),
        data_path
      }),
      contentType: "application/json; charset=utf-8",
      dataType: "json",
      success: function (response) {
        const import_start_time = response.data.import_start_time;
        if (import_start_time !== '') {
          localStorage.setItem('import_start_time', import_start_time);
        }
        that.setState(() => {
          return {
            step: step.RESULT_STEP,
            tasks: response.data.tasks,
          }
        }, () => {
          that.handleChangeTab('result');
        })
      },
      error: function (error) {
        console.log(error);
      }
    });
  }

  getStatus() {
    const that = this
    const { tasks } = this.state
    $.ajax({
      url: urlCheckStatus,
      method: 'POST',
      data: JSON.stringify({
        tasks
      }),
      contentType: "application/json; charset=utf-8",
      dataType: "json",
    })
      .done((res) => {

        that.setState({
          tasks: res.result
        })
        if (res.status === 'done') {
          that.setState({
            import_status: true
          })
          return
        }
        setTimeout(function () {
          that.getStatus();
        }, 1000);
      })
      .fail((err) => {
        console.log(err);
      });
  }

  render() {
    const { tab, tabs, list_record, is_import, tasks, import_status, isShowMessage, isChecking } = this.state;
    return (
      <div>
        <ul className="nav nav-tabs">
          {
            tabs.map((item, key) => {
              return (
                <li role="presentation" className={`${item.tab_key === tab ? 'active' : ''}`} onClick={() => this.handleChangeTab(item.tab_key)}><a href="#">{item.tab_name}</a></li>
              )
            })
          }
        </ul>
        <div className={`${tab === tabs[0].tab_key ? '' : 'hide'}`}>
          <ImportComponent
            handleCheck={this.handleCheck}
            updateShowMessage={this.updateShowMessage}
            isChecking={isChecking}
          />
        </div>
        <div className={`${tab === tabs[1].tab_key ? '' : 'hide'}`}>
          <CheckComponent
            isShowMessage={isShowMessage}
            list_record={list_record || []}
            handleImport={this.handleImport}
            is_import={is_import}
          />
        </div>
        <div className={`${tab === tabs[2].tab_key ? '' : 'hide'}`}>
          {
            tab === tabs[2].tab_key && <ResultComponent
              tasks={tasks || []}
              getStatus={this.getStatus}
              import_status={import_status}
            />
          }

        </div>
      </div>
    )
  }
}

class ImportComponent extends React.Component {

  constructor() {
    super()
    this.state = {
      file: null,
      file_name: "",
      isShowModalWF: false,
      work_flow_data: null,
      wl_key: null,
      isShowModalIndex: false,
      list_index: [],
      term_select_index_list: [],
      select_index_list: [],
      isShowModalImport: false,
      show: false,
      is_agree_doi: false,
      is_change_identifier: false,
      change_identifier_mode_content: [],
      disabled_checkbox: false
    }
    this.handleChangefile = this.handleChangefile.bind(this)
    this.handleClickFile = this.handleClickFile.bind(this)
    this.getLastString = this.getLastString.bind(this)
    this.handleShowModalWorkFlow = this.handleShowModalWorkFlow.bind(this)
    this.handleChangeWF = this.handleChangeWF.bind(this)
    this.handleShowModalIndex = this.handleShowModalIndex.bind(this)
    this.handleSelectIndex = this.handleSelectIndex.bind(this)
    this.handleSubmit = this.handleSubmit.bind(this)
    this.handleInputChange = this.handleInputChange.bind(this);
    this.handleAgreeChange = this.handleAgreeChange.bind(this);
    this.handleClose = this.handleClose.bind(this);
    this.handleConfirm = this.handleConfirm.bind(this);
    this.getDisclaimerContent = this.getDisclaimerContent.bind(this);
  }

  componentDidMount() {
    const that = this
    $.ajax({
      url: urlTree,
      type: 'GET',
      success: function (data) {
        that.setState({
          list_index: data
        })
      },
      error: function (error) {
        console.log(error);
      }
    });

    this.getDisclaimerContent();
  }

  handleChangefile(e) {
    const file = e.target.files[0];
    const file_name = this.getLastString(e.target.value, "\\");
    if (this.getLastString(file_name, ".") !== 'zip') {
      return false;
    }

    this.setState({
      file,
      file_name,
      disabled_checkbox: false
    });
  }

  handleClickFile() {
    this.inputElement.click();
  }

  getLastString(path, code) {
    const split_path = path.split(code)
    return split_path.pop()
  }

  handleShowModalWorkFlow(data) {
    const { isShowModalWF, work_flow_data } = this.state
    if (!isShowModalWF) {
      this.setState({
        isShowModalWF: !isShowModalWF,
        wl_key: work_flow_data ? workflows.findIndex((item) => { return work_flow_data && item.id === work_flow_data.id }) : null
      })
    } else {
      this.setState({
        isShowModalWF: !isShowModalWF,
        work_flow_data: data ? data : work_flow_data
      })
    }
  }

  handleChangeWF(e) {
    const value = e.target.value
    this.setState({
      wl_key: value
    })
  }

  handleShowModalIndex(data) {
    const { isShowModalIndex, select_index_list, term_select_index_list } = this.state
    if (!isShowModalIndex) {
      this.setState({
        isShowModalIndex: !isShowModalIndex,
        term_select_index_list: [...select_index_list]
      })
    } else {
      this.setState({
        isShowModalIndex: !isShowModalIndex,
        select_index_list: data ? [...term_select_index_list] : [...select_index_list]
      })
    }
  }

  handleSelectIndex(data) {
    const { term_select_index_list } = this.state
    const new_select_index = term_select_index_list.filter(item => {
      return data.id !== item.id
    })
    if (new_select_index.length !== term_select_index_list.length) {
      this.setState({
        term_select_index_list: new_select_index
      })
    } else {
      this.setState({
        term_select_index_list: [...term_select_index_list, { ...data }]
      })
    }
  }

  handleSubmit() {
    const { file, is_change_identifier } = this.state;
    const { handleCheck, updateShowMessage } = this.props;
    let formData = new FormData();
    formData.append('file', file);
    formData.append('is_change_identifier', is_change_identifier);

    if (is_change_identifier) {
      this.setState({
        disabled_checkbox: true,
        show: true
      });
    } else {
      updateShowMessage(false);
      handleCheck(formData);
    }

  }

  getDisclaimerContent() {
    const that = this
    $.ajax({
      url: urlGetChangeIdentifierMode,
      type: 'GET',
      success: function (result) {

        that.setState({
          change_identifier_mode_content: result.data
        })
      },
      error: function (error) {
        console.log(error);
      }
    });
  }

  handleInputChange(event) {
    const target = event.target;
    const value = target.name === 'is_change_identifier' ? target.checked : target.value;
    const name = target.name;

    this.setState({
      [name]: value
    });
  }
  handleAgreeChange(event) {
    const target = event.target;
    const value = target.name === 'is_agree_doi' ? target.checked : target.value;
    const name = target.name;

    this.setState({
      [name]: value
    });
  }


  handleClose() {
    this.setState({
      show: false,
      is_agree_doi: false
    });
  }
  handleConfirm() {
    const { file, is_change_identifier } = this.state;
    const { handleCheck, updateShowMessage } = this.props;
    let formData = new FormData();
    formData.append('file', file);
    formData.append('is_change_identifier', is_change_identifier);

    this.setState({
      show: false,
      is_agree_doi: false
    });
    updateShowMessage(true);
    handleCheck(formData);
  }

  render() {
    const {
      file_name,
      file,
      is_agree_doi,
      is_change_identifier,
      change_identifier_mode_content,
      disabled_checkbox
    } = this.state;
    const { isChecking } = this.props;
    return (
      <div className="import_component">
        <div className="row layout">
          <div className="col-md-12">
            <div className="row">
              <div className="col-md-2 col-cd">
                <label>{select_file}</label>
              </div>
              <div className="col-md-8">
                <div>
                  <button className="btn btn-primary" onClick={this.handleClickFile}>{select_file}</button>
                  <input
                    type="file"
                    className="input-file"
                    ref={input => this.inputElement = input}
                    accept=".zip"
                    onChange={this.handleChangefile}
                  />
                </div>
                <div className="block-placeholder">
                  {
                    file_name ? <p className="active">{file_name}</p> : <p>{selected_file_name}</p>
                  }
                </div>
              </div>
            </div>
          </div>
          <div className="col-md-12">
            <div className="row">
              <div className="col-md-4">
                <div class="form-check">
                  <input
                    id="is_change_identifier"
                    name="is_change_identifier"
                    type="checkbox"
                    disabled={disabled_checkbox}
                    checked={is_change_identifier}
                    onChange={this.handleInputChange} />
                  <label class="form-check-label margin_left" for="is_change_identifier">{change_identifier_mode}</label>
                </div>
              </div>
            </div>
          </div>
          <div className="col-md-12">
            <div className="row">
              <div className="col-md-2">
                <button
                  className="btn btn-primary"
                  disabled={!file || isChecking}
                  onClick={() => {
                    file && this.handleSubmit()
                  }}>
                  {isChecking ? <div className="loading" /> : <span className="glyphicon glyphicon-download-alt icon"></span>}
                  {next}
                </button>
              </div>
            </div>
          </div>
        </div>
        <hr />
        <ItemTypeComponent />
        <ReactBootstrap.Modal show={this.state.show} onHide={this.handleClose} dialogClassName="w-725">
          <ReactBootstrap.Modal.Header closeButton>
            <h4 className="modal-title in_line">{change_identifier_mode}</h4>
          </ReactBootstrap.Modal.Header>
          <ReactBootstrap.Modal.Body>
            {change_identifier_mode_content.map((item, index) => (
              <div className="row">{item} </div>
            ))}
          </ReactBootstrap.Modal.Body>
          <ReactBootstrap.Modal.Footer>
            <br />
            <div className="col-12">
              <div className="row">
                <div className="form-check pull-left">
                  <input
                    id="is_agree_doi"
                    name="is_agree_doi"
                    type="checkbox"
                    checked={is_agree_doi}
                    onChange={this.handleAgreeChange} />
                  <label className="form-check-label margin_left" htmlFor="is_agree_doi">{i_agree}</label>
                </div>
              </div>
              <br />
              <br />
              <div className="row text-center">
                <button variant="primary" type="button" className="btn btn-default" disabled={!is_agree_doi} onClick={this.handleConfirm}>OK</button>
                <button variant="secondary" type="button" className="btn btn-default" onClick={this.handleClose}>{cancel}</button>
              </div>
            </div>
          </ReactBootstrap.Modal.Footer>
        </ReactBootstrap.Modal>
      </div>
    )
  }
}

class TreeList extends React.Component {

  constructor() {
    super()

  }

  render() {
    const { children, tree_name, select_index_list } = this.props
    return (
      <div>
        <ul>
          {
            children.map((item, index) => {
              return (
                <li>
                  <TreeNode
                    data={item} key={index}
                    handleSelectIndex={this.props.handleSelectIndex}
                    tree_name={tree_name}
                    select_index_list={select_index_list}
                  ></TreeNode>
                </li>
              )
            })
          }
        </ul>
      </div>
    )
  }

}

class TreeNode extends React.Component {

  constructor() {
    super()
    this.state = {
      isCollabsed: true,
      defaultChecked: false
    }
    this.handleShow = this.handleShow.bind(this)
    this.handleClick = this.handleClick.bind(this)
    this.defaultChecked = this.defaultChecked.bind(this)
  }

  handleShow() {
    const { isCollabsed } = this.state
    this.setState({
      isCollabsed: !isCollabsed
    })
  }

  handleClick(e) {
    const checked = e.target.checked
    this.props.handleSelectIndex({
      id: this.props.data.id,
      name: [...this.props.tree_name, this.props.data.name]
    })
    this.setState({
      defaultChecked: checked
    })
  }

  defaultChecked() {
    const { data, select_index_list } = this.props
    const result = !!select_index_list.filter(item => item.id === data.id).length
    return result
  }

  componentDidMount() {
    this.setState({
      defaultChecked: this.defaultChecked()
    })
  }

  render() {
    const { data, tree_name, select_index_list, } = this.props
    const { isCollabsed, defaultChecked } = this.state

    return (
      <div className="tree-node">
        <div
          className={`folding ${data.children.length ? isCollabsed ? 'node-collapsed' : 'node-expanded' : 'weko-node-empty'}`}
          onClick={() => { data.children.length && this.handleShow() }}
        >
        </div>
        <div className='node-value'>
          <input type="checkbox" onChange={this.handleClick} ref={re => this.input} checked={defaultChecked} style={{ marginRight: '5px' }}></input>
          <span className="node-name">{data.name}</span>
        </div>
        <div className={`${isCollabsed ? 'hide' : ''}`}>
          <TreeList
            children={data.children}
            tree_name={[...tree_name, data.name]}
            handleSelectIndex={this.props.handleSelectIndex}
            select_index_list={select_index_list}
          ></TreeList>
        </div>
      </div>
    )
  }

}

class CheckComponent extends React.Component {

  constructor(props) {
    super(props)
    this.state = {
      total: 0,
      new_item: 0,
      update_item: 0,
      check_error: 0,
      list_record: []
    }
    this.handleGenerateData = this.handleGenerateData.bind(this)
    this.generateTitle = this.generateTitle.bind(this)
    this.handleDownload = this.handleDownload.bind(this)
  }

  componentWillReceiveProps(nextProps, prevProps) {
    this.handleGenerateData(nextProps.list_record)
  }

  handleGenerateData(list_record = []) {
    const check_error = list_record.filter((item) => {
      return item.errors
    }).length
    const new_item = list_record.filter((item) => {
      return item.status && item.status === 'new'
    }).length
    const update_item = list_record.filter((item) => {
      return item.status && (item.status === 'keep' || item.status === 'upgrade')
    }).length

    this.setState({
      total: list_record.length,
      check_error: check_error,
      new_item: new_item,
      update_item: update_item,
      list_record: list_record
    })
  }

  generateTitle(title, len) {
    if (title.length <= len) {
      return title
    } else {
      return title.substring(0, len + 1) + '...'
    }
  }

  handleDownload() {
    const { list_record } = this.state
    const result = list_record.map((item, key) => {
      return {
        'No': key + 1,
        'Item Type': item.item_type_name,
        'Item Id': item.id,
        'Title': item['item_title'] ? item['item_title'] : '',
        'Check result': item['errors'] ? 'ERRORS' + (item['errors'][0] ? ': ' + item['errors'][0] : '') : item.status === 'new' ? 'Register' : item.status === 'keep' ? 'Keep' : item.status === 'upgrade' ? 'Upgrade' : ''
      }
    })
    const data = {
      list_result: result
    }

    $.ajax({
      url: urlDownloadCheck,
      type: 'POST',
      data: JSON.stringify(data),
      contentType: "application/json; charset=utf-8",
      success: function (response) {
        const date = moment()
<<<<<<< HEAD
        const fileName = 'check_' + date.format("YYYY-DD-MM") + '.csv';

        const blob = new Blob([response], { type: 'text/csv' });
=======
        const fileName = 'check_' + date.format("YYYY-DD-MM") + '.' + file_format;

        const blob = new Blob([response], { type: 'text/' + file_format });
>>>>>>> f982443f
        if (window.navigator && window.navigator.msSaveOrOpenBlob) {
          window.navigator.msSaveOrOpenBlob(blob, fileName);
        } else {
          const url = window.URL.createObjectURL(blob);
          const tempLink = document.createElement('a');
          tempLink.style.display = 'none';
          tempLink.href = url;
          tempLink.download = fileName;
          document.body.appendChild(tempLink);
          tempLink.click();

          setTimeout(function () {
            document.body.removeChild(tempLink);
            window.URL.revokeObjectURL(url);
          }, 200)
        }
      },
      error: function (error) {
        console.log(error);
        alert(error_download);
      }
    });
  }

  render() {
    const { total, list_record, update_item, new_item, check_error } = this.state
    const { is_import, isShowMessage } = this.props
    return (
      <div className="check-component">
        <div className="row">
          {isShowMessage && (<div className="col-md-12 text-center"><div className="message">{register_with}</div></div>)}
          <br />
          <br />
          <div className="col-md-12 text-center">
            <button
              className="btn btn-primary"
              onClick={this.props.handleImport}
              disabled={is_import}
            >
              <span className="glyphicon glyphicon-download-alt icon"></span>{import_label}
            </button>
          </div>
          <div className="col-md-12 text-center">
            <div className="row block-summary">
              <div className="col-lg-2 col-md-3 col-sm-3">
                <h3><b>{summary}</b></h3>
                <div className="flex-box">
                  <div>{total_label}:</div>
                  <div>{total}</div>
                </div>
                <div className="flex-box">
                  <div>{new_item_label}:</div>
                  <div>{new_item}</div>
                </div>
                <div className="flex-box">
                  <div>{update_item_label}:</div>
                  <div>{update_item}</div>
                </div>
                <div className="flex-box">
                  <div>{check_error_label}:</div>
                  <div>{check_error}</div>
                </div>
              </div>
              <div className="col-lg-10 col-md-9 text-align-right">
                <button
                  className="btn btn-primary"
                  onClick={this.handleDownload}
                >
                  <span className="glyphicon glyphicon-cloud-download icon"></span>{download}
                </button>
              </div>
            </div>
          </div>
          <div className="col-md-12 m-t-20">
            <table class="table table-striped table-bordered">
              <thead>
                <tr>
                  <th>{no}</th>
                  <th><p className="item_type">{item_type}</p></th>
                  <th><p className="item_id">{item_id}</p></th>
                  <th>{title}</th>
                  <th><p className="check_result">{check_result}</p></th>
                </tr>
              </thead>
              <tbody>
                {
                  list_record.map((item, key) => {
                    return (
                      <tr key={key}>
                        <td>
                          {key + 1}
                        </td>
                        <td>{item.item_type_name || not_match}</td>
                        <td>
                          {item.status === 'new' && item.id ? (new_item_label + '(' + item.id + ')') : item.id ? item.id : ''}
                        </td>
                        <td>
                          <p className="title_item">
                            {item['item_title'] ? item['item_title'] : ''}
                          </p>

                        </td>
                        <td>
                          {
                            item['errors'] ? item['errors'].map(e => {
                              return <div dangerouslySetInnerHTML={{ __html: error + ': ' + e }}></div>
                            }) : item.status === 'new' ? register : item.status === 'keep' ? keep : item.status === 'upgrade' ? upgrade : ''
                          }
                          {
                            item['warnings'] && item['warnings'].map(e => {
                              return <div dangerouslySetInnerHTML={{ __html: warning + ': ' + e }}></div>
                            })
                          }
                        </td>
                      </tr>
                    )
                  })
                }
              </tbody>
            </table>
          </div>
        </div>
      </div>
    )
  }
}

class ResultComponent extends React.Component {
  constructor() {
    super()
    this.state = {
    }
    this.handleDownload = this.handleDownload.bind(this)
  }

  componentDidMount() {
    this.props.getStatus()
  }

  handleDownload() {
    const { tasks } = this.props
    const result = tasks.map((item, key) => {
      return {
        'No': key + 1,
        'Start Date': item.start_date ? item.start_date : '',
        'End Date': item.end_date ? item.end_date : '',
        'Item Id': item.item_id || '',
        'Action': item.task_result ? (item.task_result.success ? "End" : getResultErrorMsg(item.task_result.error_id)) : "Start",
        'Work Flow Status': item.task_status ? item.task_status === "PENDING" ? "To Do" : item.task_status === "SUCCESS" ? "Done" : item.task_status === "FAILURE" ? "FAILURE" : '' : ''
      }
    })
    const data = {
      list_result: result
    }

    $.ajax({
      url: urlDownloadImport,
      type: 'POST',
      data: JSON.stringify(data),
      contentType: "application/json; charset=utf-8",
      success: function (response) {
        const date = moment()
<<<<<<< HEAD
        const fileName = 'List_Download_' + date.format("YYYY-DD-MM") + '.csv';

        const blob = new Blob([response], { type: 'text/csv' });
=======
        const fileName = 'List_Download_' + date.format("YYYY-DD-MM") + '.' + file_format;

        const blob = new Blob([response], { type: 'text/' + file_format });
>>>>>>> f982443f
        if (window.navigator && window.navigator.msSaveOrOpenBlob) {
          window.navigator.msSaveOrOpenBlob(blob, fileName);
        } else {
          const url = window.URL.createObjectURL(blob);
          const tempLink = document.createElement('a');
          tempLink.style.display = 'none';
          tempLink.href = url;
          tempLink.download = fileName;
          document.body.appendChild(tempLink);
          tempLink.click();

          setTimeout(function () {
            document.body.removeChild(tempLink);
            window.URL.revokeObjectURL(url);
          }, 200)
        }
      },
      error: function (error) {
        console.log(error);
        alert(error_download);
      }
    });
  }

  render() {
    const { tasks, import_status } = this.props
    return (
      <div className="result_container row">
        <div className="col-md-12 text-align-right">
          <button
            className="btn btn-primary"
            onClick={this.handleDownload}
            disabled={!import_status}
          >
            <span className="glyphicon glyphicon-cloud-download icon"></span>{download}
          </button>
        </div>
        <div className="col-md-12 m-t-20">
          <table class="table table-striped table-bordered">
            <thead>
              <tr>
                <th>{no}</th>
                <th className="start_date"><p className="t_head">{start_date}</p></th>
                <th className="end_date"><p className="t_head ">{end_date}</p></th>
                <th><p className="t_head item_id">{item_id}</p></th>
                <th><p className="t_head action">{action}</p></th>
                <th><p className="t_head wf_status">{work_flow_status}</p></th>
              </tr>
            </thead>
            <tbody>
              {
                tasks.map((item, key) => {
                  return (
                    <tr key={key}>
                      <td>
                        {key + 1}
                      </td>
                      <td>{item.start_date ? item.start_date : ''}</td>
                      <td>{item.end_date ? item.end_date : ''}</td>
                      <td>{item.item_id || ''}</td>
                      <td>{item.task_result ? (item.task_result.success ? end : getResultErrorMsg(item.task_result.error_id)) : "Start"}</td>
                      <td>
                        {item.task_status && item.task_status === "PENDING" ? to_do : ''}
                        {item.task_status && item.task_status === "SUCCESS" ? done : ''}
                        {item.task_status && item.task_status === "FAILURE" ? "FAILURE" : ''}
                      </td>
                    </tr>
                  )
                })
              }
            </tbody>
          </table>
        </div>
      </div>
    )
  }
}

class ItemTypeComponent extends React.Component {

  constructor() {
    super();
    this.state = {
      item_types: null,
      selected_item_type: '-1'
    };
    this.getListItemType = this.getListItemType.bind(this);
    this.onCbxItemTypeChange = this.onCbxItemTypeChange.bind(this);
    this.onBtnDownloadClick = this.onBtnDownloadClick.bind(this);
  }

  componentDidMount() {
    this.getListItemType();
  }

  getListItemType() {
    const that = this;
    $.ajax({
      url: "/api/itemtypes/lastest?type=normal_type",
      type: 'GET',
      dataType: "json",
      success: function (data) {
        data = [
          null,
          ...data
        ];
        that.setState({ item_types: data });
      },
      error: function (error) {
        console.log(error);
        alert(error_get_lstItemType);
      }
    });
  }

  onCbxItemTypeChange(event) {
    this.setState({ selected_item_type: event.target.value });
  }

  onBtnDownloadClick() {
    const { selected_item_type } = this.state;
    $.ajax({
      url: urlDownloadTemplate,
      type: 'POST',
      data: JSON.stringify({ item_type_id: selected_item_type }),
      contentType: "application/json; charset=utf-8",
      success: function (response, status, xhr) {
        var fileName = "";
        var disposition = xhr.getResponseHeader('Content-Disposition');
        if (disposition && disposition.indexOf('attachment') !== -1) {
          var filenameRegex = /filename[^;=\n]*=((['"]).*?\2|[^;\n]*)/;
          var matches = filenameRegex.exec(disposition);
          if (matches != null && matches[1]) {
            fileName = matches[1].replace(/['"]/g, '');
          }
        }

        fileName = decodeURIComponent(fileName.replace(/\+/g, '%20'));
<<<<<<< HEAD
        const blob = new Blob([response], { type: 'text/csv' });
=======
        const blob = new Blob([response], { type: 'text/' + file_format });
>>>>>>> f982443f
        if (window.navigator && window.navigator.msSaveOrOpenBlob) {
          window.navigator.msSaveOrOpenBlob(blob, fileName);
        } else {
          const url = window.URL.createObjectURL(blob);
          const tempLink = document.createElement('a');
          tempLink.style.display = 'none';
          tempLink.href = url;
          tempLink.download = fileName;
          document.body.appendChild(tempLink);
          tempLink.click();

          setTimeout(function () {
            document.body.removeChild(tempLink);
            window.URL.revokeObjectURL(url);
          }, 200)
        }
      },
      error: function (error) {
        console.log(error);
        alert(error_download);
      }
    });
  }

  render() {
    const { item_types, selected_item_type } = this.state;
    const select_options = item_types && item_types.map(item => {
      if (item === null) {
        return <option value={'-1'} selected={true}></option>;
      } else {
        return <option value={item.id} selected={item.id === selected_item_type}>{item.name} ({item.id})</option>
      }
    });

    return (
      <div class="item_type_compoment">
        <h4>{item_type_templates}</h4>
        <div class="row">
          <div class="col-md-12 form-inline">
            <div class="form-group">
              <label style={{ marginRight: ".5rem" }}>{item_type}:</label>
              <select class="form-control" style={{ marginRight: ".5rem" }} onChange={this.onCbxItemTypeChange}>
                {select_options}
              </select>
            </div>
            <button class="btn btn-primary" disabled={selected_item_type === '-1'} onClick={this.onBtnDownloadClick}>
              <span class="glyphicon glyphicon-cloud-download icon"></span>{download}
            </button>
          </div>
        </div>
      </div>
    );
  }
}

$(function () {
  ReactDOM.render(
    <MainLayout />,
    document.getElementById('root')
  )
});<|MERGE_RESOLUTION|>--- conflicted
+++ resolved
@@ -177,8 +177,6 @@
     const that = this;
     closeError();
     this.setState({ isChecking: true });
-<<<<<<< HEAD
-=======
 
     var  csrf_token=$('#csrf_token').val();
     $.ajaxSetup({
@@ -189,7 +187,6 @@
       }
     });
 
->>>>>>> f982443f
     $.ajax({
       url: urlCheck,
       type: 'POST',
@@ -882,15 +879,9 @@
       contentType: "application/json; charset=utf-8",
       success: function (response) {
         const date = moment()
-<<<<<<< HEAD
-        const fileName = 'check_' + date.format("YYYY-DD-MM") + '.csv';
-
-        const blob = new Blob([response], { type: 'text/csv' });
-=======
         const fileName = 'check_' + date.format("YYYY-DD-MM") + '.' + file_format;
 
         const blob = new Blob([response], { type: 'text/' + file_format });
->>>>>>> f982443f
         if (window.navigator && window.navigator.msSaveOrOpenBlob) {
           window.navigator.msSaveOrOpenBlob(blob, fileName);
         } else {
@@ -1053,15 +1044,9 @@
       contentType: "application/json; charset=utf-8",
       success: function (response) {
         const date = moment()
-<<<<<<< HEAD
-        const fileName = 'List_Download_' + date.format("YYYY-DD-MM") + '.csv';
-
-        const blob = new Blob([response], { type: 'text/csv' });
-=======
         const fileName = 'List_Download_' + date.format("YYYY-DD-MM") + '.' + file_format;
 
         const blob = new Blob([response], { type: 'text/' + file_format });
->>>>>>> f982443f
         if (window.navigator && window.navigator.msSaveOrOpenBlob) {
           window.navigator.msSaveOrOpenBlob(blob, fileName);
         } else {
@@ -1200,11 +1185,7 @@
         }
 
         fileName = decodeURIComponent(fileName.replace(/\+/g, '%20'));
-<<<<<<< HEAD
-        const blob = new Blob([response], { type: 'text/csv' });
-=======
         const blob = new Blob([response], { type: 'text/' + file_format });
->>>>>>> f982443f
         if (window.navigator && window.navigator.msSaveOrOpenBlob) {
           window.navigator.msSaveOrOpenBlob(blob, fileName);
         } else {
