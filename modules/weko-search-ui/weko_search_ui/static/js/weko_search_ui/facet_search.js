const label = {
  "accessRights": document.getElementById("accessRights").value,
  "open access": document.getElementById("open access").value,
  "restricted access": document.getElementById("restricted access").value,
  "metadata only access": document.getElementById("metadata only access").value,
  "embargoed access": document.getElementById("embargoed access").value,
  "language": document.getElementById("language").value,
  "distributor": document.getElementById("distributor").value,
  "dataType": document.getElementById("dataType").value,
  "zho": document.getElementById("zho").value,
  "cmn": document.getElementById("cmn").value,
  "eng": document.getElementById("eng").value,
  "fra": document.getElementById("fra").value,
  "deu": document.getElementById("deu").value,
  "jpn": document.getElementById("jpn").value,
  "kor": document.getElementById("kor").value,
  "rus": document.getElementById("rus").value,
  "Social Science Japan Data Archive (SSJDA)": document.getElementById("Social Science Japan Data Archive (SSJDA)").value,
  "Institute of Economic Research, Hitotsubashi University": document.getElementById("Institute of Economic Research, Hitotsubashi University").value,
  "Panel Data Research Center at Keio University": document.getElementById("Panel Data Research Center at Keio University").value,
  "JGSS Research Center": document.getElementById("JGSS Research Center").value,
  "Historiographical Institute The University of Tokyo": document.getElementById("Historiographical Institute The University of Tokyo").value,

}

class MainLayout extends React.Component {

  constructor(props) {
    super(props);
    this.state = {
      is_enable: true,
      list_facet: {}
    }
<<<<<<< HEAD
    this.get_facet_search_list = this.get_facet_search_list.bind(this);
    this.handleCheck = this.handleCheck.bind(this);
    this.convertData = this.convertData.bind(this);
    this.getUrlVars = this.getUrlVars.bind(this);
=======
    this.get_facet_search_list = this.get_facet_search_list.bind(this)
    this.handleCheck = this.handleCheck.bind(this)
    this.convertData = this.convertData.bind(this)
    this.getUrlVars = this.getUrlVars.bind(this)
    this.get_display_control = this.get_display_control.bind(this)
  }

  get_display_control() {
    let url = '/api/admin/search_control/display_control'
    let weko_show_index_for_authenticated_user = document.getElementById("weko_show_index_for_authenticated_user").value
    $.ajax({
        context: this,
        url: url,
        type: 'GET',
        contentType: 'application/json; charset=UTF-8',
        success: function (res) {
            if (res) {
               const data = JSON.parse(res)
               if (data.display_facet_search) {
                  this.setState({is_enable: data.display_facet_search.status})
               }
               if (data.display_index_tree && !data.display_index_tree.status || weko_show_index_for_authenticated_user === "True") {
                  $("#body_index").hide()
                  $("#body_indexlink").hide()
                  $("#body_indexlist").hide()
               }
            }

        },
        error: function() {
          console.log("Error in get list")
        }
    });
>>>>>>> 950952e4
  }

  get_facet_search_list() {
    let search = window.location.search;
    let url = '/api/records/';
    let params = this.getUrlVars();
    if (params.search_type && String(params.search_type) === "2") {
      url = '/api/index/';
    }
    $.ajax({
        context: this,
        url: url+ search,
        type: 'GET',
        contentType: 'application/json; charset=UTF-8',
        success: function (res) {
            if (params.search_type && String(params.search_type) === "2") {
    //          Index faceted search
              const data = res && res.aggregations && res.aggregations.path && res.aggregations.path.buckets && res.aggregations.path.buckets[0] ? res.aggregations.path.buckets[0] : {}
              this.convertData(data && data[0] ? data[0] : {})
            }
            else {
    //          default faceted search
              this.convertData(res && res.aggregations ? res.aggregations : {})
            }
        },
        error: function() {
          console.log("Error in get list")
        }
    });
  }

  getUrlVars() {
    var vars = {};
    var parts = window.location.href.replace(/[?&]+([^=&]+)=([^&]*)/gi, function(m,key,value) {
        vars[key] = value;
    });
    return vars;
}

  convertData(data) {
    const list_name_facet = ["accessRights", "dataType", "distributor", "language"]
    let new_data = {
        accessRights : {},
        dataType : {},
        distributor : {},
        language : {}
      }
    if (data) {
      Object.keys(data).map(function (name, k)  {
        if (list_name_facet.indexOf(name)>=0) {
          let item = data[name]
          if (item[name]) {
            item = item[name]
          }
          new_data[name] = item
        }
      })
    }

    this.setState({
      list_facet: new_data
    })
  }

  componentDidMount() {
      this.get_facet_search_list();
  }

  handleCheck(params, value) {
    let search = window.location.search.replace(',', '%2C') || "?"
    let pattern = encodeURIComponent(params) + "=" + encodeURIComponent(value)
    if (search.indexOf(pattern) >= 0) {
      search = search.replace("&"+ pattern ,"")
      search = search.replace(pattern ,"")
    } else {
      search+= "&" + pattern
    }
    window.location.href = "/search"+ search
  }

  render() {
    const { is_enable, list_facet } = this.state
    const search = window.location.search.replace(',', '%2C')
    const that = this
    return (
      <div>
        {is_enable && <div className="facet-search break-word">
          {
            Object.keys(list_facet).map(function(name, key) {
              const item = list_facet[name]
              return (
                <div className="panel panel-default" key={key}>
                  <div className="panel-heading clearfix">
                    <h3 className="panel-title">{label[name]}</h3>
                  </div>
                  <div className="panel-body index-body">
                    {
                      item.buckets && item.buckets.map(function(subitem, k) {
                        const pattern = encodeURIComponent(name) + "=" + encodeURIComponent(subitem.key)
                        const value = search.indexOf(pattern) >=0 ? true : false
                        return (
                          <label>
                            <input
                              type="checkbox"
                              defaultChecked={value}
                              onChange={function() { that.handleCheck(name, subitem.key) }}
                            ></input>
                            {label[subitem.key] || subitem.key}({subitem.doc_count})
                          </label>
                        )
                      })
                    }
                  </div>
                </div>
              )
            })
          }

        </div>}
      </div>
    )
  }
}

$(function () {
  ReactDOM.render(
    <MainLayout />,
    document.getElementById('app-facet-search')
  )
});<|MERGE_RESOLUTION|>--- conflicted
+++ resolved
@@ -31,12 +31,6 @@
       is_enable: true,
       list_facet: {}
     }
-<<<<<<< HEAD
-    this.get_facet_search_list = this.get_facet_search_list.bind(this);
-    this.handleCheck = this.handleCheck.bind(this);
-    this.convertData = this.convertData.bind(this);
-    this.getUrlVars = this.getUrlVars.bind(this);
-=======
     this.get_facet_search_list = this.get_facet_search_list.bind(this)
     this.handleCheck = this.handleCheck.bind(this)
     this.convertData = this.convertData.bind(this)
@@ -70,7 +64,6 @@
           console.log("Error in get list")
         }
     });
->>>>>>> 950952e4
   }
 
   get_facet_search_list() {
