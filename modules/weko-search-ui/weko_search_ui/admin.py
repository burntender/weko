# -*- coding: utf-8 -*-
#
# This file is part of WEKO3.
# Copyright (C) 2017 National Institute of Informatics.
#
# WEKO3 is free software; you can redistribute it
# and/or modify it under the terms of the GNU General Public License as
# published by the Free Software Foundation; either version 2 of the
# License, or (at your option) any later version.
#
# WEKO3 is distributed in the hope that it will be
# useful, but WITHOUT ANY WARRANTY; without even the implied warranty of
# MERCHANTABILITY or FITNESS FOR A PARTICULAR PURPOSE.  See the GNU
# General Public License for more details.
#
# You should have received a copy of the GNU General Public License
# along with WEKO3; if not, write to the
# Free Software Foundation, Inc., 59 Temple Place, Suite 330, Boston,
# MA 02111-1307, USA.

"""Weko Search-UI admin."""

import codecs
<<<<<<< HEAD
import copy
=======
>>>>>>> f982443f
import json
import os
import tempfile
from datetime import datetime, timedelta
from urllib.parse import urlencode
import pickle

from blinker import Namespace
from celery import chord
from flask import Response, abort, current_app, jsonify, make_response, request
from flask_admin import BaseView, expose
from flask_babelex import gettext as _
from flask_login import current_user
from flask_wtf import FlaskForm
from weko_admin.api import validate_csrf_header
from invenio_files_rest.models import FileInstance
from invenio_i18n.ext import current_i18n
from weko_admin.api import TempDirInfo
from weko_admin.utils import reset_redis_cache
from weko_index_tree.api import Indexes
from weko_index_tree.models import IndexStyle
from weko_index_tree.utils import (
    get_doi_items_in_index,
    get_editing_items_in_index,
    is_index_locked,
)
from weko_records.api import ItemTypes
from weko_workflow.api import WorkFlow
from weko_workflow.utils import delete_cache_data, get_cache_data, update_cache_data

from weko_search_ui.api import get_search_detail_keyword

<<<<<<< HEAD
from .config import WEKO_EXPORT_TEMPLATE_BASIC_ID, \
    WEKO_EXPORT_TEMPLATE_BASIC_NAME, WEKO_EXPORT_TEMPLATE_BASIC_OPTION, \
    WEKO_IMPORT_CHECK_LIST_NAME, WEKO_IMPORT_LIST_NAME, \
    WEKO_ITEM_ADMIN_IMPORT_TEMPLATE, WEKO_SEARCH_UI_ADMIN_EXPORT_TEMPLATE
from .tasks import check_celery_is_run, check_import_items_task, \
    export_all_task, import_item, is_import_running, remove_temp_dir_task
from .utils import cancel_export_all, check_import_items, \
    check_sub_item_is_system, create_flow_define, delete_records, \
    get_change_identifier_mode_content, get_content_workflow, \
    get_export_status, get_lifetime, get_root_item_option, \
    get_sub_item_option, get_tree_items, handle_get_all_sub_id_and_name, \
    handle_workflow, make_stats_csv, make_csv_by_line
=======
from .config import (
    WEKO_EXPORT_TEMPLATE_BASIC_ID,
    WEKO_EXPORT_TEMPLATE_BASIC_NAME,
    WEKO_EXPORT_TEMPLATE_BASIC_OPTION,
    WEKO_IMPORT_CHECK_LIST_NAME,
    WEKO_IMPORT_LIST_NAME,
    WEKO_ITEM_ADMIN_IMPORT_TEMPLATE,
    WEKO_SEARCH_UI_ADMIN_EXPORT_TEMPLATE,
)
from .tasks import (
    check_celery_is_run,
    check_import_items_task,
    export_all_task,
    import_item,
    is_import_running,
    remove_temp_dir_task,
)
from .utils import (
    cancel_export_all,
    check_import_items,
    check_sub_item_is_system,
    create_flow_define,
    delete_records,
    get_change_identifier_mode_content,
    get_content_workflow,
    get_export_status,
    get_lifetime,
    get_root_item_option,
    get_sub_item_option,
    get_tree_items,
    handle_get_all_sub_id_and_name,
    handle_workflow,
    make_stats_file,
    make_file_by_line,
)
>>>>>>> f982443f

_signals = Namespace()
searched = _signals.signal("searched")


class ItemManagementBulkDelete(BaseView):
    """Item Management - Bulk Delete view."""

    @expose("/", methods=["GET", "PUT"])
    def index(self):
        """Bulk delete items and index trees."""
        if request.method == "PUT":
            # Do delete items inside the current index tree (maybe root tree)
            q = request.values.get("q")
            if q is not None and q.isdigit():
                current_tree = Indexes.get_index(q)
                recursive_tree = Indexes.get_recursive_tree(q)
                recursively = request.values.get("recursively") == "true"

                if current_tree:
                    doi_items = get_doi_items_in_index(q, recursively)
                    edt_items = get_editing_items_in_index(q, recursively)
                    ignore_items = list(set(doi_items + edt_items))
                    # Delete items in current_tree
                    delete_records(current_tree.id, ignore_items)

                    # If recursively, then delete items of child indices
                    if recursively:
                        # Delete recursively
                        direct_child_trees = []
                        for obj in recursive_tree:
                            if obj[1] != current_tree.id:
                                child_tree = Indexes.get_index(obj[1])

                                # Do delete items in child_tree
                                delete_records(child_tree.id, ignore_items)
                                # Add the level 1 child into the current_tree
                                if obj[0] == current_tree.id:
                                    direct_child_trees.append(child_tree.id)

                    if ignore_items:
                        msg = "{}<br/>".format(
                            _("The following item(s) cannot be deleted.")
                        )
                        if doi_items:
<<<<<<< HEAD
                            _item_d = ['recid: {}'.format(i)
                                       for i in doi_items]
                            msg += '<br/>{}<br/>&nbsp;{}'.format(
                                _('DOI granting item(s):'),
                                (', ').join(_item_d)
                            )
                        if edt_items:
                            _item_e = ['recid: {}'.format(i)
                                       for i in edt_items]
                            msg += '<br/>{}<br/>&nbsp;{}'.format(
                                _('Editing item(s):'),
                                (', ').join(_item_e)
=======
                            _item_d = ["recid: {}".format(i) for i in doi_items]
                            msg += "<br/>{}<br/>&nbsp;{}".format(
                                _("DOI granting item(s):"), (", ").join(_item_d)
                            )
                        if edt_items:
                            _item_e = ["recid: {}".format(i) for i in edt_items]
                            msg += "<br/>{}<br/>&nbsp;{}".format(
                                _("Editing item(s):"), (", ").join(_item_e)
>>>>>>> f982443f
                            )
                        return jsonify({"status": 1, "msg": msg})
                    return jsonify({"status": 1, "msg": _("Success")})

            return jsonify({"status": 0, "msg": "Invalid tree"})

        """Render view."""
        detail_condition = get_search_detail_keyword("")
        return self.render(
            current_app.config["WEKO_THEME_ADMIN_ITEM_MANAGEMENT_TEMPLATE"],
            management_type="delete",
            detail_condition=detail_condition,
        )

    @expose("/check", methods=["GET"])
    def check(self):
        """Get list."""
        q = request.values.get("q")
        status = 0
        msg = None
        recursively = request.values.get("recursively") == "true"

        if q and q.isdigit() and Indexes.get_index(q):
            if is_index_locked(q):
                status = 0
                msg = _("Index Delete is in progress on another device.")
            elif get_doi_items_in_index(q, recursively):
                status = 1
                msg = _(
                    "DOI granting item(s) are including in the "
                    "deletion items.<br/>DOI granting item(s) cannot "
                    "be deleted without withdrawing the DOI.<br/>"
                    "Do you want to continue deleting items that are "
                    "not grant DOI?"
                )
            else:
                status = 1
                msg = _("Are you sure you want to delete it?")
        else:
            status = 0
            msg = _("No such index.")

        return jsonify({"status": status, "msg": msg})


class ItemManagementCustomSort(BaseView):
    """Item Management - Custom Sort view."""

    @expose("/", methods=["GET"])
    def index(self):
        """Custom sort index."""
        return self.render(
            current_app.config["WEKO_THEME_ADMIN_ITEM_MANAGEMENT_TEMPLATE"],
            management_type="sort",
        )

    @expose("/save", methods=["POST"])
    def save_sort(self):
        """Save custom sort."""
        try:
            data = request.get_json()
            index_id = data.get("q_id")
            sort_data = data.get("sort")

            # save data to DB
            item_sort = {}
            for sort in sort_data:
                sd = sort.get("custom_sort").get(index_id)
                if sd:
                    item_sort[sort.get("id")] = sd

            Indexes.set_item_sort_custom(index_id, item_sort)

            # update es
            # fp = Indexes.get_self_path(index_id)
            # Indexes.update_item_sort_custom_es(fp.path, sort_data)

            jfy = {"status": 200, "message": "Data is successfully updated."}
        except Exception:
            jfy = {"status": 405, "message": "Error."}
        return make_response(jsonify(jfy), jfy["status"])


class ItemManagementBulkSearch(BaseView):
    """Item Management - Search."""

    @expose("/", methods=["GET"])
    def index(self):
        """Index Search page ui."""
        search_type = request.args.get("search_type", "0")
        get_args = request.args
        community_id = ""
        ctx = {"community": None}
        cur_index_id = (
            search_type
            if search_type
            not in (
                "0",
                "1",
            )
            else None
        )
        if "community" in get_args:
            from weko_workflow.api import GetCommunity

            comm = GetCommunity.get_community_by_id(request.args.get("community"))
            ctx = {"community": comm}
            if comm is not None:
                community_id = comm.id

        # Get index style
        style = IndexStyle.get(
            current_app.config["WEKO_INDEX_TREE_STYLE_OPTIONS"]["id"]
        )
        width = style.width if style else "3"

        detail_condition = get_search_detail_keyword("")

        height = style.height if style else None
        header = ""
        if "item_management" in get_args:
            management_type = request.args.get("item_management", "sort")
            has_items = False
            has_child_trees = False
            header = _("Custom Sort")
            if management_type == "delete":
                header = _("Bulk Delete")
                # Does this tree has items or children?
                q = request.args.get("q")
                if q is not None and q.isdigit():
                    current_tree = Indexes.get_index(q)
                    recursive_tree = Indexes.get_recursive_tree(q)

                    if current_tree is not None:
                        tree_items = get_tree_items(current_tree.id)
                        has_items = len(tree_items) > 0
                        if recursive_tree is not None:
                            has_child_trees = len(recursive_tree) > 1
            elif management_type == "update":
                header = _("Bulk Update")

            return self.render(
                current_app.config["WEKO_THEME_ADMIN_ITEM_MANAGEMENT_TEMPLATE"],
                index_id=cur_index_id,
                community_id=community_id,
                width=width,
                height=height,
                header=header,
                management_type=management_type,
                fields=current_app.config["WEKO_RECORDS_UI_BULK_UPDATE_FIELDS"][
                    "fields"
                ],
                licences=current_app.config["WEKO_RECORDS_UI_LICENSE_DICT"],
                has_items=has_items,
                has_child_trees=has_child_trees,
                detail_condition=detail_condition,
                **ctx
            )
        else:
            return abort(500)

    @staticmethod
    def is_visible():
        """Should never be visible."""
        return False


class ItemImportView(BaseView):
    """BaseView for Admin Import."""

    @expose("/", methods=["GET"])
    def index(self):
        """Renders an item import view.

        :param
        :return: The rendered template.
        """
        workflow = WorkFlow()
        workflows = workflow.get_workflow_list()
        workflows_js = [get_content_workflow(item) for item in workflows]
        
        form =FlaskForm(request.form)

        return self.render(
            WEKO_ITEM_ADMIN_IMPORT_TEMPLATE,
            workflows=json.dumps(workflows_js),
            file_format=current_app.config.get('WEKO_ADMIN_OUTPUT_FORMAT', 'tsv').lower(),
            form=form
        )

    @expose("/check", methods=["POST"])
    def check(self) -> jsonify:
        """Validate item import."""
        
        validate_csrf_header(request)
        
        data = request.form
<<<<<<< HEAD
        file = request.files['file'] if request.files else None

        if data and file:
            temp_path = tempfile.gettempdir() + '/' + \
                current_app.config['WEKO_SEARCH_UI_IMPORT_TMP_PREFIX'] + \
                datetime.utcnow().strftime(r'%Y%m%d%H%M%S%f')
            os.mkdir(temp_path)
            file_path = temp_path + '/' + file.filename
            file.save(file_path)
            task = check_import_items_task.apply_async(
                (file_path, data.get('is_change_identifier') == 'true',
                 request.host_url, current_i18n.language), )
        return jsonify(code=1, check_import_task_id=task.task_id)

    @expose('/get_check_status', methods=['POST'])
    def get_check_status(self) -> jsonify:
        """Validate item import."""
        data = request.get_json()
        result = {}

        if data and data.get('task_id'):
            task = import_item.AsyncResult(data.get('task_id'))
            if task and isinstance(task.result, dict):
                start_date = task.result.get("start_date")
                end_date = task.result.get("end_date")
                result.update({
                    "start_date": start_date,
                    "end_date": end_date,
                    **task.result
                })
            elif task and task.status != "PENDING":
                result['error'] = _('Internal server error')
        return jsonify(**result)
=======
        file = request.files["file"] if request.files else None

        role_ids = []
        can_edit_indexes = []
        if current_user and current_user.is_authenticated:
            for role in current_user.roles:
                if role.name in current_app.config['WEKO_PERMISSION_SUPER_ROLE_USER']:
                    role_ids = []
                    can_edit_indexes = [0]
                    break
                else:
                    role_ids.append(role.id)
        if role_ids:
            from invenio_communities.models import Community
            comm_data = Community.query.filter(
                Community.id_role.in_(role_ids)
            ).all()
            for comm in comm_data:
                can_edit_indexes += [i.cid for i in Indexes.get_self_list(comm.root_node_id)]
            can_edit_indexes = list(set(can_edit_indexes))
        if data and file:
            temp_path = (
                tempfile.gettempdir()
                + "/"
                + current_app.config["WEKO_SEARCH_UI_IMPORT_TMP_PREFIX"]
                + datetime.utcnow().strftime(r"%Y%m%d%H%M%S%f")
            )
            os.mkdir(temp_path)
            file_path = temp_path + "/" + file.filename
            file.save(file_path)
            task = check_import_items_task.apply_async(
                (
                    file_path,
                    data.get("is_change_identifier") == "true",
                    request.host_url,
                    current_i18n.language,
                    False,
                    can_edit_indexes
                ),
            )
        return jsonify(code=1, check_import_task_id=task.task_id)
>>>>>>> f982443f

    @expose("/get_check_status", methods=["POST"])
    def get_check_status(self) -> jsonify:
        """Validate item import."""
        data = request.get_json()
        result = {}

        if data and data.get("task_id"):
            task = import_item.AsyncResult(data.get("task_id"))
            if task and isinstance(task.result, dict):
                start_date = task.result.get("start_date")
                end_date = task.result.get("end_date")
                result.update(
                    {"start_date": start_date, "end_date": end_date, **task.result}
                )
            elif task and task.status != "PENDING":
                result["error"] = _("Internal server error")
        return jsonify(**result)

    @expose("/download_check", methods=["POST"])
    def download_check(self):
        """Download report check result."""
        data = request.get_json()
        now = str(datetime.date(datetime.now()))
        file_format = current_app.config.get('WEKO_ADMIN_OUTPUT_FORMAT', 'tsv').lower()

<<<<<<< HEAD
        file_name = "check_" + now + ".csv"
        if data:
            csv_file = make_stats_csv(
                data.get('list_result'),
                WEKO_IMPORT_CHECK_LIST_NAME
            )
            return Response(
                csv_file.getvalue(),
                mimetype="text/csv",
                headers={
                    "Content-disposition": "attachment; filename=" + file_name
                }
=======
        file_name = "check_{}.{}".format(now, file_format)
        if data:
            output_file = make_stats_file(
                data.get("list_result"), WEKO_IMPORT_CHECK_LIST_NAME
            )
            return Response(
                output_file.getvalue(),
                mimetype="text/{}".format(file_format),
                headers={"Content-disposition": "attachment; filename=" + file_name},
>>>>>>> f982443f
            )
        else:
            return Response(
                [],
<<<<<<< HEAD
                mimetype="text/csv",
                headers={
                    "Content-disposition": "attachment; filename=" + file_name
                }
=======
                mimetype="text/{}".format(file_format),
                headers={"Content-disposition": "attachment; filename=" + file_name},
>>>>>>> f982443f
            )

    @expose("/import", methods=["POST"])
    def import_items(self) -> jsonify:
        """Import item into System."""
        data = request.get_json() or {}
        data_path = data.get("data_path")
        user_id = current_user.get_id() if current_user else 1
        request_info = {
            "remote_addr": request.remote_addr,
            "referrer": request.referrer,
            "hostname": request.host,
            "user_id": user_id
        }
        # update temp dir expire to 1 day from now
        expire = datetime.now() + timedelta(days=1)
        TempDirInfo().set(data_path, {"expire": expire.strftime("%Y-%m-%d %H:%M:%S")})

        tasks = []
        list_record = [
            item for item in data.get("list_record", []) if not item.get("errors")
        ]
        import_start_time = ""
        if list_record:
            group_tasks = []
            for item in list_record:
                item["root_path"] = data_path + "/data"
                create_flow_define()
                handle_workflow(item)
                group_tasks.append(import_item.s(item, request_info))

            # handle import tasks
            import_task = chord(group_tasks)(remove_temp_dir_task.si(data_path))
            for idx, task in enumerate(import_task.parent.results):
                tasks.append(
                    {
                        "task_id": task.task_id,
                        "item_id": list_record[idx].get("id"),
                    }
                )
            # save start time of import progress into cache
            import_start_time = datetime.now().strftime("%Y-%m-%dT%H:%M:%S%z")
            update_cache_data("import_start_time", import_start_time, 0)

        response_object = {
            "status": "success",
            "data": {"tasks": tasks, "import_start_time": import_start_time},
        }
        return jsonify(response_object)

    @expose("/check_status", methods=["POST"])
    def get_status(self):
        """Get status of import process."""
        data = request.get_json()
        result = []
        if data and data.get("tasks"):
            status = "done"
            for task_item in data.get("tasks"):
                task_id = task_item.get("task_id")
                task = import_item.AsyncResult(task_id)
                start_date = (
                    task.result.get("start_date")
                    if task and isinstance(task.result, dict)
                    else ""
                )
                end_date = (
                    datetime.now().strftime("%Y-%m-%d %H:%M:%S")
                    if task.successful() or task.failed()
                    else ""
                )
                item_id = task_item.get("item_id", None)
                if not item_id and task.result:
                    item_id = task.result.get("recid", None)
                result.append(
                    dict(
                        **{
                            "task_status": task.status,
                            "task_result": task.result,
                            "start_date": start_date,
                            "end_date": task_item.get("end_date") or end_date,
                            "task_id": task_id,
                            "item_id": item_id,
                        }
                    )
                )
                status = (
                    "doing"
                    if not (task.successful() or task.failed()) or status == "doing"
                    else "done"
                )
            response_object = {"status": status, "result": result}
        else:
            response_object = {"status": "error", "result": result}
        return jsonify(response_object)

    @expose("/export_import", methods=["POST"])
    def download_import(self):
        """Download import result."""
        data = request.get_json()
        now = str(datetime.date(datetime.now()))

<<<<<<< HEAD
        file_name = "List_Download " + now + ".csv"
        if data:
            csv_file = make_stats_csv(
                data.get('list_result'),
                WEKO_IMPORT_LIST_NAME
            )
            return Response(
                csv_file.getvalue(),
                mimetype="text/csv",
                headers={
                    "Content-disposition": "attachment; filename=" + file_name
                }
=======
        file_format = current_app.config.get('WEKO_ADMIN_OUTPUT_FORMAT', 'tsv').lower()
        file_name = "List_Download {}.{}".format(now, file_format)
        if data:
            output_file = make_stats_file(data.get("list_result"), WEKO_IMPORT_LIST_NAME)
            return Response(
                output_file.getvalue(),
                mimetype="text/{}".format(file_format),
                headers={"Content-disposition": "attachment; filename=" + file_name},
>>>>>>> f982443f
            )
        else:
            return Response(
                [],
<<<<<<< HEAD
                mimetype="text/csv",
                headers={
                    "Content-disposition": "attachment; filename=" + file_name
                }
=======
                mimetype="text/{}".format(file_format),
                headers={"Content-disposition": "attachment; filename=" + file_name},
>>>>>>> f982443f
            )

    @expose("/get_disclaimer_text", methods=["GET"])
    def get_disclaimer_text(self):
        """Get disclaimer text."""
        data = get_change_identifier_mode_content()
        return jsonify(code=1, data=data)

    @expose("/export_template", methods=["POST"])
    def export_template(self):
        """Download item type template."""
        file_format = current_app.config.get('WEKO_ADMIN_OUTPUT_FORMAT', 'tsv').lower()
        file_name = None
<<<<<<< HEAD
        csv_file = None
=======
        output_file = None
>>>>>>> f982443f
        data = request.get_json()
        if data:
            item_type_id = int(data.get("item_type_id", 0))
            if item_type_id > 0:
                item_type = ItemTypes.get_by_id(id_=item_type_id, with_deleted=True)
                if item_type:
<<<<<<< HEAD
                    file_name = '{}({}).csv'.format(
                        item_type.item_type_name.name, item_type.id)
=======
                    file_name = "{}({}).{}".format(
                        item_type.item_type_name.name, item_type.id, file_format
                    )
>>>>>>> f982443f
                    item_type_line = [
                        "#ItemType",
                        "{}({})".format(item_type.item_type_name.name, item_type.id),
                        "{}items/jsonschema/{}".format(request.url_root, item_type.id),
                    ]
                    ids_line = pickle.loads(pickle.dumps(WEKO_EXPORT_TEMPLATE_BASIC_ID, -1))
                    names_line = pickle.loads(pickle.dumps(WEKO_EXPORT_TEMPLATE_BASIC_NAME, -1))
                    systems_line = ["#"] + ["" for _ in range(len(ids_line) - 1)]
                    options_line = pickle.loads(pickle.dumps(WEKO_EXPORT_TEMPLATE_BASIC_OPTION, -1))

                    item_type = item_type.render
                    meta_list = {
                        **item_type.get("meta_fix", {}),
                        **item_type.get("meta_list", {}),
                    }
                    meta_system = [key for key in item_type.get("meta_system", {})]
                    schema = (
                        item_type.get("table_row_map", {})
                        .get("schema", {})
                        .get("properties", {})
                    )
                    form = item_type.get("table_row_map", {}).get("form", [])

                    count_file = 0
                    count_thumbnail = 0
                    for key in ["pubdate", *item_type.get("table_row", [])]:
                        if key in meta_system:
                            continue

                        item = schema.get(key)
                        item_option = meta_list.get(key) if meta_list.get(key) else item
                        sub_form = next(
                            (x for x in form if key == x.get("key")), {"title_i18n": {}}
                        )
                        root_id, root_name, root_option = get_root_item_option(
                            key, item_option, sub_form
                        )
                        # have not sub item
                        if not (item.get("properties") or item.get("items")):
                            ids_line.append(root_id)
                            names_line.append(root_name)
                            systems_line.append("")
                            options_line.append(", ".join(root_option))
                        else:
                            # have sub item
                            sub_items = (
                                item.get("properties")
                                if item.get("properties")
                                else item.get("items").get("properties")
                            )
                            _ids, _names = handle_get_all_sub_id_and_name(
                                sub_items, root_id, root_name, sub_form.get("items", [])
                            )
                            _options = []
                            for _id in _ids:
                                if "filename" in _id:
                                    ids_line.append(".file_path[{}]".format(count_file))
                                    file_path_name = (
                                        "File Path"
                                        if current_i18n.language == "en"
                                        else "ファイルパス"
                                    )
                                    names_line.append(
                                        ".{}[{}]".format(file_path_name, count_file)
                                    )
                                    systems_line.append("")
                                    options_line.append("Allow Multiple")
                                    count_file += 1
                                if "thumbnail_label" in _id:
                                    thumbnail_path_name = (
                                        "Thumbnail Path"
                                        if current_i18n.language == "en"
                                        else "サムネイルパス"
                                    )
                                    if item.get("items"):
                                        ids_line.append(
                                            ".thumbnail_path[{}]".format(
                                                count_thumbnail
                                            )
                                        )
                                        names_line.append(
                                            ".{}[{}]".format(
                                                thumbnail_path_name, count_thumbnail
                                            )
                                        )
                                        options_line.append("Allow Multiple")
                                        count_thumbnail += 1
                                    else:
                                        ids_line.append(".thumbnail_path")
                                        names_line.append(
                                            ".{}".format(thumbnail_path_name)
                                        )
                                        options_line.append("")
                                    systems_line.append("")

                                clean_key = _id.replace(".metadata.", "").replace(
                                    "[0]", "[]"
                                )
                                _options.append(
                                    get_sub_item_option(clean_key, form) or []
                                )
                                systems_line.append(
                                    "System"
                                    if check_sub_item_is_system(clean_key, form)
                                    else ""
                                )

                            ids_line += _ids
                            names_line += _names
                            for _option in _options:
                                options_line.append(
                                    ", ".join(list(set(root_option + _option)))
                                )
<<<<<<< HEAD
                    csv_file = make_csv_by_line([
                        item_type_line,
                        ids_line,
                        names_line,
                        systems_line,
                        options_line
                    ])
        return Response(
            [] if not csv_file else codecs.BOM_UTF8.decode(
                "utf8") + codecs.BOM_UTF8.decode()+csv_file.getvalue(),
            mimetype="text/csv",
            headers={
                "Content-type": "text/csv; charset=utf-8",
=======
                    output_file = make_file_by_line(
                        [
                            item_type_line,
                            ids_line,
                            names_line,
                            systems_line,
                            options_line,
                        ]
                    )
        return Response(
            []
            if not output_file
            else codecs.BOM_UTF8.decode("utf8")
            + codecs.BOM_UTF8.decode()
            + output_file.getvalue(),
            mimetype="text/{}".format(file_format),
            headers={
                "Content-type": "text/{}; charset=utf-8".format(file_format),
>>>>>>> f982443f
                "Content-disposition": "attachment; "
                + (
                    "filename=" if not file_name else urlencode({"filename": file_name})
                ),
            },
        )

    @expose("/check_import_is_available", methods=["GET"])
    def check_import_available(self):
        check = is_import_running()
        if not check:
            delete_cache_data("import_start_time")
            return jsonify({"is_available": True})
        else:
            return jsonify(
                {
                    "is_available": False,
                    "start_time": get_cache_data("import_start_time"),
                    "error_id": check,
                }
            )



class ItemBulkExport(BaseView):
    """BaseView for Admin Export."""

    @expose("/", methods=["GET"])
    def index(self):
        """Renders admin bulk export page.

        :param
        :return: The rendered template.
        """
        _cache_prefix = current_app.config["WEKO_ADMIN_CACHE_PREFIX"]
        _msg_config = current_app.config["WEKO_SEARCH_UI_BULK_EXPORT_MSG"]
        _msg_key = _cache_prefix.format(
            name=_msg_config,
            user_id=current_user.get_id()
        )
        reset_redis_cache(_msg_key, "")
        return self.render(WEKO_SEARCH_UI_ADMIN_EXPORT_TEMPLATE)

    @expose("/export_all", methods=["POST"])
    def export_all(self):
        """Export all items."""
        data = request.get_json()
        user_id = current_user.get_id()
        _task_config = current_app.config["WEKO_SEARCH_UI_BULK_EXPORT_TASK"]
        _cache_key = current_app.config["WEKO_ADMIN_CACHE_PREFIX"].format(
            name=_task_config,
            user_id=user_id
        )
        export_status, download_uri, message, run_message = get_export_status()

        if not export_status:
            export_task = export_all_task.apply_async(args=(request.url_root, user_id, data))
            reset_redis_cache(_cache_key, str(export_task.task_id))

        # return Response(status=200)
        check = check_celery_is_run()
        export_status, download_uri, message, run_message = get_export_status()
        return jsonify(
            data={
                "export_status": export_status,
                "uri_status": True if download_uri else False,
                "celery_is_run": check,
                "error_message": message,
                "export_run_msg": run_message,
            }
        )

    @expose("/check_export_status", methods=["GET"])
    def check_export_status(self):
        """Check export status."""
        check = check_celery_is_run()
        export_status, download_uri, message, run_message = get_export_status()
        return jsonify(
            data={
                "export_status": export_status,
                "uri_status": True if download_uri else False,
                "celery_is_run": check,
                "error_message": message,
                "export_run_msg": run_message,
            }
        )

    @expose("/cancel_export", methods=["GET"])
    def cancel_export(self):
        """Check export status."""
        return jsonify(data={"cancel_status": cancel_export_all()})

    @expose("/download", methods=["GET"])
    def download(self):
        """Funtion send file to Client.

        path: it was load from FileInstance
        """
        export_status, download_uri, message, run_message = get_export_status()
        if not export_status and download_uri is not None:
            file_instance = FileInstance.get_by_uri(download_uri)
            return file_instance.send_file(
                "export-all.zip",
                mimetype="application/octet-stream",
                as_attachment=True,
            )
        else:
            return Response(status=200)


item_management_bulk_search_adminview = {
    "view_class": ItemManagementBulkSearch,
    "kwargs": {
        "endpoint": "items/search",
        "category": _("Index Tree"),
        "name": "",
    },
}

item_management_bulk_delete_adminview = {
    "view_class": ItemManagementBulkDelete,
    "kwargs": {
        "category": _("Items"),
        "name": _("Bulk Delete"),
        "endpoint": "items/bulk/delete",
    },
}

item_management_custom_sort_adminview = {
    "view_class": ItemManagementCustomSort,
    "kwargs": {
        "category": _("Index Tree"),
        "name": _("Custom Sort"),
        "endpoint": "items/custom_sort",
    },
}

item_management_import_adminview = {
    "view_class": ItemImportView,
    "kwargs": {"category": _("Items"), "name": _("Import"), "endpoint": "items/import"},
}

item_management_export_adminview = {
    "view_class": ItemBulkExport,
    "kwargs": {
        "category": _("Items"),
        "name": _("Bulk Export"),
        "endpoint": "items/bulk-export",
    },
}

__all__ = (
    "item_management_bulk_delete_adminview",
    "item_management_bulk_search_adminview",
    "item_management_custom_sort_adminview",
    "item_management_import_adminview",
    "item_management_export_adminview",
)<|MERGE_RESOLUTION|>--- conflicted
+++ resolved
@@ -21,10 +21,6 @@
 """Weko Search-UI admin."""
 
 import codecs
-<<<<<<< HEAD
-import copy
-=======
->>>>>>> f982443f
 import json
 import os
 import tempfile
@@ -57,20 +53,6 @@
 
 from weko_search_ui.api import get_search_detail_keyword
 
-<<<<<<< HEAD
-from .config import WEKO_EXPORT_TEMPLATE_BASIC_ID, \
-    WEKO_EXPORT_TEMPLATE_BASIC_NAME, WEKO_EXPORT_TEMPLATE_BASIC_OPTION, \
-    WEKO_IMPORT_CHECK_LIST_NAME, WEKO_IMPORT_LIST_NAME, \
-    WEKO_ITEM_ADMIN_IMPORT_TEMPLATE, WEKO_SEARCH_UI_ADMIN_EXPORT_TEMPLATE
-from .tasks import check_celery_is_run, check_import_items_task, \
-    export_all_task, import_item, is_import_running, remove_temp_dir_task
-from .utils import cancel_export_all, check_import_items, \
-    check_sub_item_is_system, create_flow_define, delete_records, \
-    get_change_identifier_mode_content, get_content_workflow, \
-    get_export_status, get_lifetime, get_root_item_option, \
-    get_sub_item_option, get_tree_items, handle_get_all_sub_id_and_name, \
-    handle_workflow, make_stats_csv, make_csv_by_line
-=======
 from .config import (
     WEKO_EXPORT_TEMPLATE_BASIC_ID,
     WEKO_EXPORT_TEMPLATE_BASIC_NAME,
@@ -106,7 +88,6 @@
     make_stats_file,
     make_file_by_line,
 )
->>>>>>> f982443f
 
 _signals = Namespace()
 searched = _signals.signal("searched")
@@ -152,20 +133,6 @@
                             _("The following item(s) cannot be deleted.")
                         )
                         if doi_items:
-<<<<<<< HEAD
-                            _item_d = ['recid: {}'.format(i)
-                                       for i in doi_items]
-                            msg += '<br/>{}<br/>&nbsp;{}'.format(
-                                _('DOI granting item(s):'),
-                                (', ').join(_item_d)
-                            )
-                        if edt_items:
-                            _item_e = ['recid: {}'.format(i)
-                                       for i in edt_items]
-                            msg += '<br/>{}<br/>&nbsp;{}'.format(
-                                _('Editing item(s):'),
-                                (', ').join(_item_e)
-=======
                             _item_d = ["recid: {}".format(i) for i in doi_items]
                             msg += "<br/>{}<br/>&nbsp;{}".format(
                                 _("DOI granting item(s):"), (", ").join(_item_d)
@@ -174,7 +141,6 @@
                             _item_e = ["recid: {}".format(i) for i in edt_items]
                             msg += "<br/>{}<br/>&nbsp;{}".format(
                                 _("Editing item(s):"), (", ").join(_item_e)
->>>>>>> f982443f
                             )
                         return jsonify({"status": 1, "msg": msg})
                     return jsonify({"status": 1, "msg": _("Success")})
@@ -372,41 +338,6 @@
         validate_csrf_header(request)
         
         data = request.form
-<<<<<<< HEAD
-        file = request.files['file'] if request.files else None
-
-        if data and file:
-            temp_path = tempfile.gettempdir() + '/' + \
-                current_app.config['WEKO_SEARCH_UI_IMPORT_TMP_PREFIX'] + \
-                datetime.utcnow().strftime(r'%Y%m%d%H%M%S%f')
-            os.mkdir(temp_path)
-            file_path = temp_path + '/' + file.filename
-            file.save(file_path)
-            task = check_import_items_task.apply_async(
-                (file_path, data.get('is_change_identifier') == 'true',
-                 request.host_url, current_i18n.language), )
-        return jsonify(code=1, check_import_task_id=task.task_id)
-
-    @expose('/get_check_status', methods=['POST'])
-    def get_check_status(self) -> jsonify:
-        """Validate item import."""
-        data = request.get_json()
-        result = {}
-
-        if data and data.get('task_id'):
-            task = import_item.AsyncResult(data.get('task_id'))
-            if task and isinstance(task.result, dict):
-                start_date = task.result.get("start_date")
-                end_date = task.result.get("end_date")
-                result.update({
-                    "start_date": start_date,
-                    "end_date": end_date,
-                    **task.result
-                })
-            elif task and task.status != "PENDING":
-                result['error'] = _('Internal server error')
-        return jsonify(**result)
-=======
         file = request.files["file"] if request.files else None
 
         role_ids = []
@@ -448,7 +379,6 @@
                 ),
             )
         return jsonify(code=1, check_import_task_id=task.task_id)
->>>>>>> f982443f
 
     @expose("/get_check_status", methods=["POST"])
     def get_check_status(self) -> jsonify:
@@ -475,20 +405,6 @@
         now = str(datetime.date(datetime.now()))
         file_format = current_app.config.get('WEKO_ADMIN_OUTPUT_FORMAT', 'tsv').lower()
 
-<<<<<<< HEAD
-        file_name = "check_" + now + ".csv"
-        if data:
-            csv_file = make_stats_csv(
-                data.get('list_result'),
-                WEKO_IMPORT_CHECK_LIST_NAME
-            )
-            return Response(
-                csv_file.getvalue(),
-                mimetype="text/csv",
-                headers={
-                    "Content-disposition": "attachment; filename=" + file_name
-                }
-=======
         file_name = "check_{}.{}".format(now, file_format)
         if data:
             output_file = make_stats_file(
@@ -498,20 +414,12 @@
                 output_file.getvalue(),
                 mimetype="text/{}".format(file_format),
                 headers={"Content-disposition": "attachment; filename=" + file_name},
->>>>>>> f982443f
             )
         else:
             return Response(
                 [],
-<<<<<<< HEAD
-                mimetype="text/csv",
-                headers={
-                    "Content-disposition": "attachment; filename=" + file_name
-                }
-=======
                 mimetype="text/{}".format(file_format),
                 headers={"Content-disposition": "attachment; filename=" + file_name},
->>>>>>> f982443f
             )
 
     @expose("/import", methods=["POST"])
@@ -613,20 +521,6 @@
         data = request.get_json()
         now = str(datetime.date(datetime.now()))
 
-<<<<<<< HEAD
-        file_name = "List_Download " + now + ".csv"
-        if data:
-            csv_file = make_stats_csv(
-                data.get('list_result'),
-                WEKO_IMPORT_LIST_NAME
-            )
-            return Response(
-                csv_file.getvalue(),
-                mimetype="text/csv",
-                headers={
-                    "Content-disposition": "attachment; filename=" + file_name
-                }
-=======
         file_format = current_app.config.get('WEKO_ADMIN_OUTPUT_FORMAT', 'tsv').lower()
         file_name = "List_Download {}.{}".format(now, file_format)
         if data:
@@ -635,20 +529,12 @@
                 output_file.getvalue(),
                 mimetype="text/{}".format(file_format),
                 headers={"Content-disposition": "attachment; filename=" + file_name},
->>>>>>> f982443f
             )
         else:
             return Response(
                 [],
-<<<<<<< HEAD
-                mimetype="text/csv",
-                headers={
-                    "Content-disposition": "attachment; filename=" + file_name
-                }
-=======
                 mimetype="text/{}".format(file_format),
                 headers={"Content-disposition": "attachment; filename=" + file_name},
->>>>>>> f982443f
             )
 
     @expose("/get_disclaimer_text", methods=["GET"])
@@ -662,25 +548,16 @@
         """Download item type template."""
         file_format = current_app.config.get('WEKO_ADMIN_OUTPUT_FORMAT', 'tsv').lower()
         file_name = None
-<<<<<<< HEAD
-        csv_file = None
-=======
         output_file = None
->>>>>>> f982443f
         data = request.get_json()
         if data:
             item_type_id = int(data.get("item_type_id", 0))
             if item_type_id > 0:
                 item_type = ItemTypes.get_by_id(id_=item_type_id, with_deleted=True)
                 if item_type:
-<<<<<<< HEAD
-                    file_name = '{}({}).csv'.format(
-                        item_type.item_type_name.name, item_type.id)
-=======
                     file_name = "{}({}).{}".format(
                         item_type.item_type_name.name, item_type.id, file_format
                     )
->>>>>>> f982443f
                     item_type_line = [
                         "#ItemType",
                         "{}({})".format(item_type.item_type_name.name, item_type.id),
@@ -794,21 +671,6 @@
                                 options_line.append(
                                     ", ".join(list(set(root_option + _option)))
                                 )
-<<<<<<< HEAD
-                    csv_file = make_csv_by_line([
-                        item_type_line,
-                        ids_line,
-                        names_line,
-                        systems_line,
-                        options_line
-                    ])
-        return Response(
-            [] if not csv_file else codecs.BOM_UTF8.decode(
-                "utf8") + codecs.BOM_UTF8.decode()+csv_file.getvalue(),
-            mimetype="text/csv",
-            headers={
-                "Content-type": "text/csv; charset=utf-8",
-=======
                     output_file = make_file_by_line(
                         [
                             item_type_line,
@@ -827,7 +689,6 @@
             mimetype="text/{}".format(file_format),
             headers={
                 "Content-type": "text/{}; charset=utf-8".format(file_format),
->>>>>>> f982443f
                 "Content-disposition": "attachment; "
                 + (
                     "filename=" if not file_name else urlencode({"filename": file_name})
