# -*- coding: utf-8 -*-
#
# This file is part of WEKO3.
# Copyright (C) 2017 National Institute of Informatics.
#
# WEKO3 is free software; you can redistribute it
# and/or modify it under the terms of the GNU General Public License as
# published by the Free Software Foundation; either version 2 of the
# License, or (at your option) any later version.
#
# WEKO3 is distributed in the hope that it will be
# useful, but WITHOUT ANY WARRANTY; without even the implied warranty of
# MERCHANTABILITY or FITNESS FOR A PARTICULAR PURPOSE.  See the GNU
# General Public License for more details.
#
# You should have received a copy of the GNU General Public License
# along with WEKO3; if not, write to the
# Free Software Foundation, Inc., 59 Temple Place, Suite 330, Boston,
# MA 02111-1307, USA.

"""Weko Search-UI admin."""

import copy
import json
import os
import tempfile
from datetime import datetime, timedelta
from urllib.parse import urlencode

from blinker import Namespace
from celery import chord
from flask import Response, abort, current_app, jsonify, make_response, request
from flask_admin import BaseView, expose
from flask_babelex import gettext as _
from invenio_files_rest.models import FileInstance
from invenio_i18n.ext import current_i18n
from weko_admin.api import TempDirInfo
from weko_admin.utils import reset_redis_cache
from weko_index_tree.api import Indexes
from weko_index_tree.models import IndexStyle
from weko_index_tree.utils import get_doi_items_in_index, \
    get_editing_items_in_index, is_index_locked
from weko_records.api import ItemTypes
from weko_workflow.api import WorkFlow
from weko_workflow.utils import delete_cache_data, get_cache_data, \
    update_cache_data

from weko_search_ui.api import get_search_detail_keyword

from .config import WEKO_EXPORT_TEMPLATE_BASIC_ID, \
    WEKO_EXPORT_TEMPLATE_BASIC_NAME, WEKO_EXPORT_TEMPLATE_BASIC_OPTION, \
    WEKO_IMPORT_CHECK_LIST_NAME, WEKO_IMPORT_LIST_NAME, \
    WEKO_ITEM_ADMIN_IMPORT_TEMPLATE, WEKO_SEARCH_UI_ADMIN_EXPORT_TEMPLATE
<<<<<<< HEAD
from .tasks import export_all_task, import_item, is_import_running, \
    remove_temp_dir_task, check_celery_is_run
=======
from .tasks import check_import_items_task, export_all_task, import_item, \
    is_import_running, remove_temp_dir_task
>>>>>>> 4d045a83
from .utils import cancel_export_all, check_import_items, \
    check_sub_item_is_system, create_flow_define, delete_records, \
    get_change_identifier_mode_content, get_content_workflow, \
    get_export_status, get_lifetime, get_root_item_option, \
    get_sub_item_option, get_tree_items, handle_get_all_sub_id_and_name, \
    handle_workflow, make_stats_tsv, make_tsv_by_line

_signals = Namespace()
searched = _signals.signal('searched')


class ItemManagementBulkDelete(BaseView):
    """Item Management - Bulk Delete view."""

    @expose('/', methods=['GET', 'PUT'])
    def index(self):
        """Bulk delete items and index trees."""
        if request.method == 'PUT':
            # Do delete items inside the current index tree (maybe root tree)
            q = request.values.get('q')
            if q is not None and q.isdigit():
                current_tree = Indexes.get_index(q)
                recursive_tree = Indexes.get_recursive_tree(q)
                recursively = request.values.get('recursively') == 'true'

                if current_tree:
                    doi_items = get_doi_items_in_index(q, recursively)
                    edt_items = get_editing_items_in_index(q, recursively)
                    ignore_items = list(set(doi_items + edt_items))
                    # Delete items in current_tree
                    delete_records(current_tree.id, ignore_items)

                    # If recursively, then delete items of child indices
                    if recursively:
                        # Delete recursively
                        direct_child_trees = []
                        for obj in recursive_tree:
                            if obj[1] != current_tree.id:
                                child_tree = Indexes.get_index(obj[1])

                                # Do delete items in child_tree
                                delete_records(child_tree.id, ignore_items)
                                # Add the level 1 child into the current_tree
                                if obj[0] == current_tree.id:
                                    direct_child_trees.append(child_tree.id)

                    if ignore_items:
                        msg = '{}<br/>'.format(
                            _('The following item(s) cannot be deleted.'))
                        if doi_items:
                            _item_d = ['recid: {}'.format(i)
                                       for i in doi_items]
                            msg += '<br/>{}<br/>&nbsp;{}'.format(
                                _('DOI granting item(s):'),
                                (', ').join(_item_d)
                            )
                        if edt_items:
                            _item_e = ['recid: {}'.format(i)
                                       for i in edt_items]
                            msg += '<br/>{}<br/>&nbsp;{}'.format(
                                _('Editing item(s):'),
                                (', ').join(_item_e)
                            )
                        return jsonify({'status': 1, 'msg': msg})
                    return jsonify({'status': 1, 'msg': _('Success')})

            return jsonify({'status': 0, 'msg': 'Invalid tree'})

        """Render view."""
        detail_condition = get_search_detail_keyword('')
        return self.render(
            current_app.config['WEKO_THEME_ADMIN_ITEM_MANAGEMENT_TEMPLATE'],
            management_type='delete',
            detail_condition=detail_condition
        )

    @expose('/check', methods=['GET'])
    def check(self):
        """Get list."""
        q = request.values.get('q')
        status = 0
        msg = None
        recursively = request.values.get('recursively') == 'true'

        if q and q.isdigit() and Indexes.get_index(q):
            if is_index_locked(q):
                status = 0
                msg = _('Index Delete is in progress on another device.')
            elif get_doi_items_in_index(q, recursively):
                status = 1
                msg = _('DOI granting item(s) are including in the '
                        'deletion items.<br/>DOI granting item(s) cannot '
                        'be deleted without withdrawing the DOI.<br/>'
                        'Do you want to continue deleting items that are '
                        'not grant DOI?')
            else:
                status = 1
                msg = _('Are you sure you want to delete it?')
        else:
            status = 0
            msg = _('No such index.')

        return jsonify({'status': status, 'msg': msg})


class ItemManagementCustomSort(BaseView):
    """Item Management - Custom Sort view."""

    @expose('/', methods=['GET'])
    def index(self):
        """Custom sort index."""
        return self.render(
            current_app.config['WEKO_THEME_ADMIN_ITEM_MANAGEMENT_TEMPLATE'],
            management_type='sort',
        )

    @expose('/save', methods=['POST'])
    def save_sort(self):
        """Save custom sort."""
        try:
            data = request.get_json()
            index_id = data.get("q_id")
            sort_data = data.get("sort")

            # save data to DB
            item_sort = {}
            for sort in sort_data:
                sd = sort.get('custom_sort').get(index_id)
                if sd:
                    item_sort[sort.get('id')] = sd

            Indexes.set_item_sort_custom(index_id, item_sort)

            # update es
            # fp = Indexes.get_self_path(index_id)
            # Indexes.update_item_sort_custom_es(fp.path, sort_data)

            jfy = {'status': 200, 'message': 'Data is successfully updated.'}
        except Exception:
            jfy = {'status': 405, 'message': 'Error.'}
        return make_response(jsonify(jfy), jfy['status'])


class ItemManagementBulkSearch(BaseView):
    """Item Management - Search."""

    @expose('/', methods=['GET'])
    def index(self):
        """Index Search page ui."""
        search_type = request.args.get('search_type', '0')
        get_args = request.args
        community_id = ""
        ctx = {'community': None}
        cur_index_id = search_type if search_type not in ('0', '1', ) else None
        if 'community' in get_args:
            from weko_workflow.api import GetCommunity
            comm = GetCommunity.get_community_by_id(
                request.args.get('community'))
            ctx = {'community': comm}
            community_id = comm.id

        # Get index style
        style = IndexStyle.get(
            current_app.config['WEKO_INDEX_TREE_STYLE_OPTIONS']['id'])
        width = style.width if style else '3'

        detail_condition = get_search_detail_keyword('')

        height = style.height if style else None
        header = ''
        if 'item_management' in get_args:
            management_type = request.args.get('item_management', 'sort')
            has_items = False
            has_child_trees = False
            header = _('Custom Sort')
            if management_type == 'delete':
                header = _('Bulk Delete')
                # Does this tree has items or children?
                q = request.args.get('q')
                if q is not None and q.isdigit():
                    current_tree = Indexes.get_index(q)
                    recursive_tree = Indexes.get_recursive_tree(q)

                    if current_tree is not None:
                        tree_items = get_tree_items(current_tree.id)
                        has_items = len(tree_items) > 0
                        if recursive_tree is not None:
                            has_child_trees = len(recursive_tree) > 1
            elif management_type == 'update':
                header = _('Bulk Update')

            return self.render(
                current_app.config[
                    'WEKO_THEME_ADMIN_ITEM_MANAGEMENT_TEMPLATE'],
                index_id=cur_index_id,
                community_id=community_id,
                width=width,
                height=height,
                header=header,
                management_type=management_type,
                fields=current_app.config[
                    'WEKO_RECORDS_UI_BULK_UPDATE_FIELDS']['fields'],
                licences=current_app.config[
                    'WEKO_RECORDS_UI_LICENSE_DICT'],
                has_items=has_items,
                has_child_trees=has_child_trees,
                detail_condition=detail_condition,
                **ctx)
        else:
            return abort(500)

    @staticmethod
    def is_visible():
        """Should never be visible."""
        return False


class ItemImportView(BaseView):
    """BaseView for Admin Import."""

    @expose('/', methods=['GET'])
    def index(self):
        """Renders an item import view.

        :param
        :return: The rendered template.
        """
        workflow = WorkFlow()
        workflows = workflow.get_workflow_list()
        workflows_js = [get_content_workflow(item) for item in workflows]

        return self.render(
            WEKO_ITEM_ADMIN_IMPORT_TEMPLATE,
            workflows=json.dumps(workflows_js)
        )

    @expose('/check', methods=['POST'])
    def check(self) -> jsonify:
        """Validate item import."""
        data = request.form
        file = request.files['file'] if request.files else None

        if data and file:
            temp_path = tempfile.gettempdir() + '/' + \
                current_app.config['WEKO_SEARCH_UI_IMPORT_TMP_PREFIX'] + \
                datetime.utcnow().strftime(r'%Y%m%d%H%M%S%f')
            os.mkdir(temp_path)
            file_path = temp_path + '/' + file.filename
            file.save(file_path)
            task = check_import_items_task.apply_async(
                (file_path, data.get('is_change_identifier') == 'true',
                 request.host_url, current_i18n.language), )
        return jsonify(code=1, check_import_task_id=task.task_id)

    @expose('/get_check_status', methods=['POST'])
    def get_check_status(self) -> jsonify:
        """Validate item import."""
        data = request.get_json()
        result = {}

        if data and data.get('task_id'):
            task = import_item.AsyncResult(data.get('task_id'))
            if task and isinstance(task.result, dict):
                start_date = task.result.get("start_date")
                end_date = task.result.get("end_date")
                result.update({
                    "start_date": start_date,
                    "end_date": end_date,
                    **task.result
                })
            elif task and task.status != "PENDING":
                result['error'] = _('Internal server error')
        return jsonify(**result)

    @expose('/download_check', methods=['POST'])
    def download_check(self):
        """Download report check result."""
        data = request.get_json()
        now = str(datetime.date(datetime.now()))

        file_name = "check_" + now + ".tsv"
        if data:
            tsv_file = make_stats_tsv(
                data.get('list_result'),
                WEKO_IMPORT_CHECK_LIST_NAME
            )
            return Response(
                tsv_file.getvalue(),
                mimetype="text/tsv",
                headers={
                    "Content-disposition": "attachment; filename=" + file_name
                }
            )
        else:
            return Response(
                [],
                mimetype="text/tsv",
                headers={
                    "Content-disposition": "attachment; filename=" + file_name
                }
            )

    @expose('/import', methods=['POST'])
    def import_items(self) -> jsonify:
        """Import item into System."""
        data = request.get_json() or {}
        data_path = data.get('data_path')
        request_info = {
            'remote_addr': request.remote_addr,
            'referrer': request.referrer,
            'hostname': request.host
        }
        # update temp dir expire to 1 day from now
        expire = datetime.now() + timedelta(days=1)
        TempDirInfo().set(
            data_path,
            {'expire': expire.strftime('%Y-%m-%d %H:%M:%S')}
        )

        tasks = []
        list_record = [item for item in data.get(
            'list_record', []) if not item.get(
            'errors')]
        import_start_time = ''
        if list_record:
            group_tasks = []
            for item in list_record:
                item['root_path'] = data_path + '/data'
                create_flow_define()
                handle_workflow(item)
                group_tasks.append(import_item.s(item, request_info))

            # handle import tasks
            import_task = chord(group_tasks)(
                remove_temp_dir_task.si(data_path))
            for idx, task in enumerate(import_task.parent.results):
                tasks.append({
                    'task_id': task.task_id,
                    'item_id': list_record[idx].get('id'),
                })
            # save start time of import progress into cache
            import_start_time = datetime.now().strftime('%Y-%m-%dT%H:%M:%S%z')
            update_cache_data('import_start_time', import_start_time, 0)

        response_object = {
            "status": "success",
            "data": {
                "tasks": tasks,
                "import_start_time": import_start_time
            }
        }
        return jsonify(response_object)

    @expose("/check_status", methods=["POST"])
    def get_status(self):
        """Get status of import process."""
        data = request.get_json()
        result = []
        if data and data.get('tasks'):
            status = 'done'
            for task_item in data.get('tasks'):
                task_id = task_item.get('task_id')
                task = import_item.AsyncResult(task_id)
                start_date = task.result.get(
                    "start_date"
                ) if task and isinstance(task.result, dict) else ""
                end_date = datetime.now().strftime(
                    "%Y-%m-%d %H:%M:%S"
                ) if task.successful() or task.failed() else ""
                result.append(dict(**{
                    "task_status": task.status,
                    "task_result": task.result,
                    "start_date": start_date,
                    "end_date": task_item.get("end_date") or end_date,
                    "task_id": task_id,
                    "item_id": task_item.get("item_id"),
                }))
                status = 'doing' if not (task.successful() or task.failed()) \
                    or status == 'doing' else "done"
            response_object = {"status": status, "result": result}
        else:
            response_object = {"status": "error", "result": result}
        return jsonify(response_object)

    @expose('/export_import', methods=['POST'])
    def download_import(self):
        """Download import result."""
        data = request.get_json()
        now = str(datetime.date(datetime.now()))

        file_name = "List_Download " + now + ".tsv"
        if data:
            tsv_file = make_stats_tsv(
                data.get('list_result'),
                WEKO_IMPORT_LIST_NAME
            )
            return Response(
                tsv_file.getvalue(),
                mimetype="text/tsv",
                headers={
                    "Content-disposition": "attachment; filename=" + file_name
                }
            )
        else:
            return Response(
                [],
                mimetype="text/tsv",
                headers={
                    "Content-disposition": "attachment; filename=" + file_name
                }
            )

    @expose('/get_disclaimer_text', methods=['GET'])
    def get_disclaimer_text(self):
        """Get disclaimer text."""
        data = get_change_identifier_mode_content()
        return jsonify(code=1, data=data)

    @expose('/export_template', methods=['POST'])
    def export_template(self):
        """Download item type template."""
        file_name = None
        tsv_file = None
        data = request.get_json()
        if data:
            item_type_id = int(data.get('item_type_id', 0))
            if item_type_id > 0:
                item_type = ItemTypes.get_by_id(
                    id_=item_type_id, with_deleted=True)
                if item_type:
                    file_name = '{}({}).tsv'.format(
                        item_type.item_type_name.name, item_type.id)
                    item_type_line = [
                        '#ItemType',
                        '{}({})'.format(
                            item_type.item_type_name.name, item_type.id),
                        '{}items/jsonschema/{}'.format(
                            request.url_root, item_type.id)
                    ]
                    ids_line = copy.deepcopy(WEKO_EXPORT_TEMPLATE_BASIC_ID)
                    names_line = copy.deepcopy(WEKO_EXPORT_TEMPLATE_BASIC_NAME)
                    systems_line = ['#'] + \
                        ['' for _ in range(len(ids_line) - 1)]
                    options_line = copy.deepcopy(
                        WEKO_EXPORT_TEMPLATE_BASIC_OPTION)

                    item_type = item_type.render
                    meta_list = {**item_type.get('meta_fix', {}),
                                 **item_type.get('meta_list', {})}
                    meta_system = [
                        key for key in item_type.get('meta_system', {})]
                    schema = item_type.get('table_row_map', {}) \
                        .get('schema', {}).get('properties', {})
                    form = item_type.get('table_row_map', {}).get('form', [])

                    count_file = 0
                    count_thumbnail = 0
                    for key in ['pubdate', *item_type.get('table_row', [])]:
                        if key in meta_system:
                            continue

                        item = schema.get(key)
                        item_option = meta_list.get(key) \
                            if meta_list.get(key) else item
                        sub_form = next(
                            (x for x in form if key == x.get('key')),
                            {'title_i18n': {}})
                        root_id, root_name, root_option = \
                            get_root_item_option(key, item_option, sub_form)
                        # have not sub item
                        if not (item.get('properties') or item.get('items')):
                            ids_line.append(root_id)
                            names_line.append(root_name)
                            systems_line.append('')
                            options_line.append(', '.join(root_option))
                        else:
                            # have sub item
                            sub_items = item.get('properties') \
                                if item.get('properties') \
                                else item.get('items').get('properties')
                            _ids, _names = handle_get_all_sub_id_and_name(
                                sub_items, root_id, root_name,
                                sub_form.get('items', []))
                            _options = []
                            for _id in _ids:
                                if 'filename' in _id:
                                    ids_line.append(
                                        '.file_path[{}]'.format(count_file))
                                    file_path_name = 'File Path' \
                                        if current_i18n.language == 'en' \
                                        else 'ファイルパス'
                                    names_line.append('.{}[{}]'.format(
                                        file_path_name, count_file))
                                    systems_line.append('')
                                    options_line.append('Allow Multiple')
                                    count_file += 1
                                if 'thumbnail_label' in _id:
                                    thumbnail_path_name = 'Thumbnail Path' \
                                        if current_i18n.language == 'en' \
                                        else 'サムネイルパス'
                                    if item.get('items'):
                                        ids_line.append(
                                            '.thumbnail_path[{}]'.format(
                                                count_thumbnail))
                                        names_line.append('.{}[{}]'.format(
                                            thumbnail_path_name,
                                            count_thumbnail))
                                        options_line.append('Allow Multiple')
                                        count_thumbnail += 1
                                    else:
                                        ids_line.append('.thumbnail_path')
                                        names_line.append('.{}'.format(
                                            thumbnail_path_name))
                                        options_line.append('')
                                    systems_line.append('')

                                clean_key = _id.replace('.metadata.', '') \
                                    .replace('[0]', '[]')
                                _options.append(
                                    get_sub_item_option(clean_key, form) or [])
                                systems_line.append(
                                    'System' if check_sub_item_is_system(
                                        clean_key, form) else '')

                            ids_line += _ids
                            names_line += _names
                            for _option in _options:
                                options_line.append(
                                    ', '.join(list(set(root_option + _option)))
                                )
                    tsv_file = make_tsv_by_line([
                        item_type_line,
                        ids_line,
                        names_line,
                        systems_line,
                        options_line
                    ])
        return Response(
            [] if not tsv_file else tsv_file.getvalue(),
            mimetype="text/tsv",
            headers={
                "Content-disposition": "attachment; "
                + ('filename=' if not file_name
                   else urlencode({'filename': file_name}))
            })

    @expose('/check_import_is_available', methods=['GET'])
    def check_import_available(self):
        check = is_import_running()
        if not check:
            delete_cache_data('import_start_time')
            return jsonify({'is_available': True})
        else:
            return jsonify({
                'is_available': False,
                'start_time': get_cache_data('import_start_time'),
                'error_id': check
            })


class ItemBulkExport(BaseView):
    """BaseView for Admin Export."""

    @expose('/', methods=['GET'])
    def index(self):
        """Renders admin bulk export page.

        :param
        :return: The rendered template.
        """
        _cache_prefix = current_app.config['WEKO_ADMIN_CACHE_PREFIX']
        _msg_config = current_app.config['WEKO_SEARCH_UI_BULK_EXPORT_MSG']
        _msg_key = _cache_prefix.format(name=_msg_config)
        reset_redis_cache(_msg_key, '')
        return self.render(
            WEKO_SEARCH_UI_ADMIN_EXPORT_TEMPLATE
        )

    @expose('/export_all', methods=['GET'])
    def export_all(self):
        """Export all items."""
        _task_config = current_app.config['WEKO_SEARCH_UI_BULK_EXPORT_TASK']
        _cache_key = current_app.config['WEKO_ADMIN_CACHE_PREFIX'].\
            format(name=_task_config)
        export_status, download_uri, message = get_export_status()

        if (not export_status):
            export_task = export_all_task.apply_async(
                args=(
                    request.url_root,
                ))
            reset_redis_cache(_cache_key, str(export_task.task_id))

        return Response(status=200)

    @expose('/check_export_status', methods=['GET'])
    def check_export_status(self):
        """Check export status."""
        check = check_celery_is_run()
        export_status, download_uri, message = get_export_status()
        return jsonify(data={
            'export_status': export_status,
            'uri_status': True if download_uri else False,
            'celery_is_run': check,
            'error_message': message
        })

    @expose('/cancel_export', methods=['GET'])
    def cancel_export(self):
        """Check export status."""
        return jsonify(data={
            'cancel_status': cancel_export_all()
        })

    @expose('/download', methods=['GET'])
    def download(self):
        """Funtion send file to Client.

        path: it was load from FileInstance
        """
        export_status, download_uri, message = get_export_status()
        if not export_status and download_uri is not None:
            file_instance = FileInstance.get_by_uri(download_uri)
            return file_instance.send_file(
                'export-all.zip',
                mimetype='application/octet-stream',
                as_attachment=True
            )
        else:
            return Response(status=200)


item_management_bulk_search_adminview = {
    'view_class': ItemManagementBulkSearch,
    'kwargs': {
        'endpoint': 'items/search',
        'category': _('Index Tree'),
        'name': '',
    }
}

item_management_bulk_delete_adminview = {
    'view_class': ItemManagementBulkDelete,
    'kwargs': {
        'category': _('Items'),
        'name': _('Bulk Delete'),
        'endpoint': 'items/bulk/delete'
    }
}

item_management_custom_sort_adminview = {
    'view_class': ItemManagementCustomSort,
    'kwargs': {
        'category': _('Index Tree'),
        'name': _('Custom Sort'),
        'endpoint': 'items/custom_sort'
    }
}

item_management_import_adminview = {
    'view_class': ItemImportView,
    'kwargs': {
        'category': _('Items'),
        'name': _('Import'),
        'endpoint': 'items/import'
    }
}

item_management_export_adminview = {
    'view_class': ItemBulkExport,
    'kwargs': {
        'category': _('Items'),
        'name': _('Bulk Export'),
        'endpoint': 'items/bulk-export'
    }
}

__all__ = (
    'item_management_bulk_delete_adminview',
    'item_management_bulk_search_adminview',
    'item_management_custom_sort_adminview',
    'item_management_import_adminview',
    'item_management_export_adminview'
)<|MERGE_RESOLUTION|>--- conflicted
+++ resolved
@@ -51,13 +51,8 @@
     WEKO_EXPORT_TEMPLATE_BASIC_NAME, WEKO_EXPORT_TEMPLATE_BASIC_OPTION, \
     WEKO_IMPORT_CHECK_LIST_NAME, WEKO_IMPORT_LIST_NAME, \
     WEKO_ITEM_ADMIN_IMPORT_TEMPLATE, WEKO_SEARCH_UI_ADMIN_EXPORT_TEMPLATE
-<<<<<<< HEAD
-from .tasks import export_all_task, import_item, is_import_running, \
-    remove_temp_dir_task, check_celery_is_run
-=======
-from .tasks import check_import_items_task, export_all_task, import_item, \
-    is_import_running, remove_temp_dir_task
->>>>>>> 4d045a83
+from .tasks import check_celery_is_run, check_import_items_task, \
+    export_all_task, import_item, is_import_running, remove_temp_dir_task
 from .utils import cancel_export_all, check_import_items, \
     check_sub_item_is_system, create_flow_define, delete_records, \
     get_change_identifier_mode_content, get_content_workflow, \
