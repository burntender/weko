--- conflicted
+++ resolved
@@ -495,7 +495,6 @@
 msgid "Suffix of {} can only be used with half-width alphanumeric characters and half-width symbols "_-.; () /"."
 msgstr "{}のSuffixは半角英数字、半角記号「_-.;()/」以外使用できません。"
 
-<<<<<<< HEAD
 msgid "The format of the specified file {} does not support import. Please specify one of the following formats: zip, tar, gztar, bztar, xztar."
 msgstr "指定されたファイル{}の形式はインポートに対応していません。zip,tar,gztar,bztar,xztarいずれかの形式を指定してください。"
 
@@ -516,10 +515,9 @@
 
 msgid "Please specify PubDate with YYYY-MM-DD."
 msgstr "公開日はYYYY-MM-DDで指定してください。"
-=======
+
 msgid "Cannot register because the specified item type is not the latest version."
 msgstr "指定されたアイテムタイプが最新のバージョンでないため登録できません。"
 
 msgid "The following items are not registered because they do not exist in the specified item type. {}"
-msgstr "次の項目指定されたアイテムタイプに存在しないため登録されません。{}"
->>>>>>> 9ddb6c5f
+msgstr "次の項目指定されたアイテムタイプに存在しないため登録されません。{}"