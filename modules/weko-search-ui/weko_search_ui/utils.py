--- conflicted
+++ resolved
@@ -1218,12 +1218,8 @@
     def clean_file_metadata(item_type_id, data):
         # clear metadata of file information
         is_cleaned = True
-<<<<<<< HEAD
+        file_key = None
         item_map = get_mapping(item_type_id, "jpcoar_mapping")
-=======
-        file_key = None
-        item_map = get_mapping(Mapping.get_record(item_type_id), "jpcoar_mapping")
->>>>>>> 3a149534
         key = item_map.get("file.URI.@value")
         if key:
             file_key = key.split(".")[0]
