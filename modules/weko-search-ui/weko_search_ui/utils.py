--- conflicted
+++ resolved
@@ -478,7 +478,6 @@
     schema = ''
     with open(tsv_file_path, 'r') as tsvfile:
         csv_reader = csv.reader(tsvfile, delimiter='\t')
-<<<<<<< HEAD
         try:
             for num, data_row in enumerate(csv_reader, start=1):
                 if num == 1:
@@ -505,77 +504,23 @@
                                 check_item_type['schema']
                 elif num == 2:
                     item_path = data_row
+                    if check_item_type:
+                        item_path_not_existed = \
+                            handle_check_metadata_not_existed(
+                                item_path, check_item_type.get('item_type_id'))
                 elif num == 3:
                     item_path_name = data_row
                 elif (num == 4 or num == 5) and data_row[0].startswith('#'):
                     continue
                 else:
                     data_parse_metadata = parse_to_json_form(
-                        zip(item_path, item_path_name, data_row)
+                        zip(item_path, item_path_name, data_row),
+                        item_path_not_existed
                     )
-=======
-        for num, data_row in enumerate(csv_reader, start=1):
-            if num == 1:
-                if data_row[2] and data_row[2].split('/')[-1]:
-                    item_type_id = data_row[2].split('/')[-1]
-                    check_item_type = get_item_type(int(item_type_id))
-                    schema = data_row[2]
-                    if not check_item_type:
-                        result['item_type_schema'] = {}
-                    else:
-                        result['item_type_schema'] = check_item_type['schema']
-
-            elif num == 2:
-                item_path = data_row
-                if check_item_type:
-                    item_path_not_existed = handle_check_metadata_not_existed(
-                        item_path, check_item_type.get('item_type_id'))
-            elif num == 3:
-                item_path_name = data_row
-            elif (num == 4 or num == 5) and data_row[0].startswith('#'):
-                continue
-            else:
-                data_parse_metadata = parse_to_json_form(
-                    zip(item_path, item_path_name, data_row),
-                    item_path_not_existed
-                )
-
-                json_data_parse = parse_to_json_form(
-                    zip(item_path_name, item_path, data_row),
-                    item_path_not_existed
-                )
-                if isinstance(check_item_type, dict):
-                    item_type_name = check_item_type.get('name')
-                    item_type_id = check_item_type.get('item_type_id')
-                    tsv_item = dict(
-                        **json_data_parse,
-                        **data_parse_metadata,
-                        **{
-                            'item_type_name': item_type_name or '',
-                            'item_type_id': item_type_id or '',
-                            '$schema': schema if schema else ''
-                        }
-                    )
-                    if not check_item_type.get('is_lastest'):
-                        tsv_item['errors'] = [
-                            _('Cannot register because the specified'
-                              + ' item type is not the latest version.')
-                        ]
-                else:
-                    tsv_item = dict(**json_data_parse, **data_parse_metadata)
-                if item_path_not_existed:
-                    str_keys = ', '.join(item_path_not_existed) \
-                        .replace('.metadata.', '')
-                    tsv_item['warnings'] = [
-                        _('The following items are not registered because '
-                          + 'they do not exist in the specified item type. {}')
-                        .format(str_keys)
-                    ]
-                tsv_data.append(tsv_item)
->>>>>>> 9ddb6c5f
 
                     json_data_parse = parse_to_json_form(
-                        zip(item_path_name, item_path, data_row)
+                        zip(item_path_name, item_path, data_row),
+                        item_path_not_existed
                     )
                     if isinstance(check_item_type, dict):
                         item_type_name = check_item_type.get('name')
@@ -589,9 +534,24 @@
                                 '$schema': schema if schema else ''
                             }
                         )
+                        if not check_item_type.get('is_lastest'):
+                            tsv_item['errors'] = [
+                                _('Cannot register because the specified'
+                                  + ' item type is not the latest version.')
+                            ]
                     else:
-                        tsv_item = dict(**json_data_parse, **
-                                        data_parse_metadata)
+                        tsv_item = dict(
+                            **json_data_parse,
+                            **data_parse_metadata)
+                    if item_path_not_existed:
+                        str_keys = ', '.join(item_path_not_existed) \
+                            .replace('.metadata.', '')
+                        tsv_item['warnings'] = [
+                            _('The following items are not registered because '
+                              + 'they do not exist in the specified '
+                              + 'item type. {}')
+                            .format(str_keys)
+                        ]
                     tsv_data.append(tsv_item)
         except UnicodeDecodeError as ex:
             ex.reason = _('The TSV file could not be read. Make sure the file'
@@ -2404,23 +2364,14 @@
                           WEKO_IMPORT_SYSTEM_ITEMS[2])
 
 
-<<<<<<< HEAD
 def get_thumbnail_key(item_type_id=0):
     """Get thumbnail key.
 
     :argument
-=======
-def handle_check_metadata_not_existed(str_keys, item_type_id=0):
-    """Check and get list metadata not existed in item type.
-
-    :argument
-        str_keys -- {list} list key.
->>>>>>> 9ddb6c5f
         item_type_id -- {int} item type id.
     :return
 
     """
-<<<<<<< HEAD
     item_type = ItemTypes.get_by_id(id_=item_type_id, with_deleted=True)
     if item_type:
         item_type = item_type.render
@@ -2448,7 +2399,17 @@
             if file_extend not in WEKO_IMPORT_THUMBNAIL_FILE_TYPE:
                 record['errors'] = record['errors'] + [error] \
                     if record.get('errors') else [error]
-=======
+
+
+def handle_check_metadata_not_existed(str_keys, item_type_id=0):
+    """Check and get list metadata not existed in item type.
+
+    :argument
+        str_keys -- {list} list key.
+        item_type_id -- {int} item type id.
+    :return
+
+    """
     def check_existed(keys, schema):
         if keys[0] in schema:
             if len(keys) > 1:
@@ -2483,5 +2444,4 @@
                     continue
                 if not check_existed(pre_key.split('.'), schema):
                     result.append(str_key)
-    return result
->>>>>>> 9ddb6c5f
+    return result