--- conflicted
+++ resolved
@@ -1883,11 +1883,7 @@
         ),
         activity_confirm_term_of_use=True,
         title="test",
-<<<<<<< HEAD
-        shared_user_ids='[]',
-=======
         shared_user_ids=[],
->>>>>>> 0bc6a991
         extra_info={},
         action_order=6,
     )
@@ -2006,11 +2002,7 @@
         activity_community_id=3,
         activity_confirm_term_of_use=True,
         title="test",
-<<<<<<< HEAD
-        shared_user_ids='[]',
-=======
         shared_user_ids=[],
->>>>>>> 0bc6a991
         extra_info={},
         action_order=6,
     )
