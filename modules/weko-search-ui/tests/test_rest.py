"""
/index/:post, get
"""
import json
import pytest
from mock import patch
from flask import current_app
from elasticsearch_dsl import response, Search
from tests.conftest import json_data

from invenio_records_rest.errors import MaxResultWindowRESTError
<<<<<<< HEAD
def test_IndexSearchResource_post_guest(client_rest, users, admin_view):
=======
from invenio_rest import ContentNegotiatedMethodView

from weko_search_ui.rest import create_blueprint, IndexSearchResource, get_heading_info


def test_IndexSearchResource_post_guest(client_rest, users):
>>>>>>> 277f6e8c
    res = client_rest.post("/index/",
                           data=json.dumps({}),
                           content_type="application/json")
    assert res.status_code == 300


def url(root, kwargs={}):
    args = ["{key}={value}".format(key=key, value=value) for key, value in kwargs.items()]
    url = "{root}?{param}".format(root=root, param="&".join(args)) if kwargs else root
    return url


class mock_path:
    def __init__(self, **data):
        self.pid = data.get("pid")
        self.cid = data.get("cid")
        self.path = data.get("path")
        self.name = data.get("name")
        self.name_en = data.get("name_en")
        self.lev = data.get("lev")
        self.public_state = data.get("public_state")
        self.public_date = data.get("public_date")
        self.comment = data.get("comment")
        self.browsing_role = data.get("browsing_role")
        self.browsing_group = data.get("browsing_group")
        self.harvest_public_state = data.get("harvest_public_state")

path1 = dict(
    pid=0,
    cid=1557820086539,
    path="1557820086539",
    name= '人文社会系 (Faculty of Humanities and Social Sciences)',
    name_en ='Faculty of Humanities and Social Sciences',
    lev = 1,
    public_state=True,
    public_date=None,
    comment="",
    browsing_role='3,-98,-99',
    browsing_group="",
    harvest_public_state=True
)
path2 = dict(
    pid=0,
    cid=1557819733276,
    path="1557819692844/1557819733276",
    name= '会議発表論文',
    name_en ='conference paper',
    lev = 1,
    public_state=True,
    public_date=None,
    comment="",
    browsing_role='3,-98,-99',
    browsing_group="",
    harvest_public_state=True,
)


test_patterns =[
    ({},
     "facet_not_post_filters.json",
     {"self":"?page=1&size=20"},
     [[mock_path(**path1)]],
     "rd_result01_02_03_no_agp.json",
     "execute_result01_02_03_no_agp.json"
     ),
    ({},
     "facet.json",
     {"self":"?page=1&size=20"},
     BaseException,
     "rd_result01_02_03_BaseException.json",
     "execute_result01_02_03.json"
     ),
    ({"size":1,"page":2,"q":"1557820086539","Access":"open access"},
     "facet.json",
     {"next":"?page=3&q=1557820086539&size=1","prev":"?page=1&q=1557820086539&size=1","self":"?page=2&q=1557820086539&size=1"},
     [[mock_path(**path2),mock_path(**path1)]], # path not in agp
     "rd_result01_02_03.json",
     "execute_result01_02_03.json")
    ]
@pytest.mark.parametrize("params, facet_file, links, paths, rd_file, execute", test_patterns)
def test_IndexSearchResource_get(client_rest, users, item_type, record, facet_search_setting, index, mock_es_execute,
                                 params, facet_file, links, paths, rd_file, execute, admin_view):
    sname = current_app.config["SERVER_NAME"]

    facet = json_data("tests/data/search/"+facet_file)
    for l in links:
        links[l]="http://"+sname+"/index/"+links[l]
    with patch("weko_admin.utils.get_facet_search_query", return_value=facet):
        with patch("weko_search_ui.rest.Indexes.get_self_list",side_effect=paths):
            with patch("invenio_search.api.RecordsSearch.execute", return_value=mock_es_execute("tests/data/search/"+execute)):
                res = client_rest.get(url("/index/",params))
                result = json.loads(res.get_data(as_text=True))
                rd = json_data("tests/data/search/"+rd_file)
                rd["links"] = links
                assert result == rd


def test_IndexSearchResource_get_Exception(client_rest, users, item_type, record, facet_search_setting, index, mock_es_execute, admin_view):
    sname = current_app.config["SERVER_NAME"]

    facet = json_data("tests/data/search/facet.json")
    links = {"self":"?page=1&size=20"}
    for l in links:
        links[l]="http://"+sname+"/index/"+links[l]
    with patch("weko_admin.utils.get_facet_search_query", return_value=facet):
        with patch("weko_search_ui.rest.Indexes.get_self_list",side_effect=mock_path(**path1)):
            with patch("invenio_search.api.RecordsSearch.execute", return_value=mock_es_execute("tests/data/search/execute_result01_02_03.json")):
                with patch("weko_search_ui.rest.get_heading_info", side_effect=Exception):
                    res = client_rest.get(url("/index/",{"self":"?page=1&size=20"}))
                    result = json.loads(res.get_data(as_text=True))
                    rd = json_data("tests/data/search/rd_result01_02_03_Exception.json")
                    rd["links"] = links
                    assert result == rd

<<<<<<< HEAD
def test_IndexSearchResource_get_MaxResultWindowRESTError(client_rest, db_sessionlifetime, admin_view):
=======

def test_IndexSearchResource_get_MaxResultWindowRESTError(client_rest):
>>>>>>> 277f6e8c
    #MaxResultWindowRESTError発生
    param = {"size":1000,"page":1000}
    with patch("weko_admin.utils.get_facet_search_query", return_value={}):
        res =  client_rest.get(url("/index/", param))
        assert res.status_code == 400



# def create_blueprint(app, endpoints):
def test_create_blueprint(i18n_app, app, users):
    with patch("flask_login.utils._get_user", return_value=users[3]['obj']):
        endpoints = app.config['WEKO_SEARCH_REST_ENDPOINTS']
        assert create_blueprint(app, endpoints)


# class IndexSearchResource(ContentNegotiatedMethodView):
# def __init__
# def get(self, **kwargs):
# def test_IndexSearchResource_get(i18n_app, users, client_request_args):
#     with patch("flask_login.utils._get_user", return_value=users[3]['obj']):
#         test = IndexSearchResource(ContentNegotiatedMethodView)
#         assert test.get()

# def get_heading_info(data, lang, item_type):
def test_get_heading_info(i18n_app, app, users, db_itemtype, records):
    with patch("flask_login.utils._get_user", return_value=users[3]['obj']):
        # Test 1
        assert not get_heading_info(records['hits']['hits'][0], "en", item_type=None)

        # Test 2
        # assert get_heading_info(records['hits']['hits'][0], "en", db_itemtype['item_type'])<|MERGE_RESOLUTION|>--- conflicted
+++ resolved
@@ -9,16 +9,12 @@
 from tests.conftest import json_data
 
 from invenio_records_rest.errors import MaxResultWindowRESTError
-<<<<<<< HEAD
-def test_IndexSearchResource_post_guest(client_rest, users, admin_view):
-=======
 from invenio_rest import ContentNegotiatedMethodView
 
 from weko_search_ui.rest import create_blueprint, IndexSearchResource, get_heading_info
 
 
-def test_IndexSearchResource_post_guest(client_rest, users):
->>>>>>> 277f6e8c
+def test_IndexSearchResource_post_guest(client_rest, users, admin_view):
     res = client_rest.post("/index/",
                            data=json.dumps({}),
                            content_type="application/json")
@@ -133,12 +129,8 @@
                     rd["links"] = links
                     assert result == rd
 
-<<<<<<< HEAD
+
 def test_IndexSearchResource_get_MaxResultWindowRESTError(client_rest, db_sessionlifetime, admin_view):
-=======
-
-def test_IndexSearchResource_get_MaxResultWindowRESTError(client_rest):
->>>>>>> 277f6e8c
     #MaxResultWindowRESTError発生
     param = {"size":1000,"page":1000}
     with patch("weko_admin.utils.get_facet_search_query", return_value={}):
