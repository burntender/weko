import os
import json
import copy
import pytest
import unittest
from mock import patch, MagicMock, Mock
from flask import current_app, make_response, request
from flask_login import current_user
from flask_babelex import Babel

from invenio_i18n.babel import set_locale

from weko_search_ui import WekoSearchUI
from weko_search_ui.config import (
    WEKO_REPO_USER,
    WEKO_SYS_USER,
    WEKO_IMPORT_SYSTEM_ITEMS,
    VERSION_TYPE_URI,
    ACCESS_RIGHT_TYPE_URI,
    RESOURCE_TYPE_URI
)
from weko_search_ui.utils import (
    DefaultOrderedDict,
    get_tree_items,
    get_tree_items,
    delete_records,
    get_journal_info,
    get_feedback_mail_list,
    check_permission,
    get_content_workflow,
    set_nested_item,
    convert_nested_item_to_list,
    define_default_dict,
    defaultify,
    handle_generate_key_path,
    parse_to_json_form,
    check_import_items,
    unpackage_import_file,
<<<<<<< HEAD
    read_stats_file,
=======
    getEncode,
    read_stats_file,
    handle_convert_validate_msg_to_jp,
    handle_validate_item_import,
    represents_int,
    get_item_type,
>>>>>>> 277f6e8c
    handle_check_exist_record,
    make_file_by_line,
    make_stats_file,
    create_deposit,
    clean_thumbnail_file,
    up_load_file,
    get_file_name,
    register_item_metadata,
    update_publish_status,
    handle_workflow,
    create_work_flow,
    create_flow_define,
    send_item_created_event_to_es,
    import_items_to_system,
    handle_item_title,
    handle_check_and_prepare_publish_status,
    handle_check_and_prepare_index_tree,
    handle_check_and_prepare_feedback_mail,
    handle_set_change_identifier_flag,
    handle_check_cnri,
    handle_check_doi_indexes,
    handle_check_doi_ra,
    handle_check_doi,
    register_item_handle,
    prepare_doi_setting,
    get_doi_prefix,
    get_doi_link,
    prepare_doi_link,
    register_item_doi,
    register_item_update_publish_status,
    handle_doi_required_check,
    handle_check_date,
    handle_check_id,
    get_data_in_deep_dict,
    validation_file_open_date,
    validation_date_property,
    get_list_key_of_iso_date,
    get_current_language,
    get_change_identifier_mode_content,
    get_root_item_option,
    get_sub_item_option,
    check_sub_item_is_system,
    get_lifetime,
    get_system_data_uri,
    handle_fill_system_item,
    get_thumbnail_key,
    handle_check_thumbnail_file_type,
    handle_check_metadata_not_existed,
    handle_get_all_sub_id_and_name,
    handle_get_all_id_in_item_type,
    handle_check_consistence_with_mapping,
    handle_check_duplication_item_id,
    export_all,
    delete_exported,
    cancel_export_all,
    get_export_status,
    handle_check_item_is_locked,
    handle_remove_es_metadata,
    check_index_access_permissions,
    handle_check_file_metadata,
    handle_check_file_path,
    handle_check_file_content,
    handle_check_thumbnail,
    get_key_by_property,
    get_data_by_property,
    get_filenames_from_metadata,
    handle_check_filename_consistence
)

FIXTURE_DIR = os.path.join(os.path.dirname(os.path.realpath(__file__)), "data")


# class DefaultOrderedDict(OrderedDict):
def test_DefaultOrderDict_deepcopy():
    import copy

    data={
        "key0":"value0",
        "key1":"value1",
        "key2":{
            "key2.0":"value2.0",
            "key2.1":"value2.1"
            }
        }
    dict1 = defaultify(data)
    dict2 = copy.deepcopy(dict1)

    for i, d in enumerate(dict2):
        if i in [0, 1] :
            assert d == "key" + str(i)
            assert dict2[d] == "value" + str(i)
        else:
            assert d == "key" + str(i)
            assert isinstance(dict2[d], DefaultOrderedDict)
            for s, dd in enumerate(dict2[d]):
                assert dd == "key{}.{}".format(i,s)
                assert dict2[d][dd] == "value{}.{}".format(i,s)


# def get_tree_items(index_tree_id): ERROR ~ AttributeError: '_AppCtxGlobals' object has no attribute 'identity'
def test_get_tree_items(i18n_app, indices):
    assert get_tree_items(33)


# def delete_records(index_tree_id, ignore_items): ERROR ~ AttributeError: '_AppCtxGlobals' object has no attribute 'identity'
def test_delete_records(i18n_app, indices):
    assert delete_records(33, ignore_items=None)


# def get_journal_info(index_id=0):
def test_get_journal_info(i18n_app, indices):
    # Test 1
    assert not get_journal_info(33)


# def get_feedback_mail_list():
def test_get_feedback_mail_list(i18n_app, db_records2):
    # Test 1
    assert not get_feedback_mail_list()


# def check_permission():
def test_check_permission(mocker):
    user = MagicMock()
    user.roles = []
    mocker.patch('flask_login.utils._get_user',return_value=user)
    assert check_permission() == False

    user.roles = [WEKO_SYS_USER]
    mocker.patch('flask_login.utils._get_user',return_value=user)
    assert check_permission() == True

    user.roles = [WEKO_REPO_USER]
    mocker.patch('flask_login.utils._get_user',return_value=user)
    assert check_permission() == True

    user.roles = ["ROLE"]
    mocker.patch('flask_login.utils._get_user',return_value=user)
    assert check_permission() == False

    user.roles = ["ROLE",WEKO_SYS_USER]
    mocker.patch('flask_login.utils._get_user',return_value=user)
    assert check_permission() == True


# def get_content_workflow(item):
def test_get_content_workflow():
    item = MagicMock()

    item.flowname = 'flowname'
    item.id = 'id'
    item.flow_id='flow_id'
    item.flow_define.flow_name='flow_name'
    item.itemtype.item_type_name.name='item_type_name'

    result = dict()
    result["flows_name"] = item.flows_name
    result["id"] = item.id
    result["itemtype_id"] = item.itemtype_id
    result["flow_id"] = item.flow_id
    result["flow_name"] = item.flow_define.flow_name
    result["item_type_name"] = item.itemtype.item_type_name.name

    assert get_content_workflow(item) == result


# def set_nested_item(data_dict, map_list, val):
# def convert_nested_item_to_list(data_dict, map_list):


# def define_default_dict():
def test_define_default_dict(i18n_app):
    # Test 1
    assert not define_default_dict()


# def defaultify(d: dict) -> dict:
def test_defaultify():
    # Test 1
    assert not defaultify({})


# def handle_generate_key_path(key) -> list:
def test_handle_generate_key_path():
    assert handle_generate_key_path("key")


# def parse_to_json_form(data: list, item_path_not_existed=[], include_empty=False):


# def check_import_items(file, is_change_identifier: bool, is_gakuninrdm=False,
def test_check_import_items(i18n_app):
    current_path = os.path.dirname(os.path.abspath(__file__))
    file_name = 'sample_file.txt'
    file_path = os.path.join(
        current_path,
        'data',
        'sample_file',
        file_name
    )

    assert check_import_items(file_path, True)


# def unpackage_import_file(data_path: str, file_name: str, file_format: str, force_new=False):
def test_unpackage_import_file(app,mocker,mocker_itemtype):
    filepath = os.path.join(os.path.dirname(os.path.realpath(__file__)),"data", "item_map.json")
    with open(filepath,encoding="utf-8") as f:
        item_map = json.load(f)
    filepath = os.path.join(os.path.dirname(os.path.realpath(__file__)),"data", "item_type_mapping.json")
    with open(filepath,encoding="utf-8") as f:
        item_type_mapping = json.load(f)
    mocker.patch("weko_records.serializers.utils.get_mapping",return_value=item_map)
    mocker.patch("weko_records.api.Mapping.get_record",return_value=item_type_mapping)

    filepath = os.path.join(os.path.dirname(os.path.realpath(__file__)),"data", "unpackage_import_file/result.json")
    with open(filepath,encoding="utf-8") as f:
        result = json.load(f)

    filepath = os.path.join(os.path.dirname(os.path.realpath(__file__)),"data", "unpackage_import_file/result_force_new.json")
    with open(filepath,encoding="utf-8") as f:
        result_force_new = json.load(f)

    path = os.path.join(os.path.dirname(os.path.realpath(__file__)),"data", "unpackage_import_file")
    with app.test_request_context():
        with set_locale('en'):
            assert unpackage_import_file(path,'items.csv','csv',False)==result
            assert unpackage_import_file(path,'items.csv','csv',True)==result_force_new


# def getEncode(filepath):
def test_getEncode():
    csv_files = [
        {"file":"eucjp_lf_items.csv","enc":"euc-jp"},
        {"file":"iso2022jp_lf_items.csv","enc":"iso-2022-jp"},
        {"file":"sjis_lf_items.csv","enc":"shift_jis"},
        {"file":"utf8_cr_items.csv","enc":"utf-8"},
        {"file":"utf8_crlf_items.csv","enc":"utf-8"},
        {"file":"utf8_lf_items.csv","enc":"utf-8"},
        {"file":"utf8bom_lf_items.csv","enc":"utf-8"},
        {"file":"utf16be_bom_lf_items.csv","enc":"utf-16be"},
        {"file":"utf16le_bom_lf_items.csv","enc":"utf-16le"},
        # {"file":"utf32be_bom_lf_items.csv","enc":"utf-32"},
        # {"file":"utf32le_bom_lf_items.csv","enc":"utf-32"},
         {"file":"big5.txt","enc":""},
    ]

    for f in csv_files:
        filepath = os.path.join(os.path.dirname(os.path.realpath(__file__)),"data", "csv",f['file'])
        print(filepath)
        assert getEncode(filepath) == f['enc']


<<<<<<< HEAD
# def read_stats_file(csv_file_path: str, csv_file_name: str) -> dict:

def test_read_stats_file(app,mocker_itemtype):
    filepath = os.path.join(os.path.dirname(os.path.realpath(__file__)),"data", "csv","data.json")
    csv_file_name = "utf8_lf_items.csv"
    csv_file_path = os.path.join(os.path.dirname(os.path.realpath(__file__)),"data", "csv",csv_file_name)
    file_type = "csv"
    with open(filepath,encoding="utf-8") as f:
        data = json.load(f)

    with app.test_request_context():
        with set_locale('en'):
            res = read_stats_file(csv_file_path,csv_file_name,file_type)
            assert res["error"] == data["error"]
            assert res["error_code"] == data["error_code"]
            assert res["data_list"] == data["data_list"]
            assert res["item_type_schema"] == data["item_type_schema"]

            assert read_stats_file(csv_file_path,csv_file_name,'csv') == data


    filepath = os.path.join(os.path.dirname(os.path.realpath(__file__)),"data", "tsv","data.json")
    tsv_file_name = "utf8_lf_items.tsv"
    tsv_file_path = os.path.join(os.path.dirname(os.path.realpath(__file__)),"data", "tsv",tsv_file_name)
    with open(filepath,encoding="utf-8") as f:
        data = json.load(f)

    with app.test_request_context():
        with set_locale('en'):
            assert read_stats_file(tsv_file_path,tsv_file_name,'tsv') == data
=======
# def read_stats_file(file_path: str, file_name: str, file_format: str) -> dict:
# def handle_convert_validate_msg_to_jp(message: str):

>>>>>>> 277f6e8c

# def handle_validate_item_import(list_record, schema) -> list:
def test_handle_validate_item_import(app,mocker_itemtype):
    filepath = os.path.join(os.path.dirname(os.path.realpath(__file__)),"data", "csv","data.json")
    with open(filepath,encoding="utf-8") as f:
        data = json.load(f)

    filepath = os.path.join(os.path.dirname(os.path.realpath(__file__)),"data", "list_records", "list_records.json")
    with open(filepath,encoding="utf-8") as f:
        list_record = json.load(f)

    filepath = os.path.join(os.path.dirname(os.path.realpath(__file__)),"data", "list_records", "list_records_result.json")
    with open(filepath,encoding="utf-8") as f:
        result = json.load(f)

    with app.test_request_context():
        with set_locale('en'):
            assert handle_validate_item_import(list_record, data.get("item_type_schema", {}))==result


# def represents_int(s):
def test_represents_int():
    assert represents_int("a") == False
    assert represents_int("30") == True
    assert represents_int("31.1") == False


# def get_item_type(item_type_id=0) -> dict:
def test_get_item_type(mocker_itemtype):
    filepath = os.path.join(
        os.path.dirname(os.path.realpath(__file__)), "item_type/15_get_item_type_result.json"
    )
    with open(filepath, encoding="utf-8") as f:
        except_result = json.load(f)
    result = get_item_type(15)
    assert result['is_lastest']==except_result['is_lastest']
    assert result['name']==except_result['name']
    assert result['item_type_id']==except_result['item_type_id']
    assert result['schema']==except_result['schema']
    assert result==except_result

    assert get_item_type(0) == {}


# def handle_check_exist_record(list_record) -> list:
def test_handle_check_exist_record(app):
    case =  unittest.TestCase()
    # case 1 import new items
    filepath = os.path.join(os.path.dirname(os.path.realpath(__file__)),"data", "list_records", "b4_handle_check_exist_record.json")
    with open(filepath,encoding="utf-8") as f:
        list_record = json.load(f)

    filepath = os.path.join(os.path.dirname(os.path.realpath(__file__)),"data", "list_records", "b4_handle_check_exist_record_result.json")
    with open(filepath,encoding="utf-8") as f:
        result = json.load(f)

    case.assertCountEqual(handle_check_exist_record(list_record),result)

    # case 2 import items with id
    filepath = os.path.join(os.path.dirname(os.path.realpath(__file__)),"data", "list_records", "b4_handle_check_exist_record1.json")
    with open(filepath,encoding="utf-8") as f:
        list_record = json.load(f)

    filepath = os.path.join(os.path.dirname(os.path.realpath(__file__)),"data", "list_records", "b4_handle_check_exist_record_result1.json")
    with open(filepath,encoding="utf-8") as f:
        result = json.load(f)

    with app.test_request_context():
        with set_locale('en'):
            case.assertCountEqual(handle_check_exist_record(list_record),result)

    # case 3 import items with id and uri
    filepath = os.path.join(os.path.dirname(os.path.realpath(__file__)),"data", "list_records", "b4_handle_check_exist_record2.json")
    with open(filepath,encoding="utf-8") as f:
        list_record = json.load(f)

    filepath = os.path.join(os.path.dirname(os.path.realpath(__file__)),"data", "list_records", "b4_handle_check_exist_record_result2.json")
    with open(filepath,encoding="utf-8") as f:
        result = json.load(f)

    with app.test_request_context():
        with set_locale('en'):
            with patch("weko_deposit.api.WekoRecord.get_record_by_pid") as m:
                m.return_value.pid.is_deleted.return_value = False
                m.return_value.get.side_effect = [1,2,3,4,5,6,7,8,9,10]
                case.assertCountEqual(handle_check_exist_record(list_record),result)

    # case 4 import new items with doi_ra
    filepath = os.path.join(os.path.dirname(os.path.realpath(__file__)),"data", "list_records", "b4_handle_check_exist_record3.json")
    with open(filepath,encoding="utf-8") as f:
        list_record = json.load(f)

    filepath = os.path.join(os.path.dirname(os.path.realpath(__file__)),"data", "list_records", "b4_handle_check_exist_record3_result.json")
    with open(filepath,encoding="utf-8") as f:
        result = json.load(f)

    with app.test_request_context():
        with set_locale('en'):
            case.assertCountEqual(handle_check_exist_record(list_record),result)


# def make_file_by_line(lines):
def test_make_file_by_line(i18n_app):
    assert make_file_by_line("lines")


# def make_stats_file(raw_stats, list_name):
# def create_deposit(item_id):
# def clean_thumbnail_file(deposit, root_path, thumbnail_path):
# def up_load_file(record, root_path, deposit, allow_upload_file_content, old_files):
# def get_file_name(file_path):
# def register_item_metadata(item, root_path, is_gakuninrdm=False):
# def update_publish_status(item_id, status):
# def handle_workflow(item: dict):


# def create_work_flow(item_type_id):
def test_create_work_flow(i18n_app, db_itemtype, db_workflow):
    # Doesn't return any value
    assert not create_work_flow(db_itemtype['item_type'].id)



# def create_flow_define():
def test_create_flow_define(i18n_app, db_activity):
    # Doesn't return anything
    assert not create_flow_define()


# def send_item_created_event_to_es(item, request_info):


# def import_items_to_system(item: dict, request_info=None, is_gakuninrdm=False): ERROR = TypeError: handle_remove_es_metadata() missing 2 required positional arguments: 'bef_metadata' and 'bef_las...
def test_import_items_to_system(i18n_app, db_activity):
    item = dict(db_activity['item'])
    assert import_items_to_system(item)


# def handle_item_title(list_record):


# def test_handle_item_title(i18n_app, records):
#     assert handle_item_title([records['hits']['hits'][0]['_source']['_item_metadata']])


# def handle_check_and_prepare_publish_status(list_record):
# def handle_check_and_prepare_index_tree(list_record, all_index_permission, can_edit_indexes):
# def handle_check_and_prepare_feedback_mail(list_record):
# def handle_set_change_identifier_flag(list_record, is_change_identifier):
# def handle_check_cnri(list_record):
# def handle_check_doi_indexes(list_record):
# def handle_check_doi_ra(list_record):


# def handle_check_doi(list_record):
def test_handle_check_doi(app):
    filepath = os.path.join(os.path.dirname(os.path.realpath(__file__)),"data", "list_records", "list_records.json")
    with open(filepath,encoding="utf-8") as f:
        list_record = json.load(f)
    assert handle_check_doi(list_record)==None

    # case new items with doi_ra
    filepath = os.path.join(os.path.dirname(os.path.realpath(__file__)),"data", "list_records", "b4_handle_check_doi.json")
    with open(filepath,encoding="utf-8") as f:
        list_record = json.load(f)
    assert handle_check_doi(list_record)==None


# def register_item_handle(item):
# def prepare_doi_setting():
# def get_doi_prefix(doi_ra):
# def get_doi_link(doi_ra, data):
# def prepare_doi_link(item_id):
# def register_item_doi(item):
# def register_item_update_publish_status(item, status):
# def handle_doi_required_check(record):


# def handle_check_date(list_record):
def test_handle_check_date(app, test_list_records, mocker_itemtype):
    for t in test_list_records:
        input_data = t.get("input")
        output_data = t.get("output")
        with app.app_context():
            ret = handle_check_date(input_data)
            assert ret == output_data


# def handle_check_id(list_record):
# def get_data_in_deep_dict(search_key, _dict={}):


# def validation_file_open_date(record):
def test_validation_file_open_date(app, test_records):
    for t in test_records:
        filepath = t.get("input")
        result = t.get("output")
        with open(filepath, encoding="utf-8") as f:
            ret = json.load(f)
        with app.app_context():
            assert validation_file_open_date(ret) == result


# def validation_date_property(date_str):
def test_validation_date_property():
    # with pytest.raises(Exception):
    assert validation_date_property("2022")==True
    assert validation_date_property("2022-03")==True
    assert validation_date_property("2022-1")==False
    assert validation_date_property("2022-1-1")==False
    assert validation_date_property("2022-2-31")==False
    assert validation_date_property("2022-12-01")==True
    assert validation_date_property("2022-02-31")==False
    assert validation_date_property("2022-12-0110")==False
    assert validation_date_property("hogehoge")==False


# def get_list_key_of_iso_date(schemaform):
def test_get_list_key_of_iso_date():
    form = os.path.join(
        os.path.dirname(os.path.realpath(__file__)), "item_type", "form00.json"
    )
    result = [
        "item_1617186660861.subitem_1522300722591",
        "item_1617187056579.bibliographicIssueDates.bibliographicIssueDate",
        "item_1617187136212.subitem_1551256096004",
        "item_1617605131499.fileDate.fileDateValue",
    ]
    with open(form, encoding="utf-8") as f:
        df = json.load(f)
    assert get_list_key_of_iso_date(df) == result



# def get_current_language():
# def get_change_identifier_mode_content():
# def get_root_item_option(item_id, item, sub_form={"title_i18n": {}}):
# def get_sub_item_option(key, schemaform):
# def check_sub_item_is_system(key, schemaform):
# def get_lifetime():


# def get_system_data_uri(key_type, key):
def test_get_system_data_uri():
    data = [{"resource_type":RESOURCE_TYPE_URI}, {"version_type": VERSION_TYPE_URI}, {"access_right":ACCESS_RIGHT_TYPE_URI}]
    for t in data:
        for key_type in t.keys():
            val = t.get(key_type)
            for key in val.keys():
                url = val.get(key)
                assert get_system_data_uri(key_type,key)==url


# def handle_fill_system_item(list_record):
def test_handle_fill_system_item(app,test_list_records,mocker):

    filepath = os.path.join(os.path.dirname(os.path.realpath(__file__)),"data", "item_map.json")
    with open(filepath,encoding="utf-8") as f:
        item_map = json.load(f)

    filepath = os.path.join(os.path.dirname(os.path.realpath(__file__)),"data", "item_type_mapping.json")
    with open(filepath,encoding="utf-8") as f:
        item_type_mapping = json.load(f)
    mocker.patch("weko_records.serializers.utils.get_mapping",return_value=item_map)
    mocker.patch("weko_records.api.Mapping.get_record",return_value=item_type_mapping)

    filepath = os.path.join(os.path.dirname(os.path.realpath(__file__)),"data", "list_records/list_records_fill_system.json")
    with open(filepath,encoding="utf-8") as f:
        list_record = json.load(f)

    items = []
    items_result = []

    for a in VERSION_TYPE_URI:
        item = copy.deepcopy(list_record[0])
        item['metadata']['item_1617265215918']['subitem_1522305645492']=a
        item['metadata']['item_1617265215918']['subitem_1600292170262']=VERSION_TYPE_URI[a]
        item['metadata']['item_1617186476635']['subitem_1522299639480']="open access"
        item['metadata']['item_1617186476635']['subitem_1600958577026']=ACCESS_RIGHT_TYPE_URI["open access"]
        item['metadata']['item_1617258105262']['resourcetype']="conference paper"
        item['metadata']['item_1617258105262']['resourceuri']=RESOURCE_TYPE_URI["conference paper"]
        items_result.append(item)
        item2 = copy.deepcopy(item)
        item2['metadata']['item_1617265215918']['subitem_1522305645492']=a
        item2['metadata']['item_1617265215918']['subitem_1600292170262']=""
        items.append(item2)

    for a in ACCESS_RIGHT_TYPE_URI:
        item = copy.deepcopy(list_record[0])
        item['metadata']['item_1617265215918']['subitem_1522305645492']="VoR"
        item['metadata']['item_1617265215918']['subitem_1600292170262']=VERSION_TYPE_URI["VoR"]
        item['metadata']['item_1617186476635']['subitem_1522299639480']=a
        item['metadata']['item_1617186476635']['subitem_1600958577026']=ACCESS_RIGHT_TYPE_URI[a]
        item['metadata']['item_1617258105262']['resourcetype']="conference paper"
        item['metadata']['item_1617258105262']['resourceuri']=RESOURCE_TYPE_URI["conference paper"]
        items_result.append(item)
        item2 = copy.deepcopy(item)
        item2['metadata']['item_1617186476635']['subitem_1522299639480']=a
        item2['metadata']['item_1617186476635']['subitem_1600958577026']=""
        items.append(item2)

    for a in RESOURCE_TYPE_URI:
        item = copy.deepcopy(list_record[0])
        item['metadata']['item_1617265215918']['subitem_1522305645492']="VoR"
        item['metadata']['item_1617265215918']['subitem_1600292170262']=VERSION_TYPE_URI["VoR"]
        item['metadata']['item_1617186476635']['subitem_1522299639480']="open access"
        item['metadata']['item_1617186476635']['subitem_1600958577026']=ACCESS_RIGHT_TYPE_URI["open access"]
        item['metadata']['item_1617258105262']['resourcetype']= a
        item['metadata']['item_1617258105262']['resourceuri']=RESOURCE_TYPE_URI[a]
        items_result.append(item)
        item2 = copy.deepcopy(item)
        item2['metadata']['item_1617258105262']['resourcetype']=a
        item2['metadata']['item_1617258105262']['resourceuri']=""
        items.append(item2)

    # with open("items.json","w") as f:
    #     json.dump(items,f)

    # with open("items_result.json","w") as f:
    #     json.dump(items_result,f)


    # filepath = os.path.join(os.path.dirname(os.path.realpath(__file__)),"data/handle_fill_system_item/items.json")
    # with open(filepath,encoding="utf-8") as f:
    #     items = json.load(f)

    # filepath = os.path.join(os.path.dirname(os.path.realpath(__file__)),"data/handle_fill_system_item/items_result.json")
    # with open(filepath,encoding="utf-8") as f:
    #     items_result = json.load(f)

    with app.test_request_context():
        with set_locale('en'):
            handle_fill_system_item(items)
            assert len(items)==len(items_result)
            assert items==items_result


# def get_thumbnail_key(item_type_id=0):
def test_get_thumbnail_key(i18n_app, db_itemtype, db_workflow):
    assert get_thumbnail_key(item_type_id=1)


# def handle_check_thumbnail_file_type(thumbnail_paths):
def test_handle_check_thumbnail_file_type(i18n_app):
    assert handle_check_thumbnail_file_type(["/"])


# def handle_check_metadata_not_existed(str_keys, item_type_id=0):
def test_handle_check_metadata_not_existed(i18n_app, db_itemtype):
    # Test 1
    assert not handle_check_metadata_not_existed(".metadata", db_itemtype['item_type'].id)


# def handle_get_all_sub_id_and_name(items, root_id=None, root_name=None, form=[]):
@pytest.mark.parametrize(
    "items,root_id,root_name,form,ids,names",[
        pytest.param({'interim': {'type': 'string'}},'.metadata.item_1657196790737[0]','text[0]',[{'key': 'item_1657196790737[].interim', 'type': 'text', 'notitle': True}],['.metadata.item_1657196790737[0].interim'],['text[0].None']),
        pytest.param({'interim': {'enum': [None, 'op1', 'op2', 'op3', 'op4'], 'type': ['null', 'string'], 'title': 'list', 'title_i18n': {'en': '', 'ja': ''}}},
        '.metadata.item_1657204077414[0]',
        'list[0]',[{'key': 'item_1657204077414[].interim', 'type': 'select', 'title': 'list', 'notitle': True, 'titleMap': [{'name': 'op1', 'value': 'op1'}, {'name': 'op2', 'value': 'op2'}, {'name': 'op3', 'value': 'op3'}, {'name': 'op4', 'value': 'op4'}], 'title_i18n': {'en': '', 'ja': ''}}]
        ,['.metadata.item_1657204026946.interim[0]'],['check.check[0]']),
        pytest.param({'interim': {'enum': [None, 'op1', 'op2', 'op3', 'op4'], 'type': ['null', 'string'], 'title': 'list', 'format': 'select'}},
'.metadata.item_1657204070640','list',[{'key': 'item_1657204070640.interim', 'type': 'select', 'title': 'list', 'titleMap': [{'name': 'op1', 'value': 'op1'}, {'name': 'op2', 'value': 'op2'}, {'name': 'op3', 'value': 'op3'}, {'name': 'op4', 'value': 'op4'}], 'title_i18n': {'en': '', 'ja': ''}}]
,['.metadata.item_1657204036771[0].interim[0]'],['checjk[0].checjk[0]']),
pytest.param({'interim': {'type': 'array', 'items': {'enum': ['op1', 'op2', 'op3', 'op4'], 'type': 'string'}, 'title': 'check', 'format': 'checkboxes', 'title_i18n': {'en': '', 'ja': ''}}},
'.metadata.item_1657204026946','check',[{'key': 'item_1657204026946.interim', 'type': 'template', 'title': 'check', 'titleMap': [{'name': 'op1', 'value': 'op1'}, {'name': 'op2', 'value': 'op2'}, {'name': 'op3', 'value': 'op3'}, {'name': 'op4', 'value': 'op4'}], 'title_i18n': {'en': '', 'ja': ''}, 'templateUrl': '/static/templates/weko_deposit/checkboxes.html'}]
,['.metadata.item_1657204043063.interim'],['rad.rad']),
pytest.param({'interim': {'type': 'array', 'items': {'enum': ['op1', 'op2', 'op3', 'op4'], 'type': 'string'}, 'title': 'checjk', 'format': 'checkboxes', 'title_i18n': {'en': '', 'ja': ''}}},
'.metadata.item_1657204036771[0]','check[0]',[{'key': 'item_1657204036771[].interim', 'type': 'template', 'title': 'checjk', 'notitle': True, 'titleMap': [{'name': 'op1', 'value': 'op1'}, {'name': 'op2', 'value': 'op2'}, {'name': 'op3', 'value': 'op3'}, {'name': 'op4', 'value': 'op4'}], 'title_i18n': {'en': '', 'ja': ''}, 'templateUrl': '/static/templates/weko_deposit/checkboxes.html'}]
,['.metadata.item_1657204049138[0].interim'],['rd[0].rd']),
pytest.param({'interim': {'enum': ['op1', 'op2', 'op3', 'op4'], 'type': ['null', 'string'], 'title': 'rad', 'format': 'radios'}},
'.metadata.item_1657204043063',
'rad',[{'key': 'item_1657204043063.interim', 'type': 'radios', 'title': 'rad', 'titleMap': [{'name': 'op1', 'value': 'op1'}, {'name': 'op2', 'value': 'op2'}, {'name': 'op3', 'value': 'op3'}, {'name': 'op4', 'value': 'op4'}], 'title_i18n': {'en': '', 'ja': ''}}]
,['.metadata.item_1657204070640.interim'],['list.list']),
pytest.param({'interim': {'enum': ['op1', 'op2', 'op3', 'op4'], 'type': ['null', 'string'], 'title': 'rd', 'title_i18n': {'en': '', 'ja': ''}}},
'.metadata.item_1657204049138[0]','rd[0]',[{'key': 'item_1657204049138[].interim', 'type': 'radios', 'title': 'rd', 'notitle': True, 'titleMap': [{'name': 'op1', 'value': 'op1'}, {'name': 'op2', 'value': 'op2'}, {'name': 'op3', 'value': 'op3'}, {'name': 'op4', 'value': 'op4'}], 'title_i18n': {'en': '', 'ja': ''}}]
,['.metadata.item_1657204077414[0].interim'],['list[0].list']
)
]
)
def test_handle_get_all_sub_id_and_name(app,items,root_id,root_name,form,ids,names):
    with app.app_context():
        assert ids,names == handle_get_all_sub_id_and_name(items,root_id,root_name,form)


# def handle_get_all_id_in_item_type(item_type_id):
def test_handle_get_all_id_in_item_type(i18n_app, db_itemtype):
    assert handle_get_all_id_in_item_type(db_itemtype['item_type'].id)


# def handle_check_consistence_with_mapping(mapping_ids, keys):
# def handle_check_duplication_item_id(ids: list):
# def export_all(root_url, user_id, data):
# def delete_exported(uri, cache_key):


# def cancel_export_all(): ~ GETS STUCK
# def test_cancel_export_all(i18n_app, users):
#     with patch("flask_login.utils._get_user", return_value=users[3]['obj']):
#         assert cancel_export_all()


# def get_export_status():
def test_get_export_status(i18n_app, users):
    with patch("flask_login.utils._get_user", return_value=users[3]['obj']):
        assert get_export_status()


# def handle_check_item_is_locked(item):
def test_handle_check_item_is_locked(i18n_app, db_activity):
    # Doesn't return value
    try:
        assert not handle_check_item_is_locked(db_activity['item'])
    except Exception as e:
        if "item_is_being_edit" in str(e) or "item_is_deleted" in str(e):
            assert True
        else:
            pass
        

# def handle_remove_es_metadata(item, bef_metadata, bef_last_ver_metadata):
# def check_index_access_permissions(func):
# def handle_check_file_metadata(list_record, data_path):
# def handle_check_file_path(
# def handle_check_file_content(record, data_path):
# def handle_check_thumbnail(record, data_path):
# def get_key_by_property(record, item_map, item_property):
# def get_data_by_property(item_metadata, item_map, mapping_key):


# def get_filenames_from_metadata(metadata):
def test_get_filenames_from_metadata(i18n_app, record_with_metadata):
    metadata = record_with_metadata[0]['metadata']
    assert get_filenames_from_metadata(metadata)


# def handle_check_filename_consistence(file_paths, meta_filenames):<|MERGE_RESOLUTION|>--- conflicted
+++ resolved
@@ -36,16 +36,12 @@
     parse_to_json_form,
     check_import_items,
     unpackage_import_file,
-<<<<<<< HEAD
-    read_stats_file,
-=======
     getEncode,
     read_stats_file,
     handle_convert_validate_msg_to_jp,
     handle_validate_item_import,
     represents_int,
     get_item_type,
->>>>>>> 277f6e8c
     handle_check_exist_record,
     make_file_by_line,
     make_stats_file,
@@ -299,7 +295,6 @@
         assert getEncode(filepath) == f['enc']
 
 
-<<<<<<< HEAD
 # def read_stats_file(csv_file_path: str, csv_file_name: str) -> dict:
 
 def test_read_stats_file(app,mocker_itemtype):
@@ -329,13 +324,9 @@
 
     with app.test_request_context():
         with set_locale('en'):
-            assert read_stats_file(tsv_file_path,tsv_file_name,'tsv') == data
-=======
-# def read_stats_file(file_path: str, file_name: str, file_format: str) -> dict:
+            assert read_stats_csv(tsv_file_path,tsv_file_name,'tsv') == data
+
 # def handle_convert_validate_msg_to_jp(message: str):
-
->>>>>>> 277f6e8c
-
 # def handle_validate_item_import(list_record, schema) -> list:
 def test_handle_validate_item_import(app,mocker_itemtype):
     filepath = os.path.join(os.path.dirname(os.path.realpath(__file__)),"data", "csv","data.json")
@@ -753,7 +744,7 @@
             assert True
         else:
             pass
-        
+
 
 # def handle_remove_es_metadata(item, bef_metadata, bef_last_ver_metadata):
 # def check_index_access_permissions(func):
