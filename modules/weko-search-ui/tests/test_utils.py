--- conflicted
+++ resolved
@@ -1,3 +1,5 @@
+# .tox/c1/bin/pytest --cov=weko_search_ui tests/test_utils.py -vv -s --cov-branch --cov-report=term --basetemp=/code/modules/weko-search-ui/.tox/c1/tmp
+
 import copy
 import json
 import os
@@ -2188,7 +2190,6 @@
     record = WekoDeposit.get_record(recid.object_uuid)
     assert record == {'_oai': {'id': 'oai:weko3.example.org:00000004', 'sets': ['1']}, 'path': ['1'], 'owner': '1', 'recid': '4', 'title': ['test item in br'], 'pubdate': {'attribute_name': 'PubDate', 'attribute_value': '2022-11-21'}, '_buckets': {'deposit': '0796e490-6dcf-4e7d-b241-d7201c3de83a'}, '_deposit': {'id': '4', 'pid': {'type': 'depid', 'value': '4', 'revision_id': 0}, 'owner': '1', 'owners': [1], 'status': 'draft', 'created_by': 1}, 'item_title': 'test item in br', 'author_link': [], 'item_type_id': '1', 'publish_date': '2022-11-21', 'publish_status': '0', 'weko_shared_id': -1, 'item_1617186331708': {'attribute_name': 'Title', 'attribute_value_mlt': [{'subitem_1551255647225': 'test item in br', 'subitem_1551255648112': 'ja'}]}, 'item_1617186626617': {'attribute_name': 'Description', 'attribute_value_mlt': [{'subitem_description': 'this is line1.\nthis is line2.', 'subitem_description_language': 'en', 'subitem_description_type': 'Abstract'}]}, 'item_1617258105262': {'attribute_name': 'Resource Type', 'attribute_value_mlt': [{'resourcetype': 'conference paper', 'resourceuri': 'http://purl.org/coar/resource_type/c_5794'}]}, 'relation_version_is_last': True, 'control_number': '4'}
 
-<<<<<<< HEAD
 # .tox/c1/bin/pytest --cov=weko_search_ui tests/test_utils.py::test_function_issue34958 -vv -s --cov-branch --cov-report=term --basetemp=/code/modules/weko-search-ui/.tox/c1/tmp
 def test_function_issue34958(app, make_itemtype):
     with app.test_request_context(headers=[('Accept-Language', 'en')]):
@@ -2211,9 +2212,6 @@
         result = unpackage_import_file(data_path,csv_path,"csv",False,False)
         
         assert result == test
-=======
-def test_function_issue_35315():
-    pass
 
 # .tox/c1/bin/pytest --cov=weko_search_ui tests/test_utils.py::test_function_issue34520 -v -vv -s --cov-branch --cov-report=term --basetemp=/code/modules/weko-search-ui/.tox/c1/tmp
 @pytest.mark.parametrize(
@@ -2422,5 +2420,4 @@
     with app.test_request_context():
         assert before_list != after_list
         result = handle_check_exist_record(before_list)
-        assert after_list == result
->>>>>>> 1edb5a26
+        assert after_list == result