--- conflicted
+++ resolved
@@ -1,25 +1,14 @@
-<<<<<<< HEAD
 import pytest
 from mock import patch
 import codecs
 import io
 import csv
 import json
-from flask import url_for, current_app
+from flask import url_for, current_app, make_response, request
 from datetime import datetime
 
-from invenio_accounts.testutils import login_user_via_session
-
-=======
-import codecs
-import io
-import csv
 import os
-import json
-import pytest
-from flask import current_app, make_response, request
 from flask_login import current_user
-from mock import patch
 
 from invenio_accounts.testutils import login_user_via_session
 
@@ -31,7 +20,6 @@
     ItemBulkExport
 )
 
->>>>>>> 277f6e8c
 
 # class ItemManagementBulkDelete(BaseView):
 #     def index(self): ~ ERROR
