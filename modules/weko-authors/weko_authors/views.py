--- conflicted
+++ resolved
@@ -21,13 +21,8 @@
 """Views for weko-authors."""
 
 import re
-<<<<<<< HEAD
-
+import uuid
 from flask import Response, Blueprint, current_app, json, jsonify, make_response, request
-=======
-import uuid
-from flask import Blueprint, current_app, json, jsonify, make_response, request
->>>>>>> f2bfc1f3
 from flask_babelex import gettext as _
 from flask_login import login_required
 from flask_security import current_user
@@ -85,14 +80,6 @@
     author_data = dict()
 
     author_data["id"] = new_id
-<<<<<<< HEAD
-    author_data["json"] = json.dumps(data)
-
-    try:
-        author = Authors(**author_data)
-        session.add(author)
-        session.commit()
-=======
     author_data["json"] = data
     try:
         with session.begin_nested():
@@ -107,15 +94,10 @@
             id=es_id,
             body=es_data,
         )
->>>>>>> f2bfc1f3
     except Exception as ex:
         session.rollback()
         current_app.logger.error(ex)
         return jsonify(msg=_('Failed')), 500
-<<<<<<< HEAD
-
-=======
->>>>>>> f2bfc1f3
     return jsonify(msg=_('Success'))
 
 # add by ryuu. at 20180820 start
@@ -151,28 +133,11 @@
         update_items_by_authorInfo.delay(
             [json.loads(json.dumps(data))["pk_id"]], data)
 
-<<<<<<< HEAD
-    try:
-        author_data = Authors.query.filter_by(
-            id=json.loads(json.dumps(data))["pk_id"]).one()
-        author_data.json = json.dumps(data)
-        db.session.merge(author_data)
-        db.session.commit()
-
-        from weko_deposit.tasks import update_items_by_authorInfo
-        update_items_by_authorInfo.delay(
-            [json.loads(json.dumps(data))["pk_id"]], data)
     except Exception as ex:
         db.session.rollback()
         current_app.logger.error(ex)
         return jsonify(msg=_('Failed')), 500
-=======
-    except Exception as ex:
-        db.session.rollback()
-        current_app.logger.error(ex)
-        return jsonify(msg=_('Failed')), 500
-
->>>>>>> f2bfc1f3
+
 
     return jsonify(msg=_('Success'))
 
@@ -195,30 +160,18 @@
         author_data = Authors.query.filter_by(
             id=json.loads(json.dumps(data))["pk_id"]).one()
         author_data.is_deleted = True
-<<<<<<< HEAD
-        json_data = json.loads(author_data.json)
-        json_data['is_deleted'] = 'true'
-        author_data.json = json.dumps(json_data)
-        db.session.merge(author_data)
-        db.session.commit()
-
-=======
         json_data = author_data.json
         json_data['is_deleted'] = 'true'
         author_data.json = json_data
         db.session.merge(author_data)
         db.session.commit()
->>>>>>> f2bfc1f3
         RecordIndexer().client.update(
             id=json.loads(json.dumps(data))["Id"],
             index=current_app.config['WEKO_AUTHORS_ES_INDEX_NAME'],
             doc_type=current_app.config['WEKO_AUTHORS_ES_DOC_TYPE'],
             body={'doc': {'is_deleted': 'true'}}
         )
-<<<<<<< HEAD
-=======
         
->>>>>>> f2bfc1f3
     except Exception as ex:
         db.session.rollback()
         current_app.logger.error(ex)
