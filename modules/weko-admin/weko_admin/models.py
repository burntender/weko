--- conflicted
+++ resolved
@@ -776,7 +776,6 @@
                     yield (name, value)
 
 
-<<<<<<< HEAD
 class StatisticsEmail(db.Model):
     """Save Email Address."""
 
@@ -793,7 +792,43 @@
             with db.session.begin_nested():
                 dataObj.email_address = email_address
                 db.session.add(dataObj)
-=======
+            db.session.commit()
+        except BaseException as ex:
+            db.session.rollback()
+            current_app.logger.debug(ex)
+            raise ex
+        return cls
+
+    @classmethod
+    def get_all_emails(cls):
+        """Get all recepient emails as a list."""
+        all_objects = cls.query.all()
+        return [row.email_address for row in all_objects]
+
+    @classmethod
+    def get_all(cls):
+        """Get all email address."""
+        try:
+            all = cls.query.all()
+        except Exception as ex:
+            current_app.logger.debug(ex)
+            all = []
+            raise
+        return all
+
+    @classmethod
+    def delete_all_row(cls):
+        """Delete all."""
+        try:
+            delete_all = StatisticsEmail.query.delete()
+        except Exception as ex:
+            current_app.logger.debug(ex)
+            raise
+        return delete_all
+        raise ex
+        return cls
+
+
 class RankingSettings(db.Model):
     """Ranking settings."""
 
@@ -849,43 +884,11 @@
                     db.session.add(settings)
                 else:
                     db.session.merge(settings)
->>>>>>> a56fecf0
             db.session.commit()
         except BaseException as ex:
             db.session.rollback()
             current_app.logger.debug(ex)
-<<<<<<< HEAD
-            raise
-        return cls
-
-    @classmethod
-    def get_all_emails(cls):
-        """Get all recepient emails as a list."""
-        all_objects = cls.query.all()
-        return [row.email_address for row in all_objects]
-
-    @classmethod
-    def get_all(cls):
-        """Get all email address."""
-        try:
-            all = cls.query.all()
-        except Exception as ex:
-            current_app.logger.debug(ex)
-            all = []
-            raise
-        return all
-
-    @classmethod
-    def delete_all_row(cls):
-        """Delete all."""
-        try:
-            delete_all = StatisticsEmail.query.delete()
-        except Exception as ex:
-            current_app.logger.debug(ex)
-            raise
-        return delete_all
-=======
-            raise ex
+            raise
         return cls
 
     @classmethod
@@ -900,15 +903,10 @@
             current_app.logger.debug(ex)
             raise ex
         return cls
->>>>>>> a56fecf0
 
 
 __all__ = ([
     'SearchManagement', 'AdminLangSettings', 'ApiCertificate',
     'StatisticUnit', 'StatisticTarget', 'LogAnalysisRestrictedAddress',
-<<<<<<< HEAD
-    'LogAnalysisRestrictedCrawlerList', 'StatisticsEmail'
-=======
-    'LogAnalysisRestrictedCrawlerList', 'RankingSettings'
->>>>>>> a56fecf0
+    'LogAnalysisRestrictedCrawlerList', 'StatisticsEmail', 'RankingSettings'
 ])