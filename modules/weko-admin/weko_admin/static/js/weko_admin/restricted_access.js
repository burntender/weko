--- conflicted
+++ resolved
@@ -404,7 +404,7 @@
   )
 }
 
-<<<<<<< HEAD
+
 function ErrorMsgDetail({errorMsg, setErrorMsg}) {
   const {en, ja} = errorMsg.content;
 
@@ -461,8 +461,7 @@
     </div>
   )
 }
-=======
->>>>>>> ead54370
+
 
 function RestrictedAccessLayout({
                                   secret_URL_file_download,
