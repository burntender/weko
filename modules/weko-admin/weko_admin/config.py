--- conflicted
+++ resolved
@@ -783,7 +783,9 @@
 WEKO_ADMIN_ITEMS_PER_PAGE_USAGE_REPORT_REMINDER = 25
 """Default number of usage report activities results that display in one page."""
 
-<<<<<<< HEAD
+WEKO_ADMIN_FEEDBACK_MAIL_DEFAULT_SUBJECT = "No Site Name"
+"""Default subject of feedback email."""
+
 WEKO_ADMIN_FACET_SEARCH_SETTING_TEMPLATE = \
     'weko_admin/admin/facet_search_setting.html'
 """Facet search setting template."""
@@ -803,8 +805,4 @@
 
 WEKO_ADMIN_FACET_SEARCH_SETTING_QUERY_KEY_NO_PERMISSION = \
     'facet_search_query_no_permission'
-"""Default restricted access settings."""
-=======
-WEKO_ADMIN_FEEDBACK_MAIL_DEFAULT_SUBJECT = "No Site Name"
-"""Default subject of feedback email."""
->>>>>>> 4d8c8730
+"""Default restricted access settings."""