--- conflicted
+++ resolved
@@ -23,13 +23,9 @@
 import urllib.parse
 from copy import deepcopy
 
-<<<<<<< HEAD
-from flask import current_app, request
-=======
 from elasticsearch.exceptions import NotFoundError
 from elasticsearch_dsl.query import QueryString
-from flask import current_app
->>>>>>> 885908bf
+from flask import current_app, request
 from flask_babelex import gettext as _
 from invenio_db import db
 from invenio_pidstore.models import PersistentIdentifier
