--- conflicted
+++ resolved
@@ -926,18 +926,12 @@
                                        data_result, is_specify_newline_array
                                        )
             elif not (bibliographic_key and bibliographic_key in s['key']) and \
-<<<<<<< HEAD
-                value and value not in _ignore_items and \
-                not is_hide and is_show_list and s['key'] \
-                    and s['title'] != 'Title':
-=======
                     value and value not in _ignore_items and \
-                    ((not is_hide and is_show_list) or \
+                    ((not is_hide and is_show_list) or
                      s['title'] in current_app.config[
                          'WEKO_RECORDS_LANGUAGE_TITLES']) and s['key'] \
                     and s['title'] != current_app.config[
                         'WEKO_RECORDS_TITLE_TITLE']:
->>>>>>> ad6d502f
                 data_result, stt_key = get_value_and_lang_by_key(
                     s['key'], solst_dict_array, data_result, stt_key)
                 is_specify_newline_array.append(
@@ -1267,6 +1261,7 @@
     :return: alst
     """
     name_mapping = {}
+
     def get_name_mapping():
         """Create key & title mapping."""
         for lst in klst:
@@ -1288,7 +1283,7 @@
             return name
         else:
             return ''
-    
+
     def change_temporal_format(value):
         """Change temporal format."""
         if '/' in value:
@@ -1426,7 +1421,8 @@
                                     data_split['start'] = v
                                 elif l == 'end':
                                     if 'start' in data_split:
-                                        v = '{} - {}'.format(data_split.pop('start'), v)
+                                        v = '{} - {}'.format(
+                                            data_split.pop('start'), v)
                                     temp.append(v)
                                 else:
                                     if 'start' in data_split:
@@ -1441,11 +1437,14 @@
                         if data_type == 'lang':
                             for k, v in data_split.items():
                                 data_split[k] = str.join(', ', v)
-                            result.append([{value_key: str.join('\n', list(data_split.values()))}])
+                            result.append(
+                                [{value_key: str.join('\n', list(data_split.values()))}])
                         elif data_type == 'event':
                             if 'start' in data_split:
-                                data_split['data'].append(data_split.pop('start'))
-                            result.append([{value_key: str.join(', ', data_split['data'])}])
+                                data_split['data'].append(
+                                    data_split.pop('start'))
+                            result.append(
+                                [{value_key: str.join(', ', data_split['data'])}])
                     elif isinstance(alst, dict):
                         data_type, value_key, l, v = get_value(alst)
                         if data_type is not None and value_key:
@@ -1462,7 +1461,8 @@
                         val = alst.pop(key, {})
                         name = get_name(key, False) or ''
                         hide = lst[3].get('hide') or \
-                            (non_display_flag and lst[3].get('non_display', False))
+                            (non_display_flag and lst[3].get(
+                                'non_display', False))
 
                         if key in ('creatorMail', 'contributorMail', 'mail'):
                             hide = hide | hide_email_flag
@@ -1668,8 +1668,8 @@
                                                _item_metadata)
                 if value is not None:
                     return value
-            if "en" in lang_array and (lang_selected != 'ja' or 
-                    not current_app.config.get("WEKO_RECORDS_UI_LANG_DISP_FLG", False)):  # English
+            if "en" in lang_array and (lang_selected != 'ja' or
+                                       not current_app.config.get("WEKO_RECORDS_UI_LANG_DISP_FLG", False)):  # English
                 value = check_info_in_metadata(lang_id, val_id, "en",
                                                _item_metadata)
                 if value is not None:
@@ -1679,7 +1679,7 @@
                 noreturn = False
                 for idx, lg in enumerate(lang_array):
                     if current_app.config.get("WEKO_RECORDS_UI_LANG_DISP_FLG", False) and \
-                            ((lg == 'ja' and lang_selected == 'en') or \
+                            ((lg == 'ja' and lang_selected == 'en') or
                              (lg == 'en' and lang_selected == 'ja')):
                         noreturn = True
                         break
@@ -1820,7 +1820,7 @@
         return value_latn
 
     if value_en and (current_lang != 'ja' or
-            not current_app.config.get("WEKO_RECORDS_UI_LANG_DISP_FLG", False)):
+                     not current_app.config.get("WEKO_RECORDS_UI_LANG_DISP_FLG", False)):
         return value_en
 
     if len(title_data_langs) > 0:
