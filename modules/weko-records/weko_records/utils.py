--- conflicted
+++ resolved
@@ -1216,13 +1216,10 @@
 
         if not item_type_id:
             return
-<<<<<<< HEAD
-=======
         
         from weko_items_ui.utils import get_hide_list_by_schema_form
         solst, meta_options = get_options_and_order_list(item_type_id, item_type_data)
         hide_list = get_hide_list_by_schema_form(item_type_id)
->>>>>>> a240b218
         solst_dict_array = convert_data_to_dict(solst)
         files_info = []
         thumbnail = None
