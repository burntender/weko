# -*- coding: utf-8 -*-
#
# This file is part of Invenio.
# Copyright (C) 2016-2019 CERN.
#
# Invenio is free software; you can redistribute it and/or modify it
# under the terms of the MIT License; see LICENSE file for more details.


"""Pytest configuration."""

from __future__ import absolute_import, print_function

import datetime
import os
import shutil
import tempfile
from time import sleep

import pytest
from elasticsearch.exceptions import RequestError
from flask import Flask
from flask.cli import ScriptInfo
from flask_babelex import Babel
from flask_breadcrumbs import Breadcrumbs
from flask_celeryext import FlaskCeleryExt
from flask_oauthlib.provider import OAuth2Provider
from flask_security import login_user
from .helpers import fill_oauth2_headers, make_pdf_fixture
from invenio_access import InvenioAccess
from invenio_access.models import ActionUsers
from invenio_accounts import InvenioAccounts
from invenio_accounts.views import blueprint as accounts_blueprint
from invenio_assets import InvenioAssets
from invenio_db import InvenioDB, db
from invenio_files_rest import InvenioFilesREST
from invenio_files_rest.models import Location
from invenio_indexer import InvenioIndexer
from invenio_jsonschemas import InvenioJSONSchemas
from invenio_oauth2server import InvenioOAuth2Server, InvenioOAuth2ServerREST
from invenio_oauth2server.models import Client, Token
from invenio_oauth2server.views import \
    settings_blueprint as oauth2server_settings_blueprint
from invenio_pidstore import InvenioPIDStore
from invenio_records import InvenioRecords
from invenio_records_rest import InvenioRecordsREST
from invenio_records_rest.utils import PIDConverter
from invenio_records_rest.views import \
    create_blueprint_from_app as records_rest_bp
from invenio_records_ui import InvenioRecordsUI
from invenio_records_ui.views import create_blueprint_from_app as records_ui_bp
from invenio_rest import InvenioREST
from invenio_search import InvenioSearch, current_search, current_search_client
from invenio_search.errors import IndexAlreadyExistsError
from invenio_search_ui import InvenioSearchUI
from six import BytesIO, get_method_self
from sqlalchemy import inspect
from sqlalchemy_utils.functions import create_database, database_exists, \
    drop_database
from werkzeug.wsgi import DispatcherMiddleware

from invenio_deposit import InvenioDeposit, InvenioDepositREST
from invenio_deposit.api import Deposit
from invenio_deposit.scopes import write_scope
from kombu import Exchange, Queue


def object_as_dict(obj):
    """Make a dict from SQLAlchemy object."""
    return {c.key: getattr(obj, c.key)
            for c in inspect(obj).mapper.column_attrs}


@pytest.yield_fixture()
def base_app(request):
    """Flask application fixture."""
    instance_path = tempfile.mkdtemp()

    def init_app(app_):
        app_.config.update(
            BROKER_URL='amqp://guest:guest@rabbitmq:5672/',
            CELERY_BROKER_URL = 'amqp://guest:guest@rabbitmq:5672/',
            CELERY_ALWAYS_EAGER=True,
            CELERY_CACHE_BACKEND='memory',
            CELERY_EAGER_PROPAGATES_EXCEPTIONS=True,
            CELERY_RESULT_BACKEND='cache',
            JSONSCHEMAS_URL_SCHEME='http',
            SECRET_KEY='CHANGE_ME',
            SECURITY_PASSWORD_SALT='CHANGE_ME_ALSO',
            # SQLALCHEMY_DATABASE_URI=os.environ.get(
            #     'SQLALCHEMY_DATABASE_URI', 'sqlite:///test.db'),
            SQLALCHEMY_DATABASE_URI=os.getenv('SQLALCHEMY_DATABASE_URI',
                                          'postgresql+psycopg2://invenio:dbpass123@postgresql:5432/wekotest'),
            SEARCH_ELASTIC_HOSTS=os.environ.get(
                'SEARCH_ELASTIC_HOSTS', 'elasticsearch'),
            SQLALCHEMY_TRACK_MODIFICATIONS=True,
            SQLALCHEMY_ECHO=False,
            TESTING=True,
            WTF_CSRF_ENABLED=False,
            DEPOSIT_SEARCH_API='/api/search',
            SECURITY_PASSWORD_HASH='plaintext',
            SECURITY_PASSWORD_SCHEMES=['plaintext'],
            SECURITY_DEPRECATED_PASSWORD_SCHEMES=[],
            OAUTHLIB_INSECURE_TRANSPORT=True,
            OAUTH2_CACHE_TYPE='simple',
            ACCOUNTS_JWT_ENABLE=False,
            INDEXER_DEFAULT_INDEX='records-default-v1.0.0',
            INDEXER_DEFAULT_DOC_TYPE='default-v1.0.0',
            INDEXER_MQ_QUEUE = Queue("indexer", 
<<<<<<< HEAD
                                 exchange=Exchange("indexer", type="direct"), routing_key="indexer",auto_delete=False,queue_arguments={"x-queue-type":"quorum"}),
=======
                exchange=Exchange("indexer", type="direct"), routing_key="indexer",auto_delete=False,queue_arguments={"x-queue-type":"quorum"}),
            WEKO_PERMISSION_SUPER_ROLE_USER=[
                "System Administrator",
                "Repository Administrator",
            ],
            WEKO_RECORDS_UI_EMAIL_ITEM_KEYS = ['creatorMails', 'contributorMails', 'mails'],
>>>>>>> 9de7823d
        )
        Babel(app_)
        FlaskCeleryExt(app_)
        Breadcrumbs(app_)
        OAuth2Provider(app_)
        InvenioDB(app_)
        InvenioAccounts(app_)
        InvenioAccess(app_)
        InvenioIndexer(app_)
        InvenioJSONSchemas(app_)
        InvenioOAuth2Server(app_)
        InvenioFilesREST(app_)
        InvenioPIDStore(app_)
        InvenioRecords(app_)
        search = InvenioSearch(app_)
        search.register_mappings('deposits', 'invenio_deposit.mappings')

    api_app = Flask('testapiapp', instance_path=instance_path)
    api_app.url_map.converters['pid'] = PIDConverter
    # initialize InvenioDeposit first in order to detect any invalid dependency
    InvenioDepositREST(api_app)

    init_app(api_app)
    InvenioREST(api_app)
    InvenioOAuth2ServerREST(api_app)
    InvenioRecordsREST(api_app)

    app = Flask('testapp', instance_path=instance_path)
    app.url_map.converters['pid'] = PIDConverter
    # initialize InvenioDeposit first in order to detect any invalid dependency
    InvenioDeposit(app)
    init_app(app)
    app.register_blueprint(accounts_blueprint)
    app.register_blueprint(oauth2server_settings_blueprint)
    InvenioAssets(app)
    InvenioSearchUI(app)
    InvenioRecordsUI(app)
    app.register_blueprint(records_ui_bp(app))
    app.register_blueprint(records_rest_bp(app))
    app.wsgi_app = DispatcherMiddleware(app.wsgi_app, {
        '/api': api_app.wsgi_app
    })

    with app.app_context():
        if str(db.engine.url) != 'sqlite://' and \
           not database_exists(str(db.engine.url)):
            create_database(str(db.engine.url))
        db.create_all()

    yield app

    with app.app_context():
        if str(db.engine.url) != 'sqlite://':
            drop_database(str(db.engine.url))
        shutil.rmtree(instance_path)


@pytest.yield_fixture()
def app(base_app):
    """Yield the REST API application in its context."""
    with base_app.app_context():
        yield base_app


@pytest.yield_fixture()
def api(base_app):
    """Yield the REST API application in its context."""
    api = get_method_self(base_app.wsgi_app.mounts['/api'])
    api.register_blueprint(records_rest_bp(api))
    with api.app_context():
        yield api


@pytest.yield_fixture()
def test_client(base_app):
    """Test client."""
    with base_app.test_client() as client_:
        yield client_


@pytest.fixture()
def users(app):
    """Create users."""
    with db.session.begin_nested():
        datastore = app.extensions['security'].datastore
        user1 = datastore.create_user(email='info@inveniosoftware.org',
                                      password='tester', active=True)
        user2 = datastore.create_user(email='test@inveniosoftware.org',
                                      password='tester2', active=True)
        admin = datastore.create_user(email='admin@inveniosoftware.org',
                                      password='tester3', active=True)
        # Assign deposit-admin-access to admin only.
        db.session.add(ActionUsers(
            action='deposit-admin-access', user=admin
        ))
    db.session.commit()
    return [object_as_dict(user1), object_as_dict(user2)]


@pytest.fixture()
def client(app, users):
    """Create client."""
    with db.session.begin_nested():
        # create resource_owner -> client_1
        client_ = Client(
            client_id='client_test_u1c1',
            client_secret='client_test_u1c1',
            name='client_test_u1c1',
            description='',
            is_confidential=False,
            user_id=users[0]['id'],
            _redirect_uris='',
            _default_scopes='',
        )
        db.session.add(client_)
    db.session.commit()
    return client_


@pytest.fixture()
def write_token_user_1(app, client, users):
    """Create token."""
    with db.session.begin_nested():
        token_ = Token(
            client=client,
            user_id=users[0]['id'],
            access_token='dev_access_1',
            refresh_token='dev_refresh_1',
            expires=datetime.datetime.now() + datetime.timedelta(hours=10),
            is_personal=False,
            is_internal=True,
            _scopes=write_scope.id,
        )
        db.session.add(token_)
    db.session.commit()
    return token_


@pytest.fixture()
def write_token_user_2(app, client, users):
    """Create token."""
    with db.session.begin_nested():
        token_ = Token(
            client=client,
            user_id=users[1]['id'],
            access_token='dev_access_2',
            refresh_token='dev_refresh_2',
            expires=datetime.datetime.now() + datetime.timedelta(hours=10),
            is_personal=False,
            is_internal=True,
            _scopes=write_scope.id,
        )
        db.session.add(token_)
    db.session.commit()
    return token_


@pytest.fixture()
def fake_schemas(app, api, es, tmpdir):
    """Fake schema."""
    schemas = tmpdir.mkdir('schemas')
    empty_schema = '{"title": "Empty"}'
    for path in (('deposit-v1.0.0.json', ),
                 ('deposits', 'test-v1.0.0.json'),
                 ('test-v1.0.0.json', ), ):
        schema = schemas
        for section in path[:-1]:
            schema = schema.mkdir(section)
        schema = schema.join(path[-1])
        schema.write(empty_schema)

    app.extensions['invenio-jsonschemas'].register_schemas_dir(schemas.strpath)
    api.extensions['invenio-jsonschemas'].register_schemas_dir(schemas.strpath)


@pytest.yield_fixture()
def es(app):
    """Elasticsearch fixture."""
    try:
        list(current_search.create())
    except (RequestError, IndexAlreadyExistsError):
        list(current_search.delete(ignore=[404]))
        list(current_search.create(ignore=[400]))
    current_search_client.indices.refresh()
    yield current_search_client
    list(current_search.delete(ignore=[404]))


@pytest.fixture()
def location(app):
    """Create default location."""
    tmppath = tempfile.mkdtemp()
    with db.session.begin_nested():
        Location.query.delete()
        loc = Location(name='local', uri=tmppath, default=True)
        db.session.add(loc)
    db.session.commit()
    return location


@pytest.fixture()
def deposit(app, es, users, location):
    """New deposit with files."""
    record = {
        'title': 'fuu'
    }
    with app.test_request_context():
        datastore = app.extensions['security'].datastore
        login_user(datastore.find_user(email=users[0]['email']))
        deposit = Deposit.create(record)
        deposit.commit()
        db.session.commit()
    sleep(2)
    return deposit


@pytest.fixture()
def files(app, deposit):
    """Add a file to the deposit."""
    # content = b'### Testing textfile ###'
    # stream = BytesIO(content)
    # key = 'hello.txt'
    # deposit.files[key] = stream
    # deposit.commit()
    # db.session.commit()
    return []


@pytest.fixture()
def pdf_file(app):
    """Create a test pdf file."""
    # return {'file': make_pdf_fixture('test.pdf'), 'name': 'test.pdf'}
    return None


@pytest.fixture()
def pdf_file2(app):
    """Create a test pdf file."""
    # return {'file': make_pdf_fixture('test2.pdf', 'test'),
    #  'name': 'test2.pdf'}
    return None


@pytest.fixture()
def pdf_file2_samename(app):
    """Create a test pdf file."""
    # return {'file': make_pdf_fixture('test2.pdf', 'test same'),
    #         'name': 'test2.pdf'}
    return None


@pytest.fixture()
def json_headers():
    """JSON headers."""
    return [('Content-Type', 'application/json'),
            ('Accept', 'application/json')]


@pytest.fixture()
def oauth2_headers_user_1(app, json_headers, write_token_user_1):
    """Authentication headers (with a valid oauth2 token).

    It uses the token associated with the first user.
    """
    return fill_oauth2_headers(json_headers, write_token_user_1)


@pytest.fixture()
def oauth2_headers_user_2(app, json_headers, write_token_user_2):
    """Authentication headers (with a valid oauth2 token).

    It uses the token associated with the second user.
    """
    return fill_oauth2_headers(json_headers, write_token_user_2)

@pytest.fixture()
def script_info(app):
    """Get ScriptInfo object for testing CLI."""
    return ScriptInfo(create_app=lambda info: app)<|MERGE_RESOLUTION|>--- conflicted
+++ resolved
@@ -107,16 +107,12 @@
             INDEXER_DEFAULT_INDEX='records-default-v1.0.0',
             INDEXER_DEFAULT_DOC_TYPE='default-v1.0.0',
             INDEXER_MQ_QUEUE = Queue("indexer", 
-<<<<<<< HEAD
-                                 exchange=Exchange("indexer", type="direct"), routing_key="indexer",auto_delete=False,queue_arguments={"x-queue-type":"quorum"}),
-=======
                 exchange=Exchange("indexer", type="direct"), routing_key="indexer",auto_delete=False,queue_arguments={"x-queue-type":"quorum"}),
             WEKO_PERMISSION_SUPER_ROLE_USER=[
                 "System Administrator",
                 "Repository Administrator",
             ],
             WEKO_RECORDS_UI_EMAIL_ITEM_KEYS = ['creatorMails', 'contributorMails', 'mails'],
->>>>>>> 9de7823d
         )
         Babel(app_)
         FlaskCeleryExt(app_)
