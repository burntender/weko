--- conflicted
+++ resolved
@@ -298,7 +298,6 @@
                 self._record.pop("_deposit", {})
                 mjson = Mapping.get_record(_id)
                 self.item_type_mapping = mjson
-<<<<<<< HEAD
                 if isinstance(mjson, Mapping):
                     mp = mjson.dumps()
                     if isinstance(mp, dict):
@@ -307,15 +306,6 @@
                                 self._record[k].update({self._schema_name: v.get(self._schema_name)})
                             else:
                                 self._record[k] = {self._schema_name: v.get(self._schema_name)}
-=======
-                mp = mjson.dumps()
-                if mjson:
-                    for k, v in mp.items():
-                        if k in self._record:
-                            self._record[k].update({self._schema_name: v.get(self._schema_name)})
-                        else:
-                            self._record[k] = {self._schema_name: v.get(self._schema_name)}
->>>>>>> 2ffe3980
                 return _id
 
 
@@ -517,11 +507,7 @@
                             yield list_key[-1][1:], id(list_key[-1])
                     else:
                         for i in atr_vm:
-<<<<<<< HEAD
                             if isinstance(i, dict) and i.get(key):
-=======
-                            if i.get(key):
->>>>>>> 2ffe3980
                                 for a, b in get_value_from_content_by_mapping_key(
                                         i.get(key), list_key):
                                     yield a, b
