--- conflicted
+++ resolved
@@ -939,8 +939,6 @@
         # Create sub element
         for lst in node_tree:
             for k, v in lst.items():
-<<<<<<< HEAD
-=======
                 # Remove items that are not set as controlled vocabulary
                 if k == 'jpcoar:creator' or k == 'jpcoar:contributor' \
                         or k == 'jpcoar:rightsHolder':
@@ -949,7 +947,6 @@
                         remove_custom_scheme(v['jpcoar:affiliation'][
                             'jpcoar:nameIdentifier'])
 
->>>>>>> 43b60b26
                 k = get_prefix(k)
                 set_children(k, v, root)
         return root
