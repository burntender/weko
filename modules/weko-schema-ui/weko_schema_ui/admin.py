--- conflicted
+++ resolved
@@ -54,29 +54,13 @@
     @expose('/delete', methods=['POST'])
     def delete(self, pid=None):
         """Delete schema with pid."""
-<<<<<<< HEAD
-        pid = pid or request.values.get('pid')
-        if pid:
-            schema_name = delete_schema(pid)
+        try:
+            pid = pid or request.values.get('pid')
+            if pid:
+                schema_name = delete_schema(pid)
+            db.session.commit()
             # delete schema cache on redis
             delete_schema_cache(schema_name)
-
-            # schema_name = schema_name.replace("_mapping", "")
-            # for k, v in current_app.config["RECORDS_UI_EXPORT_FORMATS"].items():
-            #     if isinstance(v, dict):
-            #         for v1 in v.values():
-            #             if v.get(schema_name):
-            #                 v.pop(schema_name)
-            #                 break
-=======
-        try:
-            pid = pid or request.values.get('pid')
-            schema_name = delete_schema(pid)
-            db.session.commit()
-
-            # delete schema cache on redis
-            delete_schema_cache(schema_name)
-
             schema_name = schema_name.replace("_mapping", "")
         except Exception as e:
             db.session.rollback()
@@ -88,7 +72,6 @@
         #             if v.get(schema_name):
         #                 v.pop(schema_name)
         #                 break
->>>>>>> e2380eb8
         return redirect(url_for("schemasettings.list"))
 
 
