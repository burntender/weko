# -*- coding: utf-8 -*-
#
# This file is part of WEKO3.
# Copyright (C) 2017 National Institute of Informatics.
#
# WEKO3 is free software; you can redistribute it
# and/or modify it under the terms of the GNU General Public License as
# published by the Free Software Foundation; either version 2 of the
# License, or (at your option) any later version.
#
# WEKO3 is distributed in the hope that it will be
# useful, but WITHOUT ANY WARRANTY; without even the implied warranty of
# MERCHANTABILITY or FITNESS FOR A PARTICULAR PURPOSE.  See the GNU
# General Public License for more details.
#
# You should have received a copy of the GNU General Public License
# along with WEKO3; if not, write to the
# Free Software Foundation, Inc., 59 Temple Place, Suite 330, Boston,
# MA 02111-1307, USA.

"""Module of weko-schema-ui."""

import os

from setuptools import find_packages, setup

readme = open('README.rst').read()
history = open('CHANGES.rst').read()

tests_require = [
    'check-manifest>=0.25',
    'coverage>=4.0',
    'isort>=4.2.2',
    'pydocstyle>=1.0.0',
    'pytest-cache>=1.0',
    'pytest-cov>=1.8.0',
    'pytest-pep8>=1.0.6',
    'pytest>=2.8.0',
]

extras_require = {
    'docs': [
        'Sphinx>=1.5.1',
    ],
    'tests': tests_require,
}

extras_require['all'] = []
for reqs in extras_require.values():
    extras_require['all'].extend(reqs)

setup_requires = [
    'Babel>=1.3',
    'pytest-runner>=2.6.2',
    'xmlschema>=0.9.29',
]

install_requires = [
    'Flask-BabelEx>=0.9.2',
<<<<<<< HEAD
    'xmlschema==0.9.29',
=======
    'xmlschema>=0.9.13',
>>>>>>> 5d805abb
]

packages = find_packages()


# Get the version string. Cannot be done with import!
g = {}
with open(os.path.join('weko_schema_ui', 'version.py'), 'rt') as fp:
    exec(fp.read(), g)
    version = g['__version__']

setup(
    name='weko-schema-ui',
    version=version,
    description=__doc__,
    long_description=readme + '\n\n' + history,
    keywords='weko schema ui',
    license='GPLv2',
    author='National Institute of Informatics',
    author_email='wekosoftware@nii.ac.jp',
    url='https://github.com/wekosoftware/weko-schema-ui',
    packages=packages,
    zip_safe=False,
    include_package_data=True,
    platforms='any',
    entry_points={
        'invenio_base.apps': [
            'weko_schema_ui = weko_schema_ui:WekoSchemaUI',
        ],
        'invenio_base.api_apps': [
            'weko_schema_rest = weko_schema_ui:WekoSchemaREST',
        ],
        'invenio_i18n.translations': [
            'messages = weko_schema_ui',
        ],
        'invenio_assets.bundles': [
            'weko_schema_ui_js = weko_schema_ui.bundles:js',
        ],
        'invenio_search.mappings': [
            'weko = weko_schema_ui.mappings',
        ],
        'invenio_access.actions': [
            'schema_access = '
            'weko_schema_ui.permissions:action_schema_access',
        ],
    },
    extras_require=extras_require,
    install_requires=install_requires,
    setup_requires=setup_requires,
    tests_require=tests_require,
    classifiers=[
        'Environment :: Web Environment',
        'Intended Audience :: Developers',
        'License :: OSI Approved :: GNU General Public License v2 (GPLv2)',
        'Operating System :: OS Independent',
        'Programming Language :: Python',
        'Topic :: Internet :: WWW/HTTP :: Dynamic Content',
        'Topic :: Software Development :: Libraries :: Python Modules',
        'Programming Language :: Python :: 3',
        'Programming Language :: Python :: 3.5',
        'Development Status :: 1 - Planning',
    ],
)<|MERGE_RESOLUTION|>--- conflicted
+++ resolved
@@ -52,16 +52,12 @@
 setup_requires = [
     'Babel>=1.3',
     'pytest-runner>=2.6.2',
-    'xmlschema>=0.9.29',
+    'xmlschema>=0.9.30',
 ]
 
 install_requires = [
     'Flask-BabelEx>=0.9.2',
-<<<<<<< HEAD
-    'xmlschema==0.9.29',
-=======
-    'xmlschema>=0.9.13',
->>>>>>> 5d805abb
+    'xmlschema>=0.9.30',
 ]
 
 packages = find_packages()
