--- conflicted
+++ resolved
@@ -683,19 +683,6 @@
     """Add conference information."""
     patterns = [
         ('conference.conferenceCountry.@value',
-<<<<<<< HEAD
-            None),
-        ('conference.conferenceSequence.@value',
-            None),
-        ('conference.conferencePlace.@value',
-            None),
-        ('conference.conferencePlace.@attributes.xml:lang',
-            None),
-        ('conference.conferenceName.@value',
-            None),
-        ('conference.conferenceName.@attributes.xml:lang',
-            None),
-=======
             'jpcoar:conferenceCountry.#text'),
         ('conference.conferenceSequence.@value',
             'jpcoar:conferenceSequence.#text'),
@@ -707,7 +694,6 @@
             'jpcoar:conferenceName.#text'),
         ('conference.conferenceName.@attributes.xml:lang',
             'jpcoar:conferenceName.@xml:lang'),
->>>>>>> a3bf8e96
     ]
 
     parsing_metadata(mapping, schema, patterns, metadata, res)
@@ -717,15 +703,6 @@
     """Add information on the degree granting institution."""
     patterns = [
         ('degreeGrantor.nameIdentifier.@value',
-<<<<<<< HEAD
-            None),
-        ('degreeGrantor.nameIdentifier.@attributes.nameIdentifierScheme',
-            None),
-        ('degreeGrantor.degreeGrantorName.@value',
-            None),
-        ('degreeGrantor.degreeGrantorName.@attributes.xml:lang',
-            None),
-=======
             'jpcoar:nameIdentifier.#text'),
         ('degreeGrantor.nameIdentifier.@attributes.nameIdentifierScheme',
             'jpcoar:nameIdentifier.@nameIdentifierScheme'),
@@ -733,7 +710,6 @@
             'jpcoar:degreeGrantorName.#text'),
         ('degreeGrantor.degreeGrantorName.@attributes.xml:lang',
             'jpcoar:degreeGrantorName.@xml:lang'),
->>>>>>> a3bf8e96
     ]
 
     parsing_metadata(mapping, schema, patterns, metadata, res)
@@ -757,23 +733,6 @@
         (funding) to create the resource."""
     patterns = [
         ('fundingReference.funderName.@value',
-<<<<<<< HEAD
-            None),
-        ('fundingReference.funderName.@attributes.xml:lang',
-            None),
-        ('fundingReference.funderIdentifier.@value',
-            None),
-        ('fundingReference.funderIdentifier.@attributes.funderIdentifierType',
-            None),
-        ('fundingReference.awardTitle.@value',
-            None),
-        ('fundingReference.awardTitle.@attributes.xml:lang',
-            None),
-        ('fundingReference.awardNumber.@value',
-            None),
-        ('fundingReference.awardNumber.@attributes.awardURI',
-            None),
-=======
             'jpcoar:funderName.#text'),
         ('fundingReference.funderName.@attributes.xml:lang',
             'jpcoar:funderName.@xml:lang'),
@@ -789,7 +748,6 @@
             'datacite:awardNumber.#text'),
         ('fundingReference.awardNumber.@attributes.awardURI',
             'datacite:awardNumber.@awardURI'),
->>>>>>> a3bf8e96
     ]
 
     parsing_metadata(mapping, schema, patterns, metadata, res)
@@ -845,13 +803,6 @@
     """Add the information on the rights holder of such as copyright other \
         than the creator or contributor."""
     patterns = [
-<<<<<<< HEAD
-        ('rightsHolder.rightsHolderName.@value', None),
-        ('rightsHolder.rightsHolderName.@attributes.xml:lang', None),
-        ('rightsHolder.nameIdentifier.@value', None),
-        ('rightsHolder.nameIdentifier.@attributes.nameIdentifierURI', None),
-        ('rightsHolder.nameIdentifier.@attributes.nameIdentifierScheme', None),
-=======
         ('rightsHolder.rightsHolderName.@value',
             'jpcoar:rightsHolderName.#text'),
         ('rightsHolder.rightsHolderName.@attributes.xml:lang',
@@ -862,7 +813,6 @@
             'jpcoar:nameIdentifier.@nameIdentifierURI'),
         ('rightsHolder.nameIdentifier.@attributes.nameIdentifierScheme',
             'jpcoar:nameIdentifier.@nameIdentifierScheme'),
->>>>>>> a3bf8e96
     ]
 
     parsing_metadata(mapping, schema, patterns, metadata, res)
@@ -1467,8 +1417,6 @@
                 partial(add_resource_type, *args),
             'jpcoar:relation':
                 partial(add_relation, *args),
-<<<<<<< HEAD
-=======
             'jpcoar:degreeGrantor':
                 partial(add_degree_grantor, *args),
             'dcndl:degreeName':
@@ -1479,7 +1427,6 @@
                 partial(add_funding_reference, *args),
             'jpcoar:rightsHolder':
                 partial(add_rights_holder, *args),
->>>>>>> a3bf8e96
             'jpcoar:file':
                 partial(add_file, *args),
         }
