--- conflicted
+++ resolved
@@ -272,17 +272,10 @@
             # current_app.logger.debug('json: %s' % json['item_1551264917614'])
             for i in json_data['item_1592405734122']:
                 i['subitem_1591320918354'] = 'Distributor'
-<<<<<<< HEAD
-        
-        if 'item_1617605131499' in json_data:
-            if 'attribute_value_mlt' in json_data['item_1617605131499']:
-                for i in json_data['item_1617605131499']['attribute_value_mlt']:
-=======
 
         if 'item_1600078832557' in json_data:
             if 'attribute_value_mlt' in json_data['item_1600078832557']:
                 for i in json_data['item_1600078832557']['attribute_value_mlt']:
->>>>>>> 50fed4b2
                     i['accessrole'] = 'open_access'
         # END: temporary fix for JDCat
 
