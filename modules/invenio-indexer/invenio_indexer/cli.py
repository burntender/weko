# -*- coding: utf-8 -*-
#
# This file is part of Invenio.
# Copyright (C) 2016-2018 CERN.
#
# Invenio is free software; you can redistribute it and/or modify it
# under the terms of the MIT License; see LICENSE file for more details.

"""CLI for indexer."""

from __future__ import absolute_import, print_function

import click
import copy
import uuid
import itertools
from celery.messaging import establish_connection
from flask import current_app
from flask.cli import with_appcontext
from invenio_pidstore.models import PersistentIdentifier, PIDStatus
from invenio_records.models import RecordMetadata
from invenio_search import current_search_client
from invenio_search.cli import index
from sqlalchemy.dialects import postgresql


from .api import RecordIndexer
from .tasks import process_bulk_queue


def abort_if_false(ctx, param, value):
    """Abort command is value is False."""
    if not value:
        ctx.abort()


@index.command()
@click.option(
    '--delayed', '-d', is_flag=True, help='Run indexing in background.')
@click.option(
    '--concurrency', '-c', default=1, type=int,
    help='Number of concurrent indexing tasks to start.')
@click.option('--queue', '-q', type=str,
              help='Name of the celery queue used to put the tasks into.')
@click.option('--version-type', help='Elasticsearch version type to use.')
@click.option(
    '--raise-on-error', type=bool,default=True,
    help='raise BulkIndexError containing errors (as .errors) from the execution of the last chunk when some occur. By default we raise.')
@click.option(
    '--raise-on-exception', type=bool,default=True,
    help='if False then don’t propagate exceptions from call to bulk and just report the items that failed as failed.')
@click.option('--chunk-size',type=int,default=500,help='number of docs in one chunk sent to es (default: 500)')
@click.option('--max-chunk-bytes',type=int,default=104857600,help='the maximum size of the request in bytes (default: 100MB)')
@click.option('--max-retries',type=int,default=0,help='maximum number of times a document will be retired when 429 is received, set to 0 (default) for no retries on 429')
@click.option('--initial_backoff',type=int,default=2,help='number of secconds we should wait before the first retry.')
@click.option('--max-backoff',type=int,default=600,help='maximim number of seconds a retry will wait')
@with_appcontext
def run(delayed, concurrency, version_type=None, queue=None,
        raise_on_error=True,raise_on_exception=True,chunk_size=500,max_chunk_bytes=104857600,max_retries=0,initial_backoff=2,max_backoff=600):
    """Run bulk record indexing."""
    if delayed:
        celery_kwargs = {
            'kwargs': {
                'version_type': version_type,
<<<<<<< HEAD
                'es_bulk_kwargs': {'raise_on_error': raise_on_error,'raise_on_exception': raise_on_exception,'chunk_size':chunk_size,'max_chunk_bytes':max_chunk_bytes,'max_retries': max_retries,'initial_backoff': initial_backoff,'max_backoff': max_backoff},
=======
                'es_bulk_kwargs': {'raise_on_error': raise_on_error,'chunk_size':chunk_size,'max_chunk_bytes':max_chunk_bytes,'max_retries': max_retries,'initial_backoff': initial_backoff,'max_backoff': max_backoff},
                'with_deleted': True
>>>>>>> c8dc0222
            }
        }
        
        click.secho(
            'Starting {0} tasks for indexing records...'.format(concurrency),
            fg='green')
        if queue is not None:
            celery_kwargs.update({'queue': queue})
        for c in range(0, concurrency):
            process_bulk_queue.apply_async(**celery_kwargs)
    else:
        click.secho('Indexing records...', fg='green')
        RecordIndexer(version_type=version_type).process_bulk_queue(
            es_bulk_kwargs={'raise_on_error': raise_on_error,
                            'raise_on_exception': raise_on_exception,
                            'chunk_size':chunk_size,
                            'max_chunk_bytes':max_chunk_bytes,
                            'max_retries': max_retries,
                            'initial_backoff': initial_backoff,
                            'max_backoff': max_backoff},
            with_deleted=True)




@index.command()
@click.option('--yes-i-know', is_flag=True, callback=abort_if_false,
              expose_value=False,
              prompt='Do you really want to reindex all records?')
@click.option('-t', '--pid-type', multiple=True, required=True)
@click.option('--include-delete', is_flag=True, default=False)
@click.option('--skip-exists', is_flag=True, default=False)
@click.option('--size',type=int,default=6000)
@with_appcontext
def reindex(pid_type, include_delete,skip_exists,size):
    """Reindex all records.

    :param pid_type: Pid type.
    """
    click.secho('Sending records to indexing queue ...', fg='green')

    if include_delete:
        query = PersistentIdentifier.query.filter_by(
            object_type='rec'
        ).filter(
            PersistentIdentifier.status.in_(
                [PIDStatus.REGISTERED, PIDStatus.DELETED]
            )
        )
    else:
        query = PersistentIdentifier.query.filter_by(
            object_type='rec', status=PIDStatus.REGISTERED
        )
    query = query.filter(RecordMetadata.id==PersistentIdentifier.object_uuid)
    query = query.filter(
        PersistentIdentifier.pid_type.in_(pid_type)
    )
    current_app.logger.debug(query.statement.compile(dialect=postgresql.dialect(),compile_kwargs={"literal_binds": True}))
    values = query.values(
        PersistentIdentifier.object_uuid
    )
    _values = (str(x[0]) for x in values)
    # cnt = sum(1 for _ in list(_values))
    if skip_exists:
        index=current_app.config["SEARCH_INDEX_PREFIX"]+"weko-item-v1.0.0"
        query = {"query": {"bool": {"must":{"exists":{"field":"itemtype"}}}},"_source":["itemtype"],"sort" : [{"_id":"asc"}],"size":size}
        res = current_search_client.search(index=index,
                                           body=query)
        total = res['hits']['total']
        hits = res['hits']['hits']
        ids = [x["_id"] for x in hits]
        while len(hits) == size:
            last_sort_key = hits[-1]['sort']
            query['search_after'] = last_sort_key
            _res = current_search_client.search(
                index=index,
                body=query
            )
            hits = _res['hits']['hits']
            _ids = [x["_id"] for x in hits]
            ids.extend(_ids)
        
        _tmp = set(_values)
        _ids = set(ids)
        diff = list(_tmp - _ids) 
        _values = (x for x in diff)
        # cnt = sum(1 for _ in diff)

    _values, _values2 = itertools.tee(_values)
    cnt = sum(1 for _ in _values2)
    click.secho('Queueing {} records..'.format(cnt),fg='green')
    RecordIndexer().bulk_index(_values)
    click.secho('Execute "run" command to process the queue!',
                fg='yellow')


@index.group(chain=True)
def queue():
    """Manage indexing queue."""


@queue.resultcallback()
@with_appcontext
def process_actions(actions):
    """Process queue actions."""
    queue = current_app.config['INDEXER_MQ_QUEUE']
    with establish_connection() as c:
        q = queue(c)
        for action in actions:
            q = action(q)


@queue.command('init')
def init_queue():
    """Initialize indexing queue."""
    def action(queue):
        queue.declare()
        click.secho('Indexing queue has been initialized.', fg='green')
        return queue
    return action


@queue.command('purge')
def purge_queue():
    """Purge indexing queue."""
    def action(queue):
        queue.purge()
        click.secho('Indexing queue has been purged.', fg='green')
        return queue
    return action


@queue.command('delete')
def delete_queue():
    """Delete indexing queue."""
    def action(queue):
        queue.delete()
        click.secho('Indexing queue has been deleted.', fg='green')
        return queue
    return action<|MERGE_RESOLUTION|>--- conflicted
+++ resolved
@@ -62,12 +62,8 @@
         celery_kwargs = {
             'kwargs': {
                 'version_type': version_type,
-<<<<<<< HEAD
-                'es_bulk_kwargs': {'raise_on_error': raise_on_error,'raise_on_exception': raise_on_exception,'chunk_size':chunk_size,'max_chunk_bytes':max_chunk_bytes,'max_retries': max_retries,'initial_backoff': initial_backoff,'max_backoff': max_backoff},
-=======
                 'es_bulk_kwargs': {'raise_on_error': raise_on_error,'chunk_size':chunk_size,'max_chunk_bytes':max_chunk_bytes,'max_retries': max_retries,'initial_backoff': initial_backoff,'max_backoff': max_backoff},
                 'with_deleted': True
->>>>>>> c8dc0222
             }
         }
         
