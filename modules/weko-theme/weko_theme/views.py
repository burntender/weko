# -*- coding: utf-8 -*-
#
# This file is part of WEKO3.
# Copyright (C) 2017 National Institute of Informatics.
#
# WEKO3 is free software; you can redistribute it
# and/or modify it under the terms of the GNU General Public License as
# published by the Free Software Foundation; either version 2 of the
# License, or (at your option) any later version.
#
# WEKO3 is distributed in the hope that it will be
# useful, but WITHOUT ANY WARRANTY; without even the implied warranty of
# MERCHANTABILITY or FITNESS FOR A PARTICULAR PURPOSE.  See the GNU
# General Public License for more details.
#
# You should have received a copy of the GNU General Public License
# along with WEKO3; if not, write to the
# Free Software Foundation, Inc., 59 Temple Place, Suite 330, Boston,
# MA 02111-1307, USA.

"""Blueprint for weko-theme."""


from blinker import Namespace
from flask import Blueprint, current_app, flash, render_template, request, \
    session
from flask_login import login_required
from flask_security import current_user
from invenio_i18n.ext import current_i18n
from weko_admin.utils import set_default_language
from weko_index_tree.models import IndexStyle
from weko_index_tree.utils import get_index_link_list
from weko_records_ui.ipaddr import check_site_license_permission
from weko_search_ui.api import get_search_detail_keyword

from .utils import get_design_layout, get_weko_contents

_signals = Namespace()
top_viewed = _signals.signal('top-viewed')

blueprint = Blueprint(
    'weko_theme',
    __name__,
    template_folder='templates',
    static_folder='static',
)


@blueprint.route('/')
def index():
    """Simplistic front page view."""
<<<<<<< HEAD
=======
    get_args = request.args
    ctx = {'community': None}
    community_id = ""
    if 'community' in get_args:
        from weko_workflow.api import GetCommunity
        comm = GetCommunity.get_community_by_id(request.args.get('community'))
        ctx = {'community': comm}
        community_id = comm.id
    # In case user opens the web for the first time,
    # set default language base on Admin language setting
    set_default_language()
    # Get index style
    style = IndexStyle.get(
        current_app.config['WEKO_INDEX_TREE_STYLE_OPTIONS']['id'])
    if not style:
        IndexStyle.create(
            current_app.config['WEKO_INDEX_TREE_STYLE_OPTIONS']['id'],
            width=3,
            height=None)
        style = IndexStyle.get(
            current_app.config['WEKO_INDEX_TREE_STYLE_OPTIONS']['id'])
    width = style.width
    height = style.height
    index_link_enabled = style.index_link_enabled

    if hasattr(current_i18n, 'language'):
        index_link_list = get_index_link_list(current_i18n.language)
    else:
        index_link_list = get_index_link_list()

    detail_condition = get_search_detail_keyword('')
    check_site_license_permission()
>>>>>>> b2802240
    send_info = {}
    send_info['site_license_flag'] = True \
        if hasattr(current_user, 'site_license_flag') else False
    send_info['site_license_name'] = current_user.site_license_name \
        if hasattr(current_user, 'site_license_name') else ''
    top_viewed.send(current_app._get_current_object(),
                    info=send_info)

    # For front page, always use main layout
    page = None
    render_widgets = True

    return render_template(
        current_app.config['THEME_FRONTPAGE_TEMPLATE'],
        page=page,
        render_widgets=render_widgets,
        **get_weko_contents(request.args))


@blueprint.route('/edit')
def edit():
    """Simplistic front page view."""
    return render_template(
        current_app.config['BASE_EDIT_TEMPLATE'],
    )


@blueprint.app_template_filter('get_site_info')
def get_site_info(site_info):
    """Get site info.

    :return: result

    """
    from weko_admin.models import SiteInfo
    from weko_admin.utils import get_site_name_for_current_language
    site_info = SiteInfo.get()
    site_name = site_info.site_name if site_info and site_info.site_name else []
    title = get_site_name_for_current_language(site_name) \
        or current_app.config['THEME_SITENAME']
    favicon = request.url_root + 'api/admin/favicon'
    prefix = ''
    if site_info and site_info.favicon:
        prefix = site_info.favicon.split(",")[0] == 'data:image/x-icon;base64'
    if not prefix:
        favicon = site_info.favicon if site_info and site_info.favicon else ''

    result = {
        'title': title,
        'site_name': site_info.site_name if site_info
        and site_info.site_name else [],
        'description': site_info.description if site_info
        and site_info.description else '',
        'copy_right': site_info.copy_right if site_info
        and site_info.copy_right else '',
        'keyword': site_info.keyword if site_info and site_info.keyword else '',
        'favicon': favicon,
        'url': request.url
    }
    return result<|MERGE_RESOLUTION|>--- conflicted
+++ resolved
@@ -49,8 +49,6 @@
 @blueprint.route('/')
 def index():
     """Simplistic front page view."""
-<<<<<<< HEAD
-=======
     get_args = request.args
     ctx = {'community': None}
     community_id = ""
@@ -83,7 +81,6 @@
 
     detail_condition = get_search_detail_keyword('')
     check_site_license_permission()
->>>>>>> b2802240
     send_info = {}
     send_info['site_license_flag'] = True \
         if hasattr(current_user, 'site_license_flag') else False
