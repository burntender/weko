--- conflicted
+++ resolved
@@ -1,16 +1,11 @@
 require([
   "jquery",
-<<<<<<< HEAD
   "bootstrap"
-], function() {
-=======
-  "bootstrap",
   "typeahead.js",
   "bloodhound",
   "node_modules/angular/angular",
   // "node_modules/invenio-csl-js/dist/invenio-csl-js",
 ], function(typeahead, Bloodhound) {
->>>>>>> cb2aceed
   $('#btn_back').on('click', function(){
     window.history.back();
   });
