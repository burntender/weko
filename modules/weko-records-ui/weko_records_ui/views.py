--- conflicted
+++ resolved
@@ -34,6 +34,9 @@
 from invenio_files_rest.views import ObjectResource, check_permission, \
     file_downloaded
 from invenio_oaiserver.response import getrecord
+from invenio_pidrelations.contrib.versioning import PIDVersioning
+from invenio_pidstore.errors import PIDDoesNotExistError
+from invenio_pidstore.models import PersistentIdentifier, PIDStatus
 from invenio_records_ui.signals import record_viewed
 from invenio_records_ui.utils import obj_or_import_string
 from lxml import etree
@@ -57,11 +60,6 @@
 from .utils import restore as restore_imp
 from .utils import soft_delete as soft_delete_imp
 
-from invenio_pidstore.errors import PIDDoesNotExistError
-from invenio_pidrelations.contrib.versioning import PIDVersioning
-from invenio_pidstore.models import PersistentIdentifier, PIDStatus
-
-
 blueprint = Blueprint(
     'weko_records_ui',
     __name__,
@@ -80,8 +78,9 @@
         current_app.logger.debug(e)
         return {}
 
+
 def publish(pid, record, template=None, **kwargs):
-    r"""Record publish  status change view.
+    """Record publish  status change view.
 
     Change record publish status with given status and renders record export
     template.
@@ -89,7 +88,7 @@
     :param pid: PID object.
     :param record: Record object.
     :param template: Template to render.
-    :param \*\*kwargs: Additional view arguments based on URL rule.
+    :param kwargs: Additional view arguments based on URL rule.
     :return: The rendered template.
     """
     from weko_deposit.api import WekoIndexer
@@ -110,14 +109,14 @@
 
 
 def export(pid, record, template=None, **kwargs):
-    r"""Record serialization view.
+    """Record serialization view.
 
     Serializes record with given format and renders record export template.
 
     :param pid: PID object.
     :param record: Record object.
     :param template: Template to render.
-    :param \*\*kwargs: Additional view arguments based on URL rule.
+    :param kwargs: Additional view arguments based on URL rule.
     :return: The rendered template.
     """
     formats = current_app.config.get('RECORDS_UI_EXPORT_FORMATS', {}).get(
@@ -338,17 +337,16 @@
 
 
 def default_view_method(pid, record, filename=None, template=None, **kwargs):
-    r"""Display default view.
+    """Display default view.
 
     Sends record_viewed signal and renders template.
     :param pid: PID object.
     :param record: Record object.
     :param filename: File name.
     :param template: Template to render.
-    :param \*\*kwargs: Additional view arguments based on URL rule.
+    :param kwargs: Additional view arguments based on URL rule.
     :returns: The rendered template.
     """
-
     check_site_license_permission()
     check_items_settings()
     send_info = {}
@@ -416,7 +414,6 @@
     else:
         display_stats = True
 
-<<<<<<< HEAD
     groups_price = get_groups_price(record)
     billing_files_permission = None
     billing_files_prices = None
@@ -431,12 +428,11 @@
     # Get the design for widget rendering
     page, render_widgets = get_design_layout(request.args.get('community')
                                              or current_app.config['WEKO_THEME_DEFAULT_COMMUNITY'])
-=======
+
     # Get PID version object to retrieve all versions of item
     pid_ver = PIDVersioning(child=pid)
     all_versions = list(pid_ver.get_children(ordered=True, pid_status=None))
     active_versions = list(pid_ver.children)
->>>>>>> bb1b64c0
 
     return render_template(
         template,
@@ -463,16 +459,16 @@
         **kwargs
     )
 
+
 @blueprint.route('/r/<parent_pid_value>', methods=['GET'])
 @blueprint.route('/r/<parent_pid_value>.<int:version>', methods=['GET'])
 @login_required
 def doi_ish_view_method(parent_pid_value=0, version=0):
-    r"""DOI-like item version endpoint view.
+    """DOI-like item version endpoint view.
 
     :param pid: PID value.
     :returns: Redirect to correct version.
     """
-
     try:
         p_pid = PersistentIdentifier.get('parent',
                                          'parent:' + str(parent_pid_value))
@@ -481,12 +477,15 @@
 
     if p_pid:
         pid_ver = PIDVersioning(parent=p_pid)
-        all_versions = list(pid_ver.get_children(ordered=True, pid_status=None))
+        all_versions = list(
+            pid_ver.get_children(
+                ordered=True,
+                pid_status=None))
         if version == 0 or version == len(all_versions):
             return redirect(url_for('invenio_records_ui.recid',
                                     pid_value=pid_ver.last_child.pid_value))
         elif version <= len(all_versions):
-            version_pid = all_versions[(version-1)]
+            version_pid = all_versions[(version - 1)]
             current_app.logger.info(version_pid.__dict__)
             if version_pid.status == PIDStatus.REGISTERED:
                 return redirect(url_for('invenio_records_ui.recid',
@@ -498,12 +497,11 @@
 @blueprint.route('/records/parent:<pid_value>', methods=['GET'])
 @login_required
 def parent_view_method(pid_value=0):
-    r"""Parent view method to display latest version.
+    """Parent view method to display latest version.
 
     :param pid_value: PID value.
     :returns: Redirect to original view.
     """
-
     try:
         p_pid = PersistentIdentifier.get('parent', 'parent:' + str(pid_value))
     except PIDDoesNotExistError:
