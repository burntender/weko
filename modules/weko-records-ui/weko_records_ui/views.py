--- conflicted
+++ resolved
@@ -20,48 +20,33 @@
 
 """Blueprint for weko-records-ui."""
 
-<<<<<<< HEAD
 from datetime import datetime
 
 import six
 import werkzeug
-from flask import Blueprint, abort, current_app, flash, make_response, \
-    redirect, render_template, request, url_for
-from flask_login import current_user
+from flask import Blueprint, abort, current_app, flash, jsonify, \
+    make_response, redirect, render_template, request, url_for
+from flask_login import current_user, login_required
 from invenio_db import db
 from invenio_files_rest.views import ObjectResource, check_permission, \
     file_downloaded
 from invenio_oaiserver.response import getrecord
+from invenio_pidstore.models import PersistentIdentifier
 from invenio_records_ui.signals import record_viewed
 from invenio_records_ui.utils import obj_or_import_string
 from invenio_stats import current_stats
 from lxml import etree
 from sqlalchemy.exc import IntegrityError
-from weko_deposit.api import WekoIndexer
-=======
-import six
-from flask import Blueprint, abort, current_app, render_template, \
-    make_response, redirect, request, url_for, jsonify, flash
-from flask_login import current_user, login_required
-from invenio_records_ui.utils import obj_or_import_string
-from invenio_records_ui.signals import record_viewed
-from invenio_pidstore.models import PersistentIdentifier
->>>>>>> 6c16b25b
+from weko_deposit.api import WekoIndexer, WekoRecord
 from weko_index_tree.models import IndexStyle
+from weko_records.api import ItemsMetadata
 from weko_search_ui.api import get_search_detail_keyword
-<<<<<<< HEAD
 
 from weko_records_ui.models import InstitutionName
 
 from .models import Identifier, PDFCoverPageSettings
 from .permissions import check_created_id, check_file_download_permission, \
     check_original_pdf_download_permission
-=======
-from weko_deposit.api import WekoIndexer, WekoRecord
-from weko_records.api import ItemsMetadata
-from .models import PDFCoverPageSettings
-import werkzeug
->>>>>>> 6c16b25b
 
 blueprint = Blueprint(
     'weko_records_ui',
