--- conflicted
+++ resolved
@@ -451,12 +451,8 @@
     else:
         record["relation"] = {}
 
-<<<<<<< HEAD
-    google_scholar_meta = _get_google_scholar_meta(record)
-=======
     google_scholar_meta = get_google_scholar_meta(record)
     google_dataset_meta = get_google_detaset_meta(record)
->>>>>>> 07701e38
 
     current_lang = current_i18n.language \
         if hasattr(current_i18n, 'language') else None
@@ -529,19 +525,12 @@
         request.args.get('community') or current_app.config[
             'WEKO_THEME_DEFAULT_COMMUNITY'])
 
-<<<<<<< HEAD
-    if current_lang:
-        index_link_list = get_index_link_list(current_lang)
-    else:
-        index_link_list = get_index_link_list()
-=======
     # if current_lang:
     #     index_link_list = get_index_link_list(current_lang)
     # else:
     #     index_link_list = get_index_link_list()
 
     index_link_list = get_index_link_list()
->>>>>>> 07701e38
 
     files_thumbnail = []
     if record.files:
@@ -835,13 +824,6 @@
     :return: result
     """
     br_char = '<br/>'
-<<<<<<< HEAD
-    s=s.replace('\r\n', br_char).replace('\r', br_char).replace('\n', br_char)
-    s='<br />'.join(s.splitlines())
-    # temp fix for JDCat
-    s=s.replace('\\n',br_char)
-    return s
-=======
     s = s.replace('\r\n', br_char).replace(
         '\r', br_char).replace('\n', br_char)
     s = '<br />'.join(s.splitlines())
@@ -849,7 +831,6 @@
     s = s.replace('\\n', br_char)
     return s
 
->>>>>>> 07701e38
 
 @blueprint.app_template_filter('preview_able')
 def preview_able(file_json):
