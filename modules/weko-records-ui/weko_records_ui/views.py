--- conflicted
+++ resolved
@@ -398,10 +398,8 @@
     )
 
 
-<<<<<<< HEAD
 @blueprint.route("/item_management/bulk_update", methods=['GET'])
 def bulk_update():
-
     """Render view."""
     detail_condition = get_search_detail_keyword('')
     return render_template(current_app.config['WEKO_ITEM_MANAGEMENT_TEMPLATE'],
@@ -415,7 +413,6 @@
 @login_required
 def get_items_metadata():
     """Get the metadata of items to bulk update."""
-
     def get_file_data(meta):
         file_data = {}
         for key in meta:
@@ -451,8 +448,6 @@
     return jsonify(data)
 
 
-=======
->>>>>>> b8fbc7dc
 @blueprint.route('/admin/pdfcoverpage', methods=['GET', 'POST'])
 def set_pdfcoverpage_header():
     """Set pdfcoverage header."""
@@ -491,38 +486,4 @@
         flash('PDF cover page settings have been updated.', category='success')
         return redirect('/admin/pdfcoverpage')
 
-<<<<<<< HEAD
-    return redirect('/admin/pdfcoverpage')
-=======
-    return redirect('/admin/pdfcoverpage')
-
-
-class ObjectResourceWeko(ObjectResource):
-    """Object resource Weko."""
-
-    # redefine `send_object` method to implement the no-cache function
-    @staticmethod
-    def send_object(
-            bucket,
-            obj,
-            expected_chksum=None,
-            logger_data=None,
-            restricted=True,
-            as_attachment=False,
-            cache_timeout=-1):
-        """Send object."""
-        if not obj.is_head:
-            check_permission(
-                current_permission_factory(obj, 'object-read-version'),
-                hidden=False
-            )
-
-        if expected_chksum and obj.file.checksum != expected_chksum:
-            current_app.logger.warning(
-                'File checksum mismatch detected.', extra=logger_data)
-
-        file_downloaded.send(current_app._get_current_object(), obj=obj)
-        return obj.send_file(
-            restricted=restricted,
-            as_attachment=as_attachment)
->>>>>>> b8fbc7dc
+    return redirect('/admin/pdfcoverpage')