# -*- coding: utf-8 -*-
#
# This file is part of WEKO3.
# Copyright (C) 2017 National Institute of Informatics.
#
# WEKO3 is free software; you can redistribute it
# and/or modify it under the terms of the GNU General Public License as
# published by the Free Software Foundation; either version 2 of the
# License, or (at your option) any later version.
#
# WEKO3 is distributed in the hope that it will be
# useful, but WITHOUT ANY WARRANTY; without even the implied warranty of
# MERCHANTABILITY or FITNESS FOR A PARTICULAR PURPOSE.  See the GNU
# General Public License for more details.
#
# You should have received a copy of the GNU General Public License
# along with WEKO3; if not, write to the
# Free Software Foundation, Inc., 59 Temple Place, Suite 330, Boston,
# MA 02111-1307, USA.

""" Utilities for making the PDF cover page and newly combined PDFs. """
import io
import json
import os
import unicodedata
from datetime import datetime
from flask import current_app, send_file
from fpdf import FPDF
from invenio_db import db
from invenio_pidstore.models import PersistentIdentifier
from PyPDF2 import PdfFileReader, PdfFileWriter, utils
from weko_records.api import ItemMetadata, ItemsMetadata, ItemType, Mapping
from weko_records.serializers.feed import WekoFeedGenerator
from weko_records.serializers.utils import get_mapping, get_metadata_from_map
from .models import PDFCoverPageSettings
from .views import blueprint
from invenio_files_rest.views import ObjectResource


def get_east_asian_width_count(text):
    """
    Count numbers of full-width character and half-width character differently
    """
    count = 0
    for c in text:
        if unicodedata.east_asian_width(c) in 'FWA':
            count += 2
        else:
            count += 1
    return count



def make_combined_pdf(pid, obj_file_uri, fileobj, obj, lang_user):
    """
    make the cover-page-combined PDF file
    :param pid: PID object
    :param file_uri: URI of the file object
    :param lang_user: LANGUAGE of access user
    :return: cover-page-combined PDF file object
    """
    lang_filepath = current_app.config['PDF_COVERPAGE_LANG_FILEPATH']\
        + lang_user + current_app.config['PDF_COVERPAGE_LANG_FILENAME']

    pidObject = PersistentIdentifier.get('recid', pid.pid_value)
    item_metadata_json = ItemsMetadata.get_record(pidObject.object_uuid)
    #item_metadata = db.session.query(ItemMetadata).filter_by(json=item_metadata_json).first()
    item_type = db.session.query(ItemType).filter(ItemType.id==ItemMetadata.item_type_id).first()
    item_type_id = item_type.id
    type_mapping = Mapping.get_record(item_type_id)
    item_map = get_mapping(type_mapping, "jpcoar_mapping")

    with open(lang_filepath) as json_datafile:
        lang_data = json.loads(json_datafile.read())

    # Initialize Instance
    pdf = FPDF('P', 'mm', 'A4')
    pdf.add_page()
    pdf.set_margins(20.0, 20.0)
    pdf.set_fill_color(100, 149, 237)

    pdf.add_font('IPAexg', '', current_app.config["JPAEXG_TTF_FILEPATH"], uni=True)
    pdf.add_font('IPAexm', '', current_app.config["JPAEXM_TTF_FILEPATH"], uni=True)

    # Parameters such as width and height of rows/columns
    w1 = 40  # width of the left column
    w2 = 130  # width of the right column
    footer_w = 90  # width of the footer cell
    #url_oapolicy_h = 7  # height of the URL & OA-policy
    url_oapolicy_h = current_app.config['URL_OA_POLICY_HEIGHT']  # height of the URL & OA-policy
    # title_h = 8  # height of the title
    title_h = current_app.config['TITLE_HEIGHT']  # height of the title
    # header_h = 20  # height of the header cell
    header_h = current_app.config['HEADER_HEIGHT'] # height of the header cell
    # footer_h = 4  # height of the footer cell
    footer_h = current_app.config['FOOTER_HEIGHT'] # height of the footer cell
    # meta_h = 9  # height of the metadata cell
    meta_h = current_app.config['METADATA_HEIGHT']  # height of the metadata cell
    max_letters_num = 51  # number of maximum letters that can be contained in the right column
    cc_logo_xposition = 160  # x-position where Creative Commons logos are placed

    # Get the header settings
    record = PDFCoverPageSettings.find(1)
    header_display_type = record.header_display_type
    header_output_string = record.header_output_string
    header_output_image = record.header_output_image
    header_display_position = record.header_display_position

    # Set the header position
    positions = {}
    if header_display_position == 'left':
        positions['str_position'] = 'L'
        positions['img_position'] = 20
    elif header_display_position == 'center' or header_display_position == None:
        positions['str_position'] = 'C'
        positions['img_position'] = 85
    elif header_display_position == 'right':
        positions['str_position'] = 'R'
        positions['img_position'] = 150

    # Show header(string or image)
    if header_display_type == 'string':
        pdf.set_font('IPAexm', '', 22)
        pdf.multi_cell(w1+w2, header_h, header_output_string, 0, positions['str_position'], False)
    else:
        pdf.image(header_output_image, x=positions['img_position'], y=None, w=0, h=30, type='')
        pdf.set_y(55)

    # Title settings
    title = item_metadata_json['title_' + lang_user]
    if title == None:
        title = item_metadata_json['title_en']
    pdf.set_font('IPAexm', '', 20)
    pdf.multi_cell(w1 + w2, title_h, title, 0, 'L', False)
    pdf.ln(h='15')

    # Metadata
    fg = WekoFeedGenerator()
    fe = fg.add_entry()

    _file = 'file.URI.@value'
    _file_item_id = None
    if _file in item_map:
        _file_item_id = item_map[_file].split('.')[0]

    _creator = 'creator.creatorName.@value'
    _creator_item_id = None
    if _creator in item_map:
        _creator_item_id = item_map[_creator].split('.')[0]

    item_types = db.session.query(ItemType).filter(ItemType.id==ItemMetadata.item_type_id).all()

    publisher_attr_lang = 'publisher.@attributes.xml:lang'
    publisher_value = 'publisher.@value'
    publisher_item_id = None
    publisher_lang_id = None
    publisher_text_id = None

    for item in item_types:
        item_id = item.id
        type_mapping_ = Mapping.get_record(item_id)
        temp_map = get_mapping(type_mapping_, "jpcoar_mapping")
        if publisher_attr_lang in temp_map:
            publisher_item_id = temp_map[publisher_attr_lang].split('.')[0]
            publisher_lang_id = temp_map[publisher_attr_lang].split('.')[1]
        if publisher_attr_lang in temp_map:
            publisher_item_id = temp_map[publisher_attr_lang].split('.')[0]
            publisher_lang_id = temp_map[publisher_attr_lang].split('.')[1]
        if publisher_value in temp_map:
            publisher_text_id = temp_map[publisher_value].split('.')[1]

    pdf.set_font('Arial', '', 14)
    pdf.set_font('IPAexg', '', 14)

    if item_metadata_json['lang'] == 'en':
        item_metadata_json['lang'] = 'English'
    elif item_metadata_json['lang']  == 'ja':
        item_metadata_json['lang'] = 'Japanese'

    try:
        lang = item_metadata_json.get('lang')
    except (KeyError, IndexError):
        lang = None
    try:
        #publisher = item_metadata_json[_creator_item_id].get(_creator_item_id)
        publisher = None
        default_publisher = None
        publishers = item_metadata_json[publisher_item_id]
        for publisher_data in publishers:
            if publisher_data[publisher_lang_id] == lang_user:
                publisher = publisher_data[publisher_text_id]
            if publisher_data[publisher_lang_id] == 'en':
                default_publisher = publisher_data[publisher_text_id]

        if publisher == None:
            publisher = default_publisher
    except (KeyError, IndexError):
        publisher = None
    try:
        pubdate = item_metadata_json.get('pubdate')
    except (KeyError, IndexError):
        pubdate = None
    try:
        keywords_ja = item_metadata_json.get('keywords')
    except (KeyError, IndexError):
        keywords_ja = None
    try:
        keywords_en = item_metadata_json.get('keywords_en')
    except (KeyError, IndexError):
        keywords_en = None
    try:
        #creator_mail = item_metadata_json['item_1538028816158']['creatorMails'][0].get('creatorMail')
        creator_mail = item_metadata_json[_creator_item_id]['creatorMails'][0].get('creatorMail')
    except (KeyError, IndexError):
        creator_mail = None
    try:
        creator_name = None
        default_creator_name = None
        for creator_metadata in item_metadata_json[_creator_item_id]['creatorNames']:
            if creator_metadata.get('creatorNameLang') == lang_user:
                creator_name = creator_metadata.get('creatorName')
            if creator_metadata.get('creatorNameLang') == 'en':
                default_creator_name = creator_metadata.get('creatorName')

        if creator_name == None:
            creator_name = default_creator_name
    except (KeyError, IndexError):
        creator_name = None
    try:
        #affiliation = item_metadata_json['item_1538028816158']['affiliation'][0].get('affiliationNames')
        affiliation = item_metadata_json[_creator_item_id]['affiliation'][0].get('affiliationNames')
    except (KeyError, IndexError):
        affiliation = None

    metadata_dict = {
                     "lang": lang,
                     "publisher": publisher,
                     "pubdate": pubdate,
                     "keywords_ja": keywords_ja,
                     "keywords_en": keywords_en,
                     "creator_mail": creator_mail,
                     "creator_name": creator_name,
                     "affiliation": affiliation
                     }

    # Change the values from None to '' for printing
    for key in metadata_dict:
        if metadata_dict[key] == None:
            metadata_dict[key] = ''

    metadata_list = [
        "{}: {}".format(lang_data["Metadata"]["LANG"], metadata_dict["lang"]),
        "{}: {}".format(lang_data["Metadata"]["PUBLISHER"], metadata_dict["publisher"]),
        "{}: {}".format(lang_data["Metadata"]["PUBLICDATE"], metadata_dict["pubdate"]),
        "{} (Ja): {}".format(lang_data["Metadata"]["KEY"], metadata_dict["keywords_ja"]),
        "{} (En): {}".format(lang_data["Metadata"]["KEY"], metadata_dict["keywords_en"]),
        "{}: {}".format(lang_data["Metadata"]["AUTHOR"], metadata_dict["creator_name"]),
        "{}: {}".format(lang_data["Metadata"]["EMAIL"], metadata_dict["creator_mail"]),
        "{}: {}".format(lang_data["Metadata"]["AFFILIATED"], metadata_dict["affiliation"])
    ]

    metadata = '\n'.join(metadata_list)
    metadata_lfnum = int(metadata.count('\n'))
    for item in metadata_list:
            metadata_lfnum += int(get_east_asian_width_count(item)) // max_letters_num

    url = '' # will be modified later
    url_lfnum = int(get_east_asian_width_count(url)) // max_letters_num

    oa_policy = '' # will be modified later
    oa_policy_lfnum = int(get_east_asian_width_count(oa_policy)) // max_letters_num

    # Save top coordinate
    top = pdf.y
    # Calculate x position of next cell
    offset = pdf.x + w1
    pdf.multi_cell(w1, meta_h, lang_data["Title"]["METADATA"] + '\n'*(metadata_lfnum + 1), 1, 'C', True)
    # Reset y coordinate
    pdf.y = top
    # Move to computed offset
    pdf.x = offset
    pdf.multi_cell(w2, meta_h, metadata, 1, 'L', False)
    top = pdf.y
    pdf.multi_cell(w1, url_oapolicy_h, lang_data["Title"]["URL"] + '\n'*(url_lfnum + 1), 1, 'C', True)
    pdf.y = top
    pdf.x = offset
    pdf.multi_cell(w2, url_oapolicy_h, url, 1, 'L', False)
    top = pdf.y
    pdf.multi_cell(w1, url_oapolicy_h, lang_data["Title"]["OAPOLICY"] + '\n'*(oa_policy_lfnum + 1), 1, 'C', True)
    pdf.y = top
    pdf.x = offset
    pdf.multi_cell(w2, url_oapolicy_h, oa_policy, 1, 'L', False)
    pdf.ln(h=1)

    # Footer
    pdf.set_font('Courier', '', 10)
    pdf.set_x(108)

    license =  item_metadata_json[_file_item_id][0].get('licensetype')
    if license == 'license_free':  #Free writing
        txt = item_metadata_json[_file_item_id][0].get('licensefree')
        if txt == None:
            txt = ''
        pdf.multi_cell(footer_w, footer_h, txt, 0, 'L', False)
    elif license == 'license_0': #Attribution
        txt = lang_data["License"]["LICENSE_0"]
        src = blueprint.root_path + "/static/images/creative_commons/by.png"
        lnk = "http://creativecommons.org/licenses/by/4.0/"
        pdf.multi_cell(footer_w, footer_h, txt, 0, 1, 'L', False)
        pdf.ln(h=2)
        pdf.image(src, x = cc_logo_xposition, y = None, w = 0, h = 0, type = '', link = lnk)
    elif license == 'license_1': #Attribution-ShareAlike
        txt = lang_data["License"]["LICENSE_1"]
        src= blueprint.root_path + "/static/images/creative_commons/by-sa.png"
        lnk = "http://creativecommons.org/licenses/by-sa/4.0/"
        pdf.multi_cell(footer_w, footer_h, txt, 0, 1, 'L', False)
        pdf.ln(h=2)
        pdf.image(src, x = cc_logo_xposition, y = None, w = 0, h = 0, type = '', link = lnk)
    elif license == 'license_2': #Attribution-NoDerivatives
        txt = lang_data["License"]["LICENSE_2"]
        src = blueprint.root_path + "/static/images/creative_commons/by-nd.png"
        lnk = "http://creativecommons.org/licenses/by-nd/4.0/"
        pdf.multi_cell(footer_w, footer_h, txt, 0, 'L', False)
        pdf.ln(h=2)
        pdf.image(src, x = cc_logo_xposition, y = None, w = 0, h = 0, type = '', link = lnk)
    elif license == 'license_3': #Attribution-NonCommercial
        txt = lang_data["License"]["LICENSE_3"]
        src = blueprint.root_path +  "/static/images/creative_commons/by-nc.png"
        lnk = "http://creativecommons.org/licenses/by-nc/4.0/"
        pdf.multi_cell(footer_w, footer_h, txt, 0, 'L', False)
        pdf.ln(h=2)
        pdf.image(src, x = cc_logo_xposition, y = None, w = 0, h = 0, type = '', link = lnk)
    elif license == 'license_4': #Attribution-NonCommercial-ShareAlike
        txt = lang_data["License"]["LICENSE_4"]
        src = blueprint.root_path + "/static/images/creative_commons/by-nc-sa.png"
        lnk = "http://creativecommons.org/licenses/by-nc-sa/4.0/"
        pdf.multi_cell(footer_w, footer_h, txt, 0, 'L', False)
        pdf.ln(h=2)
        pdf.image(src, x = cc_logo_xposition, y = None, w = 0, h = 0, type = '', link = lnk)
    elif license == 'license_5': #Attribution-NonCommercial-NoDerivatives
        txt = lang_data["License"]["LICENSE_5"]
        src = blueprint.root_path + "/static/images/creative_commons/by-nc-nd.png"
        lnk = "http://creativecommons.org/licenses/by-nc-nd/4.0/"
        pdf.multi_cell(footer_w, footer_h, txt, 0, 'L', False)
        pdf.ln(h=2)
        pdf.image(src, x = cc_logo_xposition, y = None, w = 0, h = 0, type = '', link = lnk)
    else:
        pdf.multi_cell(footer_w, footer_h, '', 0, 'L', False)

    # Convert PDF cover page data as bytecode
    output = pdf.output(dest = 'S').encode('latin-1')
    b_output = io.BytesIO(output)

    # Combine cover page and existing pages
    cover_page = PdfFileReader(b_output)
    f = open(obj_file_uri, "rb")
    existing_pages = PdfFileReader(f)

    # In the case the PDF file is encrypted by the password, ''(i.e. not encrypted intentionally)
    if existing_pages.isEncrypted:
        try:
            existing_pages.decrypt('')
        except: # Errors such as NotImplementedError
            return ObjectResource.send_object(
                obj.bucket, obj,
                expected_chksum=fileobj.get('checksum'),
                logger_data={
                    'bucket_id': obj.bucket_id,
                    'pid_type': pid.pid_type,
                    'pid_value': pid.pid_value,
                },
                as_attachment=False
            )

    # In the case the PDF file is encrypted by the password except ''
    if existing_pages.isEncrypted:
        return ObjectResource.send_object(
            obj.bucket, obj,
            expected_chksum=fileobj.get('checksum'),
            logger_data={
                'bucket_id': obj.bucket_id,
                'pid_type': pid.pid_type,
                'pid_value': pid.pid_value,
            },
            as_attachment=False
        )

    combined_pages = PdfFileWriter()
    combined_pages.addPage(cover_page.getPage(0))
    for page_num in range(existing_pages.numPages):
        existing_page = existing_pages.getPage(page_num)
        combined_pages.addPage(existing_page)

    # Download the newly generated combined PDF file
    try:
        combined_filename = 'CV_' + datetime.now().strftime('%Y%m%d') + '_' + item_metadata_json[_file_item_id][0].get("filename")
    except (KeyError, IndexError):
        combined_filename = 'CV_' + title + '.pdf'
<<<<<<< HEAD

    combined_filepath = "/code/combined-pdfs/{}.pdf".format(combined_filename)
=======
    combined_filepath = "/code/invenio/{}.pdf".format(combined_filename)
>>>>>>> 20383867
    combined_file = open(combined_filepath, "wb")
    combined_pages.write(combined_file)
    combined_file.close()
    return send_file(combined_filepath, as_attachment = True, attachment_filename = combined_filename, mimetype ='application/pdf', cache_timeout = -1)<|MERGE_RESOLUTION|>--- conflicted
+++ resolved
@@ -396,12 +396,7 @@
         combined_filename = 'CV_' + datetime.now().strftime('%Y%m%d') + '_' + item_metadata_json[_file_item_id][0].get("filename")
     except (KeyError, IndexError):
         combined_filename = 'CV_' + title + '.pdf'
-<<<<<<< HEAD
-
-    combined_filepath = "/code/combined-pdfs/{}.pdf".format(combined_filename)
-=======
     combined_filepath = "/code/invenio/{}.pdf".format(combined_filename)
->>>>>>> 20383867
     combined_file = open(combined_filepath, "wb")
     combined_pages.write(combined_file)
     combined_file.close()
