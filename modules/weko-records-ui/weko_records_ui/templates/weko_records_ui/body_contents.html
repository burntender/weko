{# -*- coding: utf-8 -*-
#
# This file is part of WEKO3.
# Copyright (C) 2017 National Institute of Informatics.
#
# WEKO3 is free software; you can redistribute it
# and/or modify it under the terms of the GNU General Public License as
# published by the Free Software Foundation; either version 2 of the
# License, or (at your option) any later version.
#
# WEKO3 is distributed in the hope that it will be
# useful, but WITHOUT ANY WARRANTY; without even the implied warranty of
# MERCHANTABILITY or FITNESS FOR A PARTICULAR PURPOSE.  See the GNU
# General Public License for more details.
#
# You should have received a copy of the GNU General Public License
# along with WEKO3; if not, write to the
# Free Software Foundation, Inc., 59 Temple Place, Suite 330, Boston,
# MA 02111-1307, USA.
#}

<div class="panel-group">
<div class="panel panel-default">
  <div class="panel-heading clearfix">
    <pre class="hide">{{record|tojson}}</pre>
    <div class="panel_bread" id="panel_bread">
      {%- if record.navi -%}
        <div class="row col-sm-12 col-md-12 col-left">
          <h3 class="panel-title" style="display: inline;">{{_('Index')}}
          </h3>
          {%- for nav in record.navi -%}
          <ol class="breadcrumb" style="display: inline; padding-left: 0.25em; padding-right: 0.25em;">
            {%- set name = nav.name.split('/') -%}
            {%- set p = nav.path.split('/') -%}
            {%- for n in name -%}
              {%- if community_id%}
              <li><a href={{url_for("invenio_search_ui.search")+"?search_type=2&q="+p[loop.index-1]+"&community="+community_id}}>{{n}}</a></li>
              {%-else%}
              <li><a href={{url_for("invenio_search_ui.search")+"?search_type=2&q="+p[loop.index-1]}}>{{n}}</a></li>
              {%- endif -%}
            {%- endfor -%}
          </ol>
          {%- if loop.index < loop.length %}
          {{ '|'  }}
          {%- endif %}
          {%- endfor %}
          {%- if record.permalink_uri -%}
          <span class="pull-right" style="display: inline;">Permalink : {{ record.permalink_uri }}</span>
          {%- endif -%}
      </div>
      {%- endif -%}
    </div>
  </div>
</div>
<div class="panel panel-default">
  <div class="panel-heading clearfix">
    <h3 class="panel-title" style="display: inline;">{{_('Item')}}</h3>
    <a href="#" style="margin-left: 0.5em;">
      <span class="glyphicon glyphicon-file" aria-hidden="true"></span>
      {{ record.get('item_title', _('No title')) }}</a>
  </div>
  <div class="panel-body">
    <div class="row">
      <div class="col-sm-9 col-md-9 col-left">
        <div id="record_id" class="hide">{{ record.id }}</div>
        {%- block record_author %}
          {%- set files = record.files -%}
          {%- set ignore_meta = ('_buckets', '_deposit', '_oai', 'path', 'filemeta', 'item_title', 'item_type_id') -%}
          {%- if files -%}
          <table class="table table-bordered table-striped">
            <thead>
            <tr >
              <th>{{_('Name')}} / {{_('File')}}</th>
              <th class="license">{{_('License')}}</th>
            </tr>
            </thead>
            <tbody>
            {%- for file in files|sort(attribute='key') -%}
            {%- set img = file.mimetype | get_image_src -%}
            {%- set file_url = url_for('invenio_records_ui.recid_files', pid_value=pid.pid_value,
            filename=file.key) %}
            {%- set access_permission = record | check_file_permission(file.info()) -%}
            {%- set file_details_url = url_for('invenio_records_ui.recid_file_details', pid_value=pid.pid_value,
            filename=file.key) %}
            <tr >
              <td >{{file.filename}} <a href="{{file_details_url}}">{{_('Detail')}}</a></td>
              <td rowspan="2">
                {%- if not 'simple' in file.displaytype -%}
                {%- if 'license_free' == file.licensetype -%}
                  <span class="break-word">{{ file.licensefree }}</span>
                {%- else %}
                  {% set lst = file.licensetype | get_license_icon %}
                  <a target="_blank" href="{{lst[2]}}" alt="Creative Commons Licenses">
                    <img src="{{lst[0]}}" alt="license.icon" /></a><br>
                  {{ lst[1] }}
                {%- endif %}
                {%- endif -%}
              </td>
            </tr>
            <tr >
              <td>
                  <span class="filename">
                    <img src="{{img}}" alt={{ file.filename }} />
                    {%- if not access_permission and file.accessrole == 'open_login' -%}
                        {%- set file_url = url_for_security('login', next=request.path) -%}
                    {%- endif -%}
                    <a class="forcewrap"
                        href="{{file_url}}">{{ file.filename }} ({{ file.size|filesizeformat }})</a><br>
                    {%- if access_permission -%}
                      <span>{{file.checksum.split(':')[0]}}: </span>
                      <span class="break-word">{{file.checksum.split(':')[1]}}</span>
                    {%- else -%}
                      <div class="panel-body">
                        <span class="fa fa-key" style="font-size:18px;font-weight:bold">&nbsp;{{_('Restricted Access')}}</span>
                      </div>
                    {%- endif -%}
                  </span>

                  {%- if 'pdf' in file.mimetype and can_download_original_pdf -%}
                  {%- set original_file_url = url_for('invenio_records_ui.recid_files', pid_value=pid.pid_value,
                  filename=file.key, original=1) %}
                  <div class="text-right">
                    <a class="forcewrap" href="{{original_file_url}}">{{_('Original')}}</a>
                  </div>
                  {%- endif -%}
              </td>
            </tr>
            <!-- demo -->
            {%- if record | check_permission -%}
            {%- if 'pdf' in file.mimetype -%}
            <tr>
              <td colspan="2">
                <a class="btn btn-default" id="btn_check" href="/ezas/pdf-detect-weko.html" target="_blank">
                  <span class="glyphicon glyphicon-edit" aria-hidden="true"></span>剽窃チェック</a>
              </td>
            </tr>
            {%- endif -%}
            {%- endif -%}
            <!-- demo -->
            {%- if access_permission -%}
            {%- if 'detail' in file.displaytype and 'pdf' in file.mimetype -%}
            <tr >
              <td colspan="2">
                <div class="panel panel-default" id="preview_de" ng-init="collapsed{{loop.index}} = false">
                  <div class="panel-heading">
                    <a id="preview_{{loop.index}}" class="panel-toggle" ng-click="collapsed{{loop.index}} = !collapsed{{loop.index}}">
                      {{_('Preview')}}
                      <span class="pull-right" ng-hide="collapsed{{loop.index}}"><i class="fa fa-chevron-right"></i></span>
                      <span class="pull-right ng-hide" ng-show="collapsed{{loop.index}}"><i class="fa fa-chevron-down"></i></span>
                    </a>
                  </div>
                  <div class="ng-hide" id="preview_{{loop.index}}" ng-show="collapsed{{loop.index}}">
                    <div class="embed-responsive embed-responsive-16by9">
                        <iframe class="preview-iframe" id="preview-iframe_de" width="100%" height="400"
                              src="{{ url_for('invenio_records_ui.recid_preview', pid_value=pid.pid_value, filename=file.key) }}">
                        </iframe>
                    </div>
                  </div>
                </div>
              </td>
            </tr>
            {%- endif -%}
            {%- if 'preview' in file.displaytype -%}
            {%- set file_preview_url = url_for('invenio_records_ui.recid_file_preview', pid_value=pid.pid_value,
            filename=file.key) %}
            <tr >
              <td colspan="2">
                <div class="panel panel-default" id="preview" ng-init="collapsed{{loop.index}} = false">
                  <div class="panel-heading">
                    <a id="preview_{{loop.index}}" class="panel-toggle" ng-click="collapsed{{loop.index}} = !collapsed{{loop.index}}">
                      {{_('Preview')}}
                      <span class="pull-right" ng-hide="collapsed{{loop.index}}"><i class="fa fa-chevron-right"></i></span>
                      <span class="pull-right ng-hide" ng-show="collapsed{{loop.index}}"><i class="fa fa-chevron-down"></i></span>
                    </a>
                  </div>
                  <div id="preview_{{loop.index}}" class="ng-hide" ng-show="collapsed{{loop.index}}">
                    <div class="embed-responsive embed-responsive-16by9">
                      {%- if 'audio' in file.mimetype -%}
                        <audio controls preload="auto">
                          <source src="{{file_preview_url}}" type="{{file.mimetype}}">
                        </audio>
                      {%- elif 'video' in file.mimetype -%}
                        <video controls>
                          <source src="{{file_preview_url}}" type="{{file.mimetype}}">
                        </video>
                      {%- elif 'text' in file.mimetype -%}
                        <object data="{{file_preview_url}}" type="{{file.mimetype}}"/>
                      {%- else -%}
                        <iframe class="preview-iframe" id="preview-iframe" width="100%" height="400"
                          src="{{ url_for('invenio_records_ui.recid_preview', pid_value=pid.pid_value, filename=file.key) }}">
                        </iframe>
                      {%- endif -%}
                    </div>
                  </div>
                </div>
              </td>
            </tr>
            {%- endif -%}
            {%- endif -%}
            {%- endfor -%}
            </tbody>
          </table>
          {%- endif %}
          <table class="table table-bordered table-striped">
            {% if record.item_type_info %}
              <tr>
                <th>{{_('item type')}}</th>
                <td>{{ record.item_type_info }}</td>
              </tr>
            {% endif %}
            {%- for lst in record.items_show_list %}
              <tr>
                <th>{{ lst['attribute_name'] }}</th>
                <td>
                  <pre class="hide">{{lst|tojson}}</pre>
                  {% if lst['attribute_value'] is string %}
                    {{ lst['attribute_value'] }}
                  {% else %}
                    {%- for key in lst['attribute_value'] %}
                      {{ key }}
                    {% endfor %}
                  {% endif %}
                  {% if lst['attribute_type'] == 'creator' %}
                    {%- for l in lst['attribute_value_mlt'] if l %}
                      {%- for creatorName in l['creatorNames'] if creatorName -%}
                        {%- if 'name' == config['ITEM_SEARCH_FLG'] -%}
                          {%- set q = 'creator='+creatorName['creatorName'] -%}
                        {%- else -%}
                          {%- set q = 'id='+l['weko_id'] -%}
                        {%- endif -%}
                        <a href="{{url_for('invenio_search_ui.search')+'?q=&'+q}}">{{ creatorName['creatorName'] }}</a><label class="p-left-10"></label><br/>
                      {%- endfor -%}
                      <br>
                      {%- for nameIdentifier in l['nameIdentifiers'] if nameIdentifier -%}
                        {%- if nameIdentifier['nameIdentifierScheme'] != "" -%}
                          {%- if nameIdentifier['nameIdentifierURI']|length > 0 -%}
                            {%- set nid = nameIdentifier['nameIdentifierURI'] -%}
                          {%- else -%}
                                <!--
                            {%- set nid = 'http://'+nameIdentifier['nameIdentifierScheme']+'.io/'+ nameIdentifier['nameIdentifier'] -%}
                            -->
                            <!-- demo -->
                            {%- set nid = nameIdentifier['subitem_1522319059692'] -%}

                          {%- endif -%}
                          <label class="p-left-10">{{nameIdentifier['nameIdentifierScheme']}}: </label><a href="{{nid}}">{{ nameIdentifier['nameIdentifier'] }}</a><br/>
                        {%- endif -%}
                      {%- endfor -%}
                      {%- if config['EMAIL_DISPLAY_FLG'] -%}
                        {%- for creatorMail in l['creatorMails'] if creatorMail -%}
                          <label class="p-left-10">e-mail: </label><a href="{{'mailto:'+creatorMail['creatorMail']}}">{{ creatorMail['creatorMail'] }}</a><br/>
                        {%- endfor -%}
                      {%- endif -%}
                    {% endfor %}
                  {% else %}
                    {%- for l in lst['attribute_value_mlt'] %}
                      {%- for k, v in l.items() %}
                        {{ v }}<br>
                      {% endfor %}
                    {% endfor %}
                  {% endif %}
                </td>
              </tr>
            {% endfor %}
            {% if record.relation %}
              <tr>
                <th>{{_('Link')}}</th>
                <td>
                  {%- for sub_record in record.relation.relation_type%}
                    <a target="_self" href="{{sub_record.item_links}}">{{ sub_record.item_title}}</a><br>
                  {% endfor %}
                </td>
              </tr>
            {% endif %}
            {% if record.pubdate %}
              <tr>
                <th>{{_('Publish Status')}}</th>
                {%- set pubs = record.get('publish_status','1') -%}
                {% if record.editable %}
                {%- set dis = '' -%}
                {% else %}
                {%- set dis = 'disabled' -%}
                {% endif %}
                <td>
                  <div>
                    <form class="form form-inline"
                          action="{{ url_for('invenio_records_ui.recid_publish',
                          pid_value=pid.pid_value) }}"
                          method="POST">
                      {% if record | check_permission %}
                          {% if '0' in pubs %}
                          <button class="btn btn-default" type="submit" name="status" value="1">
                            {{_('Private')}}
                          </button>  {{_('Publish')}}
                          {% else %}
                          <button class="btn btn-default" type="submit" name="status" value="0">
                            {{_('Publish')}}
                          </button>  {{_('Private')}}
                          {% endif %}
                      {% else %}
                          {% if '0' in pubs %}{{_('Publish')}}{% else %}{{_('Private')}}
                      {% endif %}
                      {% endif %}
                    </form>
                  </div>
                </td>
              </tr>
            {% endif %}
          </table>
          {%- if 'main_entry_personal_name' in record %}
          <p class="record_authors">
            <i>{{ record['main_entry_personal_name']['personal_name'] }}</i>
            {%- for author in record.get('added_entry_personal_name', []) %}
            , <i>{{ author['personal_name'] }}</i>
            {% endfor %}
          </p>
          {% endif %}
        {%- endblock %}
        <div class="text-center" ng-controller="ItemController">
          <a class="btn btn-default" id="btn_back" href="#" >
            <span class="glyphicon glyphicon-chevron-left" aria-hidden="true"></span>{{_('Back')}}</a>
          {% if record | check_permission %}
          <a class="btn btn-default" id="btn_edit" href="{{ '/item/edit/'+pid.pid_value }}">
            <span class="glyphicon glyphicon-edit" aria-hidden="true"></span>{{_('Edit')}}</a>
          <a class="btn btn-danger btn-sm" id="btn_delete"
             ng-click="openConfirm('',
             '{{'/api/deposits/items/'+pid.pid_value}}',
             '{{url_for('weko_items_ui.index')}}')">
            <span class="glyphicon glyphicon-remove" aria-hidden="true"></span>{{_('Delete')}}</a>

          <script type="text/ng-template" id="confirm-modal.html">
            <div class="modal" tabindex="-1" role="dialog">
              <div class="modal-dialog">
                <div class="modal-content">
                  <div class="modal-header">
                    <h3 class="modal-title"><span class="glyphicon glyphicon-info-sign"></span>{{_('Confirm')}}</h3>
                  </div>
                  <div class="modal-body">
                    <p>{{ _('Are you sure you want to delete this item?') }}</p>
                  </div>
                  <div class="modal-footer">
                    <button class="btn btn-primary" ng-click="ok()">{{_('OK')}}</button>
                    <button class="btn btn-warning" ng-click="cancel()">{{_('Cancel')}}</button>
                  </div>
                </div>
              </div>
            </div>
          </script>
          {% endif %}
        </div>
      </div>
      <div class="col-sm-3 col-md-3 col-right">
      <!-- start demo block -->
      {%- include "weko_records_ui/box/stats.html" %}
      {%- include "weko_records_ui/box/meta.html" %}
      {%- include "weko_records_ui/box/versions.html" %}
      {%- include "weko_records_ui/box/share.html" %}
      {%- include "weko_records_ui/box/export.html" %}
      <!-- end demo block -->
      </div>
    </div>
  </div>
</div>
<<<<<<< HEAD
</div>
=======
</div>

{%- block javascript %}
<script src="{{ url_for('static', filename='js/weko_records_ui/record_view_stats.js')}}">
</script>
{%- endblock javascript %}

{% block css %}
<style>
#invenio-csl span.twitter-typeahead .tt-menu {
  overflow-y: scroll;
  max-height: 250px;
}
#invenio-csl span.twitter-typeahead .tt-suggestion {
  white-space: normal;
}
#invenio-csl span.twitter-typeahead .empty-results {
  max-width: 250px;
}
</style>
{% endblock %}
>>>>>>> cb2aceed
<|MERGE_RESOLUTION|>--- conflicted
+++ resolved
@@ -361,9 +361,6 @@
     </div>
   </div>
 </div>
-<<<<<<< HEAD
-</div>
-=======
 </div>
 
 {%- block javascript %}
@@ -384,5 +381,4 @@
   max-width: 250px;
 }
 </style>
-{% endblock %}
->>>>>>> cb2aceed
+{% endblock %}