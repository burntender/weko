{# -*- coding: utf-8 -*-
#
# This file is part of WEKO3.
# Copyright (C) 2017 National Institute of Informatics.
#
# WEKO3 is free software; you can redistribute it
# and/or modify it under the terms of the GNU General Public License as
# published by the Free Software Foundation; either version 2 of the
# License, or (at your option) any later version.
#
# WEKO3 is distributed in the hope that it will be
# useful, but WITHOUT ANY WARRANTY; without even the implied warranty of
# MERCHANTABILITY or FITNESS FOR A PARTICULAR PURPOSE.  See the GNU
# General Public License for more details.
#
# You should have received a copy of the GNU General Public License
# along with WEKO3; if not, write to the
# Free Software Foundation, Inc., 59 Temple Place, Suite 330, Boston,
# MA 02111-1307, USA.
#}

<div class="panel-group">
  <div class="panel panel-default">
    <div class="panel-heading clearfix" style="background-color: inherit;">
      <pre class="hide">{{record|tojson}}</pre>
      <div class="panel_bread" id="panel_bread">
        {%- if record.navi -%}
        <table style="font-size: 110%">
          <col width="50">
          {%- for nav in record.navi -%}
          <tr>
            <td style="vertical-align:bottom">
              {%- if loop.index == 1 %}
              <h4 style="display: inline;">{{_('Index')}}</h4>
              {%- endif %}
            </td>
            <td width="2048" style="vertical-align:bottom">
              <div class="row col-sm-12">
                <ol class="breadcrumb"
                  style="display: inline; padding-left: 0.25em; padding-right: 0.25em; background-color: inherit;">
                  {%- set name = nav.name.split('/') -%}
                  {%- set p = nav.path.split('/') -%}
                  {%- for n in name -%}
                  {%- if community_id%}
                  <li><a
                      href={{url_for("invenio_search_ui.search")+"?search_type=2&q="+p[loop.index-1]+"&community="+community_id}}>{{n}}</a>
                  </li>
                  {%-else%}
                  <li><a href={{url_for("invenio_search_ui.search")+"?search_type=2&q="+p[loop.index-1]}}>{{n}}</a></li>
                  {%- endif -%}
                  {%- endfor -%}
                </ol>
              </div>
            </td>
          </tr>
          {%- endfor %}
          <tr style="height: 15px;"></tr>
          <tr>
            <td valign="bottom">
              <h4 style="display: inline;">{{_('Item')}}</h4>
            </td>
            <td valign="bottom">
              <h3 style="display: inline;"><a href='#' style="margin-left: 0.2em;">{{ record.get('item_title', _('No title')) }}</a></h3>
              {%- if record.permalink_uri -%}
              <span class="pull-right">Permalink :
                {{ record.permalink_uri }}</span>
              {%- endif -%}
            </td>
          </tr>
        </table>
        {%- endif -%}
      </div>
    </div>
    <div class="panel-body" style="padding-top: 10px;">
      <div class="row">
        <div id="detail-item" class="col-sm-9 col-md-9 col-left">
          <div id="record_id" class="hide">{{ record.id }}</div>
          {%- block record_author %}
          {%- set files = record.files -%}
          {%- set ignore_meta = ('_buckets', '_deposit', '_oai', 'path', 'filemeta', 'item_title', 'item_type_id') -%}
          {%- if files -%}
          <table class="table table-bordered table-striped">
            <thead>
              <tr>
                <th>{{_('Name')}} / {{_('File')}}</th>
                <th class="license">{{_('License')}}</th>
              </tr>
            </thead>
            <tbody>
              {%- for file in files|sort(attribute='key') -%}
              {%- set img = file.mimetype | get_image_src -%}
              {%- set file_url = url_for('invenio_records_ui.recid_files', pid_value=pid.pid_value,
                filename=file.key) %}
              {%- set access_permission = record | check_file_permission(file.info()) -%}
              {%- set file_details_url = url_for('invenio_records_ui.recid_file_details', pid_value=pid.pid_value,
                filename=file.key) %}
              <tr>
                <td>{{file.filename}} <a href="{{file_details_url}}">{{_('Detail')}}</a></td>
                <td rowspan="2">
                  {%- if not 'simple' in file.displaytype -%}
                  {%- if 'license_free' == file.licensetype -%}
                  <span class="break-word">{{ file.licensefree }}</span>
                  {%- else %}
                  {% set lst = file.licensetype | get_license_icon %}
                  <a target="_blank" href="{{lst[2]}}" alt="Creative Commons Licenses">
                    <img src="{{lst[0]}}" alt="license.icon" /></a><br>
                  {{ lst[1] }}
                  {%- endif %}
                  {%- endif -%}
                </td>
              </tr>
              <tr>
                <td>
                  <span class="filename">
                    <img src="{{img}}" alt={{ file.filename }} />
                    {%- if not access_permission and file.accessrole == 'open_login' -%}
                    {%- set file_url = url_for_security('login', next=request.path) -%}
                    {%- endif -%}
                    <a class="forcewrap" href="{{file_url}}">{{ file.filename }}
                      ({{ file.size|filesizeformat }})</a><br>
                    {%- if access_permission -%}
                    <span>{{file.checksum.split(':')[0]}}: </span>
                    <span class="break-word">{{file.checksum.split(':')[1]}}</span>
                    {%- else -%}
                    <div class="panel-body">
                      <span class="fa fa-key"
                        style="font-size:18px;font-weight:bold">&nbsp;{{_('Restricted Access')}}</span>
                    </div>
                    {%- endif -%}
                  </span>

                  {%- if 'pdf' in file.mimetype and can_download_original_pdf -%}
                  {%- set original_file_url = url_for('invenio_records_ui.recid_files', pid_value=pid.pid_value,
                      filename=file.key, original=1) %}
                  <div class="text-right">
                    <a class="forcewrap" href="{{original_file_url}}">{{_('Original')}}</a>
                  </div>
                  {%- endif -%}
                </td>
              </tr>
              <!-- demo -->
              {%- if record | check_permission -%}
              {%- if 'pdf' in file.mimetype -%}
              <tr>
                <td colspan="2">
                  <a class="btn btn-default" id="btn_check" href="/ezas/pdf-detect-weko.html" target="_blank">
                    <span class="glyphicon glyphicon-edit" aria-hidden="true"></span>剽窃チェック</a>
                </td>
              </tr>
              {%- endif -%}
              {%- endif -%}
              <!-- demo -->
              {%- if access_permission -%}
              {%- if 'detail' in file.displaytype and 'pdf' in file.mimetype -%}
              <tr>
                <td colspan="2">
                  <div class="panel panel-default" id="preview_de" ng-init="collapsed{{loop.index}} = false">
                    <div class="panel-heading">
                      <a id="preview_{{loop.index}}" class="panel-toggle"
                        ng-click="collapsed{{loop.index}} = !collapsed{{loop.index}}">
                        {{_('Preview')}}
                        <span class="pull-right" ng-hide="collapsed{{loop.index}}"><i
                            class="fa fa-chevron-right"></i></span>
                        <span class="pull-right ng-hide" ng-show="collapsed{{loop.index}}"><i
                            class="fa fa-chevron-down"></i></span>
                      </a>
                    </div>
                    <div class="ng-hide" id="preview_{{loop.index}}" ng-show="collapsed{{loop.index}}">
                      <div class="embed-responsive embed-responsive-16by9">
                        <iframe class="preview-iframe" id="preview-iframe_de" width="100%" height="400"
                          src="{{ url_for('invenio_records_ui.recid_preview', pid_value=pid.pid_value, filename=file.key) }}">
                        </iframe>
                      </div>
                    </div>
                  </div>
                </td>
              </tr>
              {%- endif -%}
              {%- if 'preview' in file.displaytype -%}
              {%- set file_preview_url = url_for('invenio_records_ui.recid_file_preview', pid_value=pid.pid_value,
                filename=file.key) %}
              <tr>
                <td colspan="2">
                  <div class="panel panel-default" id="preview" ng-init="collapsed{{loop.index}} = false">
                    <div class="panel-heading">
                      <a id="preview_{{loop.index}}" class="panel-toggle"
                        ng-click="collapsed{{loop.index}} = !collapsed{{loop.index}}">
                        {{_('Preview')}}
                        <span class="pull-right" ng-hide="collapsed{{loop.index}}"><i
                            class="fa fa-chevron-right"></i></span>
                        <span class="pull-right ng-hide" ng-show="collapsed{{loop.index}}"><i
                            class="fa fa-chevron-down"></i></span>
                      </a>
                    </div>
                    <div id="preview_{{loop.index}}" class="ng-hide" ng-show="collapsed{{loop.index}}">
                      <div class="embed-responsive embed-responsive-16by9">
                        {%- if 'audio' in file.mimetype -%}
                        <audio controls preload="auto">
                          <source src="{{file_preview_url}}" type="{{file.mimetype}}">
                        </audio>
                        {%- elif 'video' in file.mimetype -%}
                        <video controls>
                          <source src="{{file_preview_url}}" type="{{file.mimetype}}">
                        </video>
                        {%- elif 'text' in file.mimetype -%}
                        <object data="{{file_preview_url}}" type="{{file.mimetype}}" />
                        {%- else -%}
                        <iframe class="preview-iframe" id="preview-iframe" width="100%" height="400"
                          src="{{ url_for('invenio_records_ui.recid_preview', pid_value=pid.pid_value, filename=file.key) }}">
                        </iframe>
                        {%- endif -%}
                      </div>
                    </div>
                  </div>
                </td>
              </tr>
              {%- endif -%}
              {%- endif -%}
              {%- endfor -%}
            </tbody>
          </table>
          {%- endif %}
          <table class="table table-bordered table-striped">
            {% if record.item_type_info %}
            <tr>
              <th>{{_('item type')}}</th>
              <td>{{ record.item_type_info }}</td>
            </tr>
            {% endif %}
            {%- for lst in record.items_show_list %}
            <tr>
              <th>{{ lst['attribute_name'] }}</th>
              <td>
                <pre class="hide">{{lst|tojson}}</pre>
                {% if lst['attribute_value'] is string %}
                {{ lst['attribute_value'] }}
                {% else %}
                {%- for key in lst['attribute_value'] %}
                {{ key }}
                {% endfor %}
                {% endif %}
                {% if lst['attribute_type'] == 'creator' %}
                {%- for l in lst['attribute_value_mlt'] if l %}
                {%- for creatorName in l['creatorNames'] if creatorName -%}
                {%- if 'name' == config['ITEM_SEARCH_FLG'] -%}
                {%- set q = 'creator='+creatorName['creatorName'] -%}
                {%- else -%}
                {%- set q = 'id='+l['weko_id'] -%}
                {%- endif -%}
                <a href="{{url_for('invenio_search_ui.search')+'?q=&'+q}}">{{ creatorName['creatorName'] }}</a><label
                  class="p-left-10"></label><br />
                {%- endfor -%}
                <br>
                {%- for nameIdentifier in l['nameIdentifiers'] if nameIdentifier -%}
                {%- if nameIdentifierScheme in nameIdentifier.keys() and nameIdentifier['nameIdentifierScheme'] != "" -%}
                {%- if nameIdentifier['nameIdentifierURI']|length > 0 -%}
                {%- set nid = nameIdentifier['nameIdentifierURI'] -%}
                {%- else -%}
                <!--
                                {%- set nid = 'http://'+nameIdentifier['nameIdentifierScheme']+'.io/'+ nameIdentifier['nameIdentifier'] -%}
                                -->
                <!-- demo -->
                {%- set nid = nameIdentifier['subitem_1522319059692'] -%}

                {%- endif -%}
                <label class="p-left-10">{{nameIdentifier['nameIdentifierScheme']}}: </label><a
                  href="{{nid}}">{{ nameIdentifier['nameIdentifier'] }}</a><br />
                {%- endif -%}
                {%- endfor -%}
                {%- if config['EMAIL_DISPLAY_FLG'] -%}
                {%- for creatorMail in l['creatorMails'] if creatorMail -%}
                <label class="p-left-10">e-mail: </label><a
                  href="{{'mailto:'+creatorMail['creatorMail']}}">{{ creatorMail['creatorMail'] }}</a><br />
                {%- endfor -%}
                {%- endif -%}
                {% endfor %}
                {% else %}
                {%- for l in lst['attribute_value_mlt'] %}
                {%- for k, v in l.items() %}
                {{ v }}<br>
                {% endfor %}
                {% endfor %}
                {% endif %}
              </td>
            </tr>
            {% endfor %}
            {% if record.relation %}
            <tr>
              <th>{{_('Link')}}</th>
              <td>
                {%- for sub_record in record.relation.relation_type%}
                <a target="_self" href="{{sub_record.item_links}}">{{ sub_record.item_title}}</a><br>
                {% endfor %}
              </td>
            </tr>
            {% endif %}
            {% if record.pubdate %}
            <tr>
              <th>{{_('Publish Status')}}</th>
              {%- set pubs = record.get('publish_status','1') -%}
              {% if record.editable %}
              {%- set dis = '' -%}
              {% else %}
              {%- set dis = 'disabled' -%}
              {% endif %}
              <td>
                <div>
                  <form class="form form-inline" action="{{ url_for('invenio_records_ui.recid_publish',
                              pid_value=pid.pid_value) }}" method="POST">
                    {% if record | check_permission %}
                    {% if '0' in pubs %}
                    {{_('Public')}}
                    <button class="btn btn-default btn-xs" type="submit" name="status" value="1" style="font-size:15px">
                      {{_('Change to Private')}}
                    </button>
                    {% else %}
                    {{_('Private')}}
                    <button class="btn btn-default btn-xs" type="submit" name="status" value="0" style="font-size:15px">
                      {{_('Change to Public')}}
                    </button>
                    {% endif %}
                    {% else %}
                    {% if '0' in pubs %}{{_('Publish')}}{% else %}{{_('Private')}}
                    {% endif %}
                    {% endif %}
                  </form>
                </div>
              </td>
            </tr>
            {% endif %}
          </table>
          {%- if 'main_entry_personal_name' in record %}
          <p class="record_authors">
            <i>{{ record['main_entry_personal_name']['personal_name'] }}</i>
            {%- for author in record.get('added_entry_personal_name', []) %}
            , <i>{{ author['personal_name'] }}</i>
            {% endfor %}
          </p>
          {% endif %}
<<<<<<< HEAD
        {%- endblock %}
        <div class="text-center" ng-controller="ItemController">
          <a class="btn btn-info back-button" id="btn_back" href="#">
            <span class="glyphicon glyphicon-chevron-left" aria-hidden="true"></span>{{_('Back')}}</a>
          {% if record | check_permission %}
          <a class="btn btn-primary edit-button" id="btn_edit" href="{{
          '/item/edit/'+pid.pid_value }}">
            <span class="glyphicon glyphicon-edit" aria-hidden="true"></span>{{_('Edit')}}</a>
          <a class="btn btn-danger delete-button" id="btn_delete"
             ng-click="openConfirm('',
             '{{'/api/deposits/items/'+pid.pid_value}}',
             '{{url_for('weko_items_ui.index')}}')">
            <span class="glyphicon glyphicon-trash" aria-hidden="true"></span>{{_('Delete')}}</a>

          <script type="text/ng-template" id="confirm-modal.html">
            <div class="modal" tabindex="-1" role="dialog">
              <div class="modal-dialog">
                <div class="modal-content">
                  <div class="modal-header">
                    <h3 class="modal-title"><span class="glyphicon glyphicon-info-sign"></span>{{_('Confirm')}}</h3>
                  </div>
                  <div class="modal-body">
                    <p>{{ _('Are you sure you want to delete this item?') }}</p>
                  </div>
                  <div class="modal-footer">
                    <button class="btn btn-primary ok-button" ng-click="ok()">{{_('OK')}}</button>
                    <button class="btn btn-info cancel-button" ng-click="cancel()">{{_('Cancel')}}</button>
=======
          {%- endblock %}
          <div class="text-center" ng-controller="ItemController">
            <a class="btn btn-info" id="btn_back" href="#" style="width: 80px; height: 40px;font-size: 15px;">
              <span class="glyphicon glyphicon-chevron-left" aria-hidden="true"></span>{{_('Back')}}</a>
            {% if record | check_permission %}
            <a class="btn btn-primary" id="btn_edit" href="{{ '/item/edit/'+pid.pid_value }}"
              style="width: 120px; height: 40px;font-size: 15px;">
              <span class="glyphicon glyphicon-edit" aria-hidden="true"></span>{{_('Edit')}}</a>
            <a class="btn btn-danger btn-sm" id="btn_delete" style="width: 120px; height: 40px;font-size: 15px;"
              ng-click="openConfirm('',
                '{{'/api/deposits/items/'+pid.pid_value}}',
                '{{url_for('weko_items_ui.index')}}')">
              <span class="glyphicon glyphicon-trash" aria-hidden="true"></span>{{_('Delete')}}</a>

            <script type="text/ng-template" id="confirm-modal.html">
                <div class="modal" tabindex="-1" role="dialog">
                  <div class="modal-dialog">
                    <div class="modal-content">
                      <div class="modal-header">
                        <h3 class="modal-title"><span class="glyphicon glyphicon-info-sign"></span>{{_('Confirm')}}</h3>
                      </div>
                      <div class="modal-body">
                        <p>{{ _('Are you sure you want to delete this item?') }}</p>
                      </div>
                      <div class="modal-footer">
                        <button class="btn btn-primary" ng-click="ok()" style="width: 70px; height: 40px;font-size:15px">{{_('OK')}}</button>
                        <button class="btn btn-warning" ng-click="cancel()" style="width: 70px; height: 40px;font-size:15px">{{_('Cancel')}}</button>
                      </div>
                    </div>
>>>>>>> 277be8a2
                  </div>
                </div>
              </script>
            {% endif %}
          </div>
        </div>
        <div id="invenio-csl" class="col-sm-3 col-md-3 col-right">
          <!-- start demo block -->
          {%- include "weko_records_ui/box/stats.html" %}
          {%- include "weko_records_ui/box/versions.html" %}
          {%- include "weko_records_ui/box/share.html" %}
          {%- include "weko_records_ui/box/export.html" %}
          <!-- end demo block -->
        </div>
      </div>
    </div>
  </div>
</div>

{% block css %}
<style>
  #invenio-csl span.twitter-typeahead .tt-menu {
    overflow-y: scroll;
    max-height: 250px;
  }

  #invenio-csl span.twitter-typeahead .tt-suggestion {
    white-space: normal;
  }

  #invenio-csl span.twitter-typeahead .empty-results {
    max-width: 250px;
  }
</style>
{% endblock %}<|MERGE_RESOLUTION|>--- conflicted
+++ resolved
@@ -337,7 +337,6 @@
             {% endfor %}
           </p>
           {% endif %}
-<<<<<<< HEAD
         {%- endblock %}
         <div class="text-center" ng-controller="ItemController">
           <a class="btn btn-info back-button" id="btn_back" href="#">
@@ -365,37 +364,6 @@
                   <div class="modal-footer">
                     <button class="btn btn-primary ok-button" ng-click="ok()">{{_('OK')}}</button>
                     <button class="btn btn-info cancel-button" ng-click="cancel()">{{_('Cancel')}}</button>
-=======
-          {%- endblock %}
-          <div class="text-center" ng-controller="ItemController">
-            <a class="btn btn-info" id="btn_back" href="#" style="width: 80px; height: 40px;font-size: 15px;">
-              <span class="glyphicon glyphicon-chevron-left" aria-hidden="true"></span>{{_('Back')}}</a>
-            {% if record | check_permission %}
-            <a class="btn btn-primary" id="btn_edit" href="{{ '/item/edit/'+pid.pid_value }}"
-              style="width: 120px; height: 40px;font-size: 15px;">
-              <span class="glyphicon glyphicon-edit" aria-hidden="true"></span>{{_('Edit')}}</a>
-            <a class="btn btn-danger btn-sm" id="btn_delete" style="width: 120px; height: 40px;font-size: 15px;"
-              ng-click="openConfirm('',
-                '{{'/api/deposits/items/'+pid.pid_value}}',
-                '{{url_for('weko_items_ui.index')}}')">
-              <span class="glyphicon glyphicon-trash" aria-hidden="true"></span>{{_('Delete')}}</a>
-
-            <script type="text/ng-template" id="confirm-modal.html">
-                <div class="modal" tabindex="-1" role="dialog">
-                  <div class="modal-dialog">
-                    <div class="modal-content">
-                      <div class="modal-header">
-                        <h3 class="modal-title"><span class="glyphicon glyphicon-info-sign"></span>{{_('Confirm')}}</h3>
-                      </div>
-                      <div class="modal-body">
-                        <p>{{ _('Are you sure you want to delete this item?') }}</p>
-                      </div>
-                      <div class="modal-footer">
-                        <button class="btn btn-primary" ng-click="ok()" style="width: 70px; height: 40px;font-size:15px">{{_('OK')}}</button>
-                        <button class="btn btn-warning" ng-click="cancel()" style="width: 70px; height: 40px;font-size:15px">{{_('Cancel')}}</button>
-                      </div>
-                    </div>
->>>>>>> 277be8a2
                   </div>
                 </div>
               </script>
