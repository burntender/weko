--- conflicted
+++ resolved
@@ -55,7 +55,7 @@
   <div class="panel-heading clearfix">
     <h3 class="panel-title" style="display: inline;">{{_('Item')}}</h3>
     <a href="#" style="margin-left: 0.5em;">
-      <span class="glyphicon glyphicon-file" aria-hidden="true"></span> 
+      <span class="glyphicon glyphicon-file" aria-hidden="true"></span>
       {{ record.get('item_title', _('No title')) }}</a>
   </div>
   <div class="panel-body">
@@ -140,15 +140,15 @@
             {%- if 'detail' in file.displaytype and 'pdf' in file.mimetype -%}
             <tr >
               <td colspan="2">
-                <div class="panel panel-default" id="preview_de">
+                <div class="panel panel-default" id="preview_de" ng-init="collapsed{{loop.index}} = false">
                   <div class="panel-heading">
-                    <a class="panel-toggle collapsed" data-toggle="collapse" data-target="#preview_{{loop.index}}">
+                    <a id="preview_{{loop.index}}" class="panel-toggle" ng-click="collapsed{{loop.index}} = !collapsed{{loop.index}}">
                       {{_('Preview')}}
-                      <span class="pull-right show-on-collapsed"><i class="fa fa-chevron-right"></i></span>
-                      <span class="pull-right hide-on-collapsed"><i class="fa fa-chevron-down"></i></span>
+                      <span class="pull-right" ng-hide="collapsed{{loop.index}}"><i class="fa fa-chevron-right"></i></span>
+                      <span class="pull-right ng-hide" ng-show="collapsed{{loop.index}}"><i class="fa fa-chevron-down"></i></span>
                     </a>
                   </div>
-                  <div id="preview_{{loop.index}}" class="collapse">
+                  <div class="ng-hide" id="preview_{{loop.index}}" ng-show="collapsed{{loop.index}}">
                     <div class="embed-responsive embed-responsive-16by9">
                         <iframe class="preview-iframe" id="preview-iframe_de" width="100%" height="400"
                               src="{{ url_for('invenio_records_ui.recid_preview', pid_value=pid.pid_value, filename=file.key) }}">
@@ -164,15 +164,15 @@
             filename=file.key) %}
             <tr >
               <td colspan="2">
-                <div class="panel panel-default" id="preview">
+                <div class="panel panel-default" id="preview" ng-init="collapsed{{loop.index}} = false">
                   <div class="panel-heading">
-                    <a class="panel-toggle collapsed" data-toggle="collapse" data-target="#preview_{{loop.index}}">
+                    <a id="preview_{{loop.index}}" class="panel-toggle" ng-click="collapsed{{loop.index}} = !collapsed{{loop.index}}">
                       {{_('Preview')}}
-                      <span class="pull-right show-on-collapsed"><i class="fa fa-chevron-right"></i></span>
-                      <span class="pull-right hide-on-collapsed"><i class="fa fa-chevron-down"></i></span>
+                      <span class="pull-right" ng-hide="collapsed{{loop.index}}"><i class="fa fa-chevron-right"></i></span>
+                      <span class="pull-right ng-hide" ng-show="collapsed{{loop.index}}"><i class="fa fa-chevron-down"></i></span>
                     </a>
                   </div>
-                  <div id="preview_{{loop.index}}" class="collapse">
+                  <div id="preview_{{loop.index}}" class="ng-hide" ng-show="collapsed{{loop.index}}">
                     <div class="embed-responsive embed-responsive-16by9">
                       {%- if 'audio' in file.mimetype -%}
                         <audio controls preload="auto">
@@ -189,7 +189,6 @@
                           src="{{ url_for('invenio_records_ui.recid_preview', pid_value=pid.pid_value, filename=file.key) }}">
                         </iframe>
                       {%- endif -%}
-<<<<<<< HEAD
                     </div>
                   </div>
                 </div>
@@ -235,70 +234,6 @@
                         {%- if nameIdentifier['nameIdentifierScheme'] != "" -%}
                           {%- if nameIdentifier['nameIdentifierURI']|length > 0 -%}
                             {%- set nid = nameIdentifier['nameIdentifierURI'] -%}
-=======
-                  </td>
-                </tr>
-                <!-- demo -->
-                {%- if record | check_permission -%}
-                {%- if 'pdf' in file.mimetype -%}
-                <tr>
-                  <td colspan="2">
-                    <a class="btn btn-default" id="btn_check" href="/ezas/pdf-detect-weko.html" target="_blank">
-                      <span class="glyphicon glyphicon-edit" aria-hidden="true"></span>剽窃チェック</a>
-                  </td>
-                </tr>
-                {%- endif -%}
-                {%- endif -%}
-                <!-- demo -->
-                {%- if access_permission -%}
-                {%- if 'detail' in file.displaytype and 'pdf' in file.mimetype -%}
-                <tr >
-                  <td colspan="2">
-                    <div class="panel panel-default" id="preview_de" ng-init="collapsed{{loop.index}} = false">
-                      <div class="panel-heading">
-                        <a id="preview_{{loop.index}}" class="panel-toggle" ng-click="collapsed{{loop.index}} = !collapsed{{loop.index}}">
-                          {{_('Preview')}}
-                          <span class="pull-right" ng-hide="collapsed{{loop.index}}"><i class="fa fa-chevron-right"></i></span>
-                          <span class="pull-right ng-hide" ng-show="collapsed{{loop.index}}"><i class="fa fa-chevron-down"></i></span>
-                        </a>
-                      </div>
-                      <div class="ng-hide" id="preview_{{loop.index}}" ng-show="collapsed{{loop.index}}">
-                        <div class="embed-responsive embed-responsive-16by9">
-                            <iframe class="preview-iframe" id="preview-iframe_de" width="100%" height="400"
-                                  src="{{ url_for('invenio_records_ui.recid_preview', pid_value=pid.pid_value, filename=file.key) }}">
-                            </iframe>
-                        </div>
-                      </div>
-                    </div>
-                  </td>
-                </tr>
-                {%- endif -%}
-                {%- if 'preview' in file.displaytype -%}
-                {%- set file_preview_url = url_for('invenio_records_ui.recid_file_preview', pid_value=pid.pid_value,
-                filename=file.key) %}
-                <tr >
-                  <td colspan="2">
-                    <div class="panel panel-default" id="preview" ng-init="collapsed{{loop.index}} = false">
-                      <div class="panel-heading">
-                        <a id="preview_{{loop.index}}" class="panel-toggle" ng-click="collapsed{{loop.index}} = !collapsed{{loop.index}}">
-                          {{_('Preview')}}
-                          <span class="pull-right" ng-hide="collapsed{{loop.index}}"><i class="fa fa-chevron-right"></i></span>
-                          <span class="pull-right ng-hide" ng-show="collapsed{{loop.index}}"><i class="fa fa-chevron-down"></i></span>
-                        </a>
-                      </div>
-                      <div id="preview_{{loop.index}}" class="ng-hide" ng-show="collapsed{{loop.index}}">
-                        <div class="embed-responsive embed-responsive-16by9">
-                          {%- if 'audio' in file.mimetype -%}
-                            <audio controls preload="auto">
-                              <source src="{{file_preview_url}}" type="{{file.mimetype}}">
-                            </audio>
-                          {%- elif 'video' in file.mimetype -%}
-                            <video controls>
-                              <source src="{{file_preview_url}}" type="{{file.mimetype}}">
-                            </video>
-                          {%- elif 'text' in file.mimetype -%}
-                            <object data="{{file_preview_url}}" type="{{file.mimetype}}"/>
->>>>>>> cdfb5765
                           {%- else -%}
                                 <!--
                             {%- set nid = 'http://'+nameIdentifier['nameIdentifierScheme']+'.io/'+ nameIdentifier['nameIdentifier'] -%}
@@ -380,60 +315,34 @@
           </p>
           {% endif %}
         {%- endblock %}
-
-<<<<<<< HEAD
-        <div class="text-center" ng-app="myApp" ng-controller="ItemController">
+        <div class="text-center" ng-controller="ItemController">
           <a class="btn btn-default" id="btn_back" href="#" >
             <span class="glyphicon glyphicon-chevron-left" aria-hidden="true"></span>{{_('Back')}}</a>
           {% if record | check_permission %}
           <a class="btn btn-default" id="btn_edit" href="{{ '/item/edit/'+pid.pid_value }}">
             <span class="glyphicon glyphicon-edit" aria-hidden="true"></span>{{_('Edit')}}</a>
-          <a class="btn btn-danger btn-sm" id="btn_delete" href="#"
-              ng-click="openConfirm('',
-              '{{'/api/deposits/items/'+pid.pid_value}}',
-              '{{url_for('weko_items_ui.index')}}')">
+          <a class="btn btn-danger btn-sm" id="btn_delete"
+             ng-click="openConfirm('',
+             '{{'/api/deposits/items/'+pid.pid_value}}',
+             '{{url_for('weko_items_ui.index')}}')">
             <span class="glyphicon glyphicon-remove" aria-hidden="true"></span>{{_('Delete')}}</a>
+
           <script type="text/ng-template" id="confirm-modal.html">
-            <div class="modal-header"><h3 class="modal-title"><span class="glyphicon glyphicon-info-sign"></span>Confirm</h3></div>
-            <div class="modal-body">
-              <p>{{ _('Are you sure you want to delete this item?') }}</p>
-            </div>
-            <div class="modal-footer">
-              <button class="btn btn-primary" ng-click="ok()">{{_('Ok')}}</button>
-              <button class="btn btn-warning" ng-click="cancel()">Cancel</button>
-=======
-            <div class="text-center" ng-controller="ItemController">
-              <a class="btn btn-default" id="btn_back" href="#" >
-                <span class="glyphicon glyphicon-chevron-left" aria-hidden="true"></span>{{_('Back')}}</a>
-              {% if record | check_permission %}
-              <a class="btn btn-default" id="btn_edit" href="{{ '/item/edit/'+pid.pid_value }}">
-                <span class="glyphicon glyphicon-edit" aria-hidden="true"></span>{{_('Edit')}}</a>
-              <a class="btn btn-danger btn-sm" id="btn_delete"
-                 ng-click="openConfirm('',
-                 '{{'/api/deposits/items/'+pid.pid_value}}',
-                 '{{url_for('weko_items_ui.index')}}')">
-                <span class="glyphicon glyphicon-remove" aria-hidden="true"></span>{{_('Delete')}}</a>
-
-              <script type="text/ng-template" id="confirm-modal.html">
-                <div class="modal" tabindex="-1" role="dialog">
-                  <div class="modal-dialog">
-                    <div class="modal-content">
-                      <div class="modal-header">
-                        <h3 class="modal-title"><span class="glyphicon glyphicon-info-sign"></span>{{_('Confirm')}}</h3>
-                      </div>
-                      <div class="modal-body">
-                        <p>{{ _('Are you sure you want to delete this item?') }}</p>
-                      </div>
-                      <div class="modal-footer">
-                        <button class="btn btn-primary" ng-click="ok()">{{_('OK')}}</button>
-                        <button class="btn btn-warning" ng-click="cancel()">{{_('Cancel')}}</button>
-                      </div>
-                    </div>
+            <div class="modal" tabindex="-1" role="dialog">
+              <div class="modal-dialog">
+                <div class="modal-content">
+                  <div class="modal-header">
+                    <h3 class="modal-title"><span class="glyphicon glyphicon-info-sign"></span>{{_('Confirm')}}</h3>
+                  </div>
+                  <div class="modal-body">
+                    <p>{{ _('Are you sure you want to delete this item?') }}</p>
+                  </div>
+                  <div class="modal-footer">
+                    <button class="btn btn-primary" ng-click="ok()">{{_('OK')}}</button>
+                    <button class="btn btn-warning" ng-click="cancel()">{{_('Cancel')}}</button>
                   </div>
                 </div>
-              </script>
-              {% endif %}
->>>>>>> cdfb5765
+              </div>
             </div>
           </script>
           {% endif %}
