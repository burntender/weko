{# -*- coding: utf-8 -*-
#
# This file is part of WEKO3.
# Copyright (C) 2017 National Institute of Informatics.
#
# WEKO3 is free software; you can redistribute it
# and/or modify it under the terms of the GNU General Public License as
# published by the Free Software Foundation; either version 2 of the
# License, or (at your option) any later version.
#
# WEKO3 is distributed in the hope that it will be
# useful, but WITHOUT ANY WARRANTY; without even the implied warranty of
# MERCHANTABILITY or FITNESS FOR A PARTICULAR PURPOSE.  See the GNU
# General Public License for more details.
#
# You should have received a copy of the GNU General Public License
# along with WEKO3; if not, write to the
# Free Software Foundation, Inc., 59 Temple Place, Suite 330, Boston,
# MA 02111-1307, USA.
#}


{%- set record_url = url_for('invenio_records_ui.recid', pid_value=pid.pid_value) %}

<div class="panel-group">
  <div class="panel panel-default" ng-controller="ItemController">
    <div class="panel-heading clearfix">
      <h3 class="panel-title" style="display: inline;">{{_('Item')}}</h3>
      <a class="forcewrap" href="{{record_url}}" style="margin-left: 0.5em;"><span class="glyphicon glyphicon-file" aria-hidden="true"></span>
        {{ record.get('item_title', _('No title')) }}</a>
      / {{ filename.split('.')[0] }}
    </div>
    <div class="panel-body">
      <div class="row">
        <div class="col-sm-12 col-md-12 col-left">
          {%- block record_author %}
          {%- set files = record.files -%}
          {%- set record = record -%}

          {%- set deposit = record['_buckets']['deposit'] -%}
          {%- set ignore_meta = ('_buckets', '_deposit', '_oai', 'path', 'filemeta', 'item_title', 'item_type_id')
          -%}
          {%- if files -%}
          <table class="table table-bordered table-striped">
            <thead>
            <tr>
              <th>{{_('File')}}</th>
              <th class="license">{{_('License')}}</th>
            </tr>
            </thead>
            <tbody>
            {%- for file in files | sort(attribute='key') if file.key == filename -%}
            {%- set img = file.mimetype | get_image_src -%}
            {%- set file_url = url_for('invenio_records_ui.recid_files', pid_value=pid.pid_value,
            filename=file.key) %}
            <tr>
              <td>
                  <span class="filename">
                    <img src="{{img}}" alt={{ file.filename }}/>
                    <a class="forcewrap"
                        href="{{file_url}}">{{ file.filename }} ({{ file.size|filesizeformat }})</a>

                    <span>{{file.checksum.split(':')[0]}}</span>
                    <span class="break-word">{{file.checksum.split(':')[1]}}</span>
                  </span>

                {%- if 'pdf' in file.mimetype and can_download_original_pdf -%}
                {%- set original_file_url = url_for('invenio_records_ui.recid_files', pid_value=pid.pid_value,
                filename=file.key, original=1) %}
                <div class="text-right">
                  <a class="forcewrap" href="{{original_file_url}}">{{_('Original')}}</a>
                </div>
                {%- endif -%}
              </td>
              <td>
                {%- if not 'simple' in file.displaytype -%}
                {%- if 'license_free' == file.licensetype -%}
                <span class="break-word">{{ file.licensefree }}</span>
                {%- else %}
                {% set lst = file.licensetype | get_license_icon %}
                <a target="_blank" href="{{lst[2]}}" alt="Creative Commons Licenses">
                  <img src="{{lst[0]}}" alt="license.icon"/></a><br>
                {{ lst[1] }}
                {%- endif %}
                {%- endif -%}
<<<<<<< HEAD
              </td>
            </tr>
            <!-- demo -->
            {%- if record | check_permission -%}
            {%- if 'pdf' in file.mimetype -%}
            <tr>
              <td colspan="2">
                <a class="btn btn-default" id="btn_check" href="/ezas/pdf-detect-weko.html" target="_blank">
                  <span class="glyphicon glyphicon-edit" aria-hidden="true"></span>剽窃チェック</a>
              </td>
            </tr>
            {%- endif -%}
            {%- endif -%}
            <!-- demo -->
            {%- if 'detail' in file.displaytype and 'pdf' in file.mimetype -%}
            <tr>
              <td colspan="2">
                <div class="panel panel-default" id="preview_de">
                  <div class="panel-heading">
                    <a class="panel-toggle" data-toggle="collapse" href="#preview_{{loop.index}}"
                        aria-expanded="false">
                      {{_('Preview')}}
                      <span class="pull-right show-on-collapsed"><i class="fa fa-chevron-right"></i></span>
                      <span class="pull-right hide-on-collapsed"><i class="fa fa-chevron-down"></i></span>
                    </a>
                  </div>
                  <div id="preview_{{loop.index}}" class="collapse">
                    <div class="embed-responsive embed-responsive-16by9">
                      <iframe class="preview-iframe" id="preview-iframe_de" width="100%" height="400"
                              src="{{ url_for('invenio_records_ui.recid_preview', pid_value=pid.pid_value, filename=file.key) }}">
                      </iframe>
                    </div>
                  </div>
                </div>
              </td>
            </tr>
            {%- endif -%}
            {%- if 'preview' in file.displaytype -%}
            {%- set file_preview_url = url_for('invenio_records_ui.recid_file_preview', pid_value=pid.pid_value,
            filename=file.key) %}
            <tr>
              <td colspan="2">
                <div class="panel panel-default" id="preview">
                  <div class="panel-heading">
                    <a class="panel-toggle" data-toggle="collapse" href="#preview_{{loop.index}}"
                        aria-expanded="false">
                      {{_('Preview')}}
                      <span class="pull-right show-on-collapsed"><i class="fa fa-chevron-right"></i></span>
                      <span class="pull-right hide-on-collapsed"><i class="fa fa-chevron-down"></i></span>
                    </a>
                  </div>
                  <div id="preview_{{loop.index}}" class="collapse">
                    <div class="embed-responsive embed-responsive-16by9">
                      {%- if 'audio' in file.mimetype -%}
                      <audio controls preload="auto">
                        <source src="{{file_preview_url}}" type="{{file.mimetype}}">
                      </audio>
                      {%- elif 'video' in file.mimetype -%}
                      <video controls>
                        <source src="{{file_preview_url}}" type="{{file.mimetype}}">
                      </video>
                      {%- elif 'text' in file.mimetype -%}
                      <object data="{{file_preview_url}}" type="{{file.mimetype}}"/>
                      {%- else -%}
                      <iframe class="preview-iframe" id="preview-iframe" width="100%" height="400"
                              src="{{ url_for('invenio_records_ui.recid_preview', pid_value=pid.pid_value, filename=file.key) }}">
                      </iframe>
                      {%- endif -%}
=======
                <!-- demo -->
                {%- if 'detail' in file.displaytype and 'pdf' in file.mimetype -%}
                <tr>
                  <td colspan="2">
                    <div class="panel panel-default" id="preview_de" ng-init="collapsed{{loop.index}} = false">
                      <div class="panel-heading">
                        <a id="preview_{{loop.index}}" class="panel-toggle" ng-click="collapsed{{loop.index}} = !collapsed{{loop.index}}">
                          {{_('Preview')}}
                          <span class="pull-right" ng-hide="collapsed{{loop.index}}"><i class="fa fa-chevron-right"></i></span>
                          <span class="pull-right ng-hide" ng-show="collapsed{{loop.index}}"><i class="fa fa-chevron-down"></i></span>
                        </a>
                      </div>
                      <div class="ng-hide" id="preview_{{loop.index}}" ng-show="collapsed{{loop.index}}">
                        <div class="embed-responsive embed-responsive-16by9">
                          <iframe class="preview-iframe" id="preview-iframe_de" width="100%" height="400"
                                  src="{{ url_for('invenio_records_ui.recid_preview', pid_value=pid.pid_value, filename=file.key) }}">
                          </iframe>
                        </div>
                      </div>
                    </div>
                  </td>
                </tr>
                {%- endif -%}
                {%- if 'preview' in file.displaytype -%}
                {%- set file_preview_url = url_for('invenio_records_ui.recid_file_preview', pid_value=pid.pid_value,
                filename=file.key) %}
                <tr>
                  <td colspan="2">
                    <div class="panel panel-default" id="preview" ng-init="collapsed{{loop.index}} = false">
                      <div class="panel-heading">
                        <a id="preview_{{loop.index}}" class="panel-toggle" ng-click="collapsed{{loop.index}} = !collapsed{{loop.index}}">
                          {{_('Preview')}}
                          <span class="pull-right" ng-hide="collapsed{{loop.index}}"><i class="fa fa-chevron-right"></i></span>
                          <span class="pull-right ng-hide" ng-show="collapsed{{loop.index}}"><i class="fa fa-chevron-down"></i></span>
                        </a>
                      </div>
                      <div class="ng-hide" id="preview_{{loop.index}}" ng-show="collapsed{{loop.index}}">
                        <div class="embed-responsive embed-responsive-16by9">
                          {%- if 'audio' in file.mimetype -%}
                          <audio controls preload="auto">
                            <source src="{{file_preview_url}}" type="{{file.mimetype}}">
                          </audio>
                          {%- elif 'video' in file.mimetype -%}
                          <video controls>
                            <source src="{{file_preview_url}}" type="{{file.mimetype}}">
                          </video>
                          {%- elif 'text' in file.mimetype -%}
                          <object data="{{file_preview_url}}" type="{{file.mimetype}}"/>
                          {%- else -%}
                          <iframe class="preview-iframe" id="preview-iframe" width="100%" height="400"
                                  src="{{ url_for('invenio_records_ui.recid_preview', pid_value=pid.pid_value, filename=file.key) }}">
                          </iframe>
                          {%- endif -%}
                        </div>
                      </div>
>>>>>>> cdfb5765
                    </div>
                  </div>
                </div>
              </td>
            </tr>
            <div id="bucket_id" class="hide">{{ record._buckets['deposit'] }}</div>
            <div id="file_key" class="hide">{{ file.key }}<div>
            {%- endif -%}
            {%- endfor -%}
            </tbody>
          </table>
          {%- endif %}

        <div role="navigation">
          <ul class="nav nav-tabs">
            <li class="active"><a  href="#versions" data-toggle="tab">{{_('Version')}}</a></li>
            <li><a href="#stats" data-toggle="tab">{{_('Stats')}}</a></li>
          </ul>
        </div>
        <p class="row"></p>
        <div class="row">
          <div class="col-sm-12 tab-content">
            <div class="tab-pane active" id="versions">
              <input type="hidden" value="{{filename}}" id="txt_filename"/>
              <input type="hidden" value="{{_('Published')}}" id="txt_published"/>
              <input type="hidden" value="{{_('Private')}}" id="txt_private"/>
              <input type="hidden" value="{{is_logged_in}}" id="txt_is_logged_in"/>
              <table class="table table-striped table-bordered file_version_table" ng-init="showChangeLog('{{deposit}}')">
                <thead>
                  <tr>
                    <th class="nowrap">{{_('Version')}}</th>
                    <th class="nowrap">{{_('Date Modified')}}</th>
                    <th class="nowrap">{{_('Object File Name')}}</th>
                    <th><span class="nowrap">{{_('File ')}}</span><span class="nowrap">{{_('Size')}}</span></th>
                    <th>{{_('File Hash Value')}}</th>
                    <th class="nowrap">{{_('Contributor Name')}}</th>
                    <th><span class="nowrap">{{_('Published/')}}</span><span class="nowrap">{{_('Private')}}</span>
                    </th>
                  </tr>
                  </thead>
                  <tbody id="bodyModal">
                  </tbody>
                </table>
              </div>
              <div class="tab-pane" id="stats">
                <div class="row">
                  <div class="col-sm-2">
                    <!-- period dropdown -->
                    <select id="file_period" class="btn btn-default
                    btn-sm" onchange="period_change(this)">
                        <option value="total">total</option>
                    </select>
                  </div>
<<<<<<< HEAD
                  <div class="col-sm-3">
                    <p class="file-stats-data">
                      <i class="fa fa-download" aria-hidden="true"></i>
                      {{_('Downloads')}}</p>
=======
                  <div class="tab-pane" id="stats">
                    <div class="row">
                      <div class="col-sm-2">
                        <!-- period dropdown -->
                        <select id="file_period" class="btn btn-default
                        btn-sm" onchange="period_change(this)">
                            <option value="total">total</option>
                        </select>
                      </div>
                      <div class="col-sm-3">
                        <p class="file-stats-data">
                          <i class="fa fa-download" aria-hidden="true"></i>
                          {{_('Downloads')}}</p>
                      </div>
                      <div class="col-sm-2" id="file_download_num">
                          <p class="file-stats-data">0</p>
                      </div>
                      <div class="col-sm-3">
                        <p class="file-stats-data">
                          <i class="fa fa-play-circle" aria-hidden="true"></i>
                          {{_('Plays')}}</p>
                      </div>
                      <div class="col-sm-2" id="file_preview_num">
                        <p class="file-stats-data">0</p>
                      </div>
                    </div>
                    <div class="row" id="toggle-stats" ng-init="statsCollapse = false">
                      <div class="col-sm-2"></div>
                      <div class="col-sm-2 col-sm-offset-4">
                        <a ng-click="statsCollapse = !statsCollapse">
                          {{_('See details')}}
                        </a>
                      </div>
                    </div>
                    <div class="ng-hidden" id="collapse-stats" ng-show="statsCollapse">
                      <table class="table stats-table">
                        <thead>
                        <tr>
                          <th></th>
                          <th><i class="fa fa-download" aria-hidden="true"></i></th>
                          <th><i class="fa fa-play-circle" aria-hidden="true"></i></th>
                        </tr>
                        </thead>
                        <tbody id="file_domain">
                        </tbody>
                      </table>
                    </div>
>>>>>>> cdfb5765
                  </div>
                  <div class="col-sm-2" id="file_download_num">
                      <p class="file-stats-data">0</p>
                  </div>
                  <div class="col-sm-3">
                    <p class="file-stats-data">
                      <i class="fa fa-play-circle" aria-hidden="true"></i>
                      {{_('Plays')}}</p>
                  </div>
                  <div class="col-sm-2" id="file_preview_num">
                    <p class="file-stats-data">0</p>
                  </div>
                </div>
                <div class="row" id="toggle-stats">
                  <div class="col-sm-2"></div>
                  <div class="col-sm-2 col-sm-offset-4">
                    <a data-toggle="collapse" href="#collapse-stats" aria-expanded="false"
                        aria-controls="collapse-stats">
                      {{_('See details')}}
                    </a>
                  </div>
                </div>
                <div class="collapse" id="collapse-stats">
                  <table class="table stats-table">
                    <thead>
                    <tr>
                      <th></th>
                      <th><i class="fa fa-download" aria-hidden="true"></i></th>
                      <th><i class="fa fa-play-circle" aria-hidden="true"></i></th>
                    </tr>
                    </thead>
                    <tbody id="file_country">
                    </tbody>
                  </table>
                </div>
              </div>
            </div>
          </div>
          {%- endblock %}
        </div>
      </div>
    </div>
  </div>
</div><|MERGE_RESOLUTION|>--- conflicted
+++ resolved
@@ -83,7 +83,6 @@
                 {{ lst[1] }}
                 {%- endif %}
                 {%- endif -%}
-<<<<<<< HEAD
               </td>
             </tr>
             <!-- demo -->
@@ -101,16 +100,16 @@
             {%- if 'detail' in file.displaytype and 'pdf' in file.mimetype -%}
             <tr>
               <td colspan="2">
-                <div class="panel panel-default" id="preview_de">
+                <div class="panel panel-default" id="preview_de" ng-init="collapsed{{loop.index}} = false">
                   <div class="panel-heading">
-                    <a class="panel-toggle" data-toggle="collapse" href="#preview_{{loop.index}}"
-                        aria-expanded="false">
+                    <a id="preview_{{loop.index}}" class="panel-toggle"
+                      ng-click="collapsed{{loop.index}} = !collapsed{{loop.index}}">
                       {{_('Preview')}}
-                      <span class="pull-right show-on-collapsed"><i class="fa fa-chevron-right"></i></span>
-                      <span class="pull-right hide-on-collapsed"><i class="fa fa-chevron-down"></i></span>
+                      <span class="pull-right" ng-hide="collapsed{{loop.index}}"><i class="fa fa-chevron-right"></i></span>
+                      <span class="pull-right ng-hide" ng-show="collapsed{{loop.index}}"><i class="fa fa-chevron-down"></i></span>
                     </a>
                   </div>
-                  <div id="preview_{{loop.index}}" class="collapse">
+                  <div class="ng-hide" id="preview_{{loop.index}}" ng-show="collapsed{{loop.index}}">
                     <div class="embed-responsive embed-responsive-16by9">
                       <iframe class="preview-iframe" id="preview-iframe_de" width="100%" height="400"
                               src="{{ url_for('invenio_records_ui.recid_preview', pid_value=pid.pid_value, filename=file.key) }}">
@@ -126,16 +125,16 @@
             filename=file.key) %}
             <tr>
               <td colspan="2">
-                <div class="panel panel-default" id="preview">
+                <div class="panel panel-default" id="preview" ng-init="collapsed{{loop.index}} = false">
                   <div class="panel-heading">
-                    <a class="panel-toggle" data-toggle="collapse" href="#preview_{{loop.index}}"
-                        aria-expanded="false">
+                    <a id="preview_{{loop.index}}" class="panel-toggle"
+                      ng-click="collapsed{{loop.index}} = !collapsed{{loop.index}}">
                       {{_('Preview')}}
-                      <span class="pull-right show-on-collapsed"><i class="fa fa-chevron-right"></i></span>
-                      <span class="pull-right hide-on-collapsed"><i class="fa fa-chevron-down"></i></span>
+                      <span class="pull-right" ng-hide="collapsed{{loop.index}}"><i class="fa fa-chevron-right"></i></span>
+                      <span class="pull-right ng-hide" ng-show="collapsed{{loop.index}}"><i class="fa fa-chevron-down"></i></span>
                     </a>
                   </div>
-                  <div id="preview_{{loop.index}}" class="collapse">
+                  <div class="ng-hide" id="preview_{{loop.index}}" ng-show="collapsed{{loop.index}}">
                     <div class="embed-responsive embed-responsive-16by9">
                       {%- if 'audio' in file.mimetype -%}
                       <audio controls preload="auto">
@@ -152,63 +151,6 @@
                               src="{{ url_for('invenio_records_ui.recid_preview', pid_value=pid.pid_value, filename=file.key) }}">
                       </iframe>
                       {%- endif -%}
-=======
-                <!-- demo -->
-                {%- if 'detail' in file.displaytype and 'pdf' in file.mimetype -%}
-                <tr>
-                  <td colspan="2">
-                    <div class="panel panel-default" id="preview_de" ng-init="collapsed{{loop.index}} = false">
-                      <div class="panel-heading">
-                        <a id="preview_{{loop.index}}" class="panel-toggle" ng-click="collapsed{{loop.index}} = !collapsed{{loop.index}}">
-                          {{_('Preview')}}
-                          <span class="pull-right" ng-hide="collapsed{{loop.index}}"><i class="fa fa-chevron-right"></i></span>
-                          <span class="pull-right ng-hide" ng-show="collapsed{{loop.index}}"><i class="fa fa-chevron-down"></i></span>
-                        </a>
-                      </div>
-                      <div class="ng-hide" id="preview_{{loop.index}}" ng-show="collapsed{{loop.index}}">
-                        <div class="embed-responsive embed-responsive-16by9">
-                          <iframe class="preview-iframe" id="preview-iframe_de" width="100%" height="400"
-                                  src="{{ url_for('invenio_records_ui.recid_preview', pid_value=pid.pid_value, filename=file.key) }}">
-                          </iframe>
-                        </div>
-                      </div>
-                    </div>
-                  </td>
-                </tr>
-                {%- endif -%}
-                {%- if 'preview' in file.displaytype -%}
-                {%- set file_preview_url = url_for('invenio_records_ui.recid_file_preview', pid_value=pid.pid_value,
-                filename=file.key) %}
-                <tr>
-                  <td colspan="2">
-                    <div class="panel panel-default" id="preview" ng-init="collapsed{{loop.index}} = false">
-                      <div class="panel-heading">
-                        <a id="preview_{{loop.index}}" class="panel-toggle" ng-click="collapsed{{loop.index}} = !collapsed{{loop.index}}">
-                          {{_('Preview')}}
-                          <span class="pull-right" ng-hide="collapsed{{loop.index}}"><i class="fa fa-chevron-right"></i></span>
-                          <span class="pull-right ng-hide" ng-show="collapsed{{loop.index}}"><i class="fa fa-chevron-down"></i></span>
-                        </a>
-                      </div>
-                      <div class="ng-hide" id="preview_{{loop.index}}" ng-show="collapsed{{loop.index}}">
-                        <div class="embed-responsive embed-responsive-16by9">
-                          {%- if 'audio' in file.mimetype -%}
-                          <audio controls preload="auto">
-                            <source src="{{file_preview_url}}" type="{{file.mimetype}}">
-                          </audio>
-                          {%- elif 'video' in file.mimetype -%}
-                          <video controls>
-                            <source src="{{file_preview_url}}" type="{{file.mimetype}}">
-                          </video>
-                          {%- elif 'text' in file.mimetype -%}
-                          <object data="{{file_preview_url}}" type="{{file.mimetype}}"/>
-                          {%- else -%}
-                          <iframe class="preview-iframe" id="preview-iframe" width="100%" height="400"
-                                  src="{{ url_for('invenio_records_ui.recid_preview', pid_value=pid.pid_value, filename=file.key) }}">
-                          </iframe>
-                          {%- endif -%}
-                        </div>
-                      </div>
->>>>>>> cdfb5765
                     </div>
                   </div>
                 </div>
@@ -262,60 +204,10 @@
                         <option value="total">total</option>
                     </select>
                   </div>
-<<<<<<< HEAD
                   <div class="col-sm-3">
                     <p class="file-stats-data">
                       <i class="fa fa-download" aria-hidden="true"></i>
                       {{_('Downloads')}}</p>
-=======
-                  <div class="tab-pane" id="stats">
-                    <div class="row">
-                      <div class="col-sm-2">
-                        <!-- period dropdown -->
-                        <select id="file_period" class="btn btn-default
-                        btn-sm" onchange="period_change(this)">
-                            <option value="total">total</option>
-                        </select>
-                      </div>
-                      <div class="col-sm-3">
-                        <p class="file-stats-data">
-                          <i class="fa fa-download" aria-hidden="true"></i>
-                          {{_('Downloads')}}</p>
-                      </div>
-                      <div class="col-sm-2" id="file_download_num">
-                          <p class="file-stats-data">0</p>
-                      </div>
-                      <div class="col-sm-3">
-                        <p class="file-stats-data">
-                          <i class="fa fa-play-circle" aria-hidden="true"></i>
-                          {{_('Plays')}}</p>
-                      </div>
-                      <div class="col-sm-2" id="file_preview_num">
-                        <p class="file-stats-data">0</p>
-                      </div>
-                    </div>
-                    <div class="row" id="toggle-stats" ng-init="statsCollapse = false">
-                      <div class="col-sm-2"></div>
-                      <div class="col-sm-2 col-sm-offset-4">
-                        <a ng-click="statsCollapse = !statsCollapse">
-                          {{_('See details')}}
-                        </a>
-                      </div>
-                    </div>
-                    <div class="ng-hidden" id="collapse-stats" ng-show="statsCollapse">
-                      <table class="table stats-table">
-                        <thead>
-                        <tr>
-                          <th></th>
-                          <th><i class="fa fa-download" aria-hidden="true"></i></th>
-                          <th><i class="fa fa-play-circle" aria-hidden="true"></i></th>
-                        </tr>
-                        </thead>
-                        <tbody id="file_domain">
-                        </tbody>
-                      </table>
-                    </div>
->>>>>>> cdfb5765
                   </div>
                   <div class="col-sm-2" id="file_download_num">
                       <p class="file-stats-data">0</p>
@@ -329,16 +221,15 @@
                     <p class="file-stats-data">0</p>
                   </div>
                 </div>
-                <div class="row" id="toggle-stats">
+                <div class="row" id="toggle-stats" ng-init="statsCollapse = false">
                   <div class="col-sm-2"></div>
                   <div class="col-sm-2 col-sm-offset-4">
-                    <a data-toggle="collapse" href="#collapse-stats" aria-expanded="false"
-                        aria-controls="collapse-stats">
+                    <a ng-click="statsCollapse = !statsCollapse">
                       {{_('See details')}}
                     </a>
                   </div>
                 </div>
-                <div class="collapse" id="collapse-stats">
+                <div class="ng-hidden" id="collapse-stats" ng-show="statsCollapse">
                   <table class="table stats-table">
                     <thead>
                     <tr>
