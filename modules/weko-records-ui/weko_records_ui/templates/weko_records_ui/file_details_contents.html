{# -*- coding: utf-8 -*-
#
# This file is part of WEKO3.
# Copyright (C) 2017 National Institute of Informatics.
#
# WEKO3 is free software; you can redistribute it
# and/or modify it under the terms of the GNU General Public License as
# published by the Free Software Foundation; either version 2 of the
# License, or (at your option) any later version.
#
# WEKO3 is distributed in the hope that it will be
# useful, but WITHOUT ANY WARRANTY; without even the implied warranty of
# MERCHANTABILITY or FITNESS FOR A PARTICULAR PURPOSE.  See the GNU
# General Public License for more details.
#
# You should have received a copy of the GNU General Public License
# along with WEKO3; if not, write to the
# Free Software Foundation, Inc., 59 Temple Place, Suite 330, Boston,
# MA 02111-1307, USA.
#}


{%- set record_url = url_for('invenio_records_ui.recid', pid_value=pid.pid_value) %}

<div class="panel-group">
  <div class="panel panel-default" ng-controller="ItemController">
    <div class="panel-heading clearfix">
      <h3 class="panel-title" style="display: inline;">{{_('Item')}}</h3>
      <a class="forcewrap" href="{{record_url}}" style="margin-left: 0.5em;"><span class="glyphicon glyphicon-file" aria-hidden="true"></span>
        {{ record.get('item_title', _('No title')) }}</a>
      / {{ filename.split('.')[0] }}
    </div>
    <div class="panel-body">
      <div class="row">
        <div class="col-sm-12 col-md-12 col-left">
          {%- block record_author %}
          {%- set files = record.files -%}
          {%- set record = record -%}

              {%- set deposit = record['_buckets']['deposit'] -%}
              {%- set ignore_meta = ('_buckets', '_deposit', '_oai', 'path', 'filemeta', 'item_title', 'item_type_id')
              -%}
              {%- if files -%}
              <div class="table-responsive">
                <table class="table table-bordered table-striped">
                  <thead>
                  <tr>
                    <th>{{_('File')}}</th>
                    <th class="license">{{_('License')}}</th>
                  </tr>
                  </thead>
                  <tbody>
                  {%- for file in files | sort(attribute='key') if file.key == filename -%}
                  {%- set img = file.mimetype | get_image_src -%}
                  {%- set file_url = url_for('invenio_records_ui.recid_files', pid_value=pid.pid_value,
                  filename=file.key) %}
                  <tr>
                    <td>
                        <span class="filename">
                          <img src="{{img}}" alt={{ file.filename }}/>
                          <a class="forcewrap"
                             href="{{file_url}}">{{ file.filename }} ({{ file.size|filesizeformat }})</a>

                          <span>{{file.checksum.split(':')[0]}}</span>
                          <span class="break-word">{{file.checksum.split(':')[1]}}</span>
                        </span>

<<<<<<< HEAD
                      {%- if 'pdf' in file.mimetype and can_download_original_pdf -%}
                      {%- set original_file_url = url_for('invenio_records_ui.recid_files', pid_value=pid.pid_value,
                      filename=file.key, original=1) %}
                      <div class="text-right">
                        <a class="forcewrap" href="{{original_file_url}}">{{_('Original')}}</a>
                      </div>
=======
                {%- if 'pdf' in file.mimetype and can_download_original_pdf -%}
                {%- set original_file_url = url_for('invenio_records_ui.recid_files', pid_value=pid.pid_value,
                filename=file.key, original=1) %}
                <div class="text-right">
                  <a class="forcewrap" href="{{original_file_url}}">{{_('Original')}}</a>
                </div>
                {%- endif -%}
              </td>
              <td>
                {%- if not 'simple' in file.displaytype -%}
                {%- if 'license_free' == file.licensetype -%}
                <span class="break-word">{{ file.licensefree }}</span>
                {%- else %}
                {% set lst = file.licensetype | get_license_icon %}
                <a target="_blank" href="{{lst[2]}}" alt="Creative Commons Licenses">
                  <img src="{{lst[0]}}" alt="license.icon"/></a><br>
                {{ lst[1] }}
                {%- endif %}
                {%- endif -%}
              </td>
            </tr>
            <!-- demo -->
            {%- if record | check_permission -%}
            {%- if 'pdf' in file.mimetype -%}
            <tr>
              <td colspan="2">
                <a class="btn btn-default" id="btn_check" href="/ezas/pdf-detect-weko.html" target="_blank">
                  <span class="glyphicon glyphicon-edit" aria-hidden="true"></span>剽窃チェック</a>
              </td>
            </tr>
            {%- endif -%}
            {%- endif -%}
            <!-- demo -->
            {%- if 'detail' in file.displaytype and 'pdf' in file.mimetype -%}
            <tr>
              <td colspan="2">
                <div class="panel panel-default" id="preview_de" ng-init="collapsed{{loop.index}} = false">
                  <div class="panel-heading">
                    <a id="preview_{{loop.index}}" class="panel-toggle"
                      ng-click="collapsed{{loop.index}} = !collapsed{{loop.index}}">
                      {{_('Preview')}}
                      <span class="pull-right" ng-hide="collapsed{{loop.index}}"><i class="fa fa-chevron-right"></i></span>
                      <span class="pull-right ng-hide" ng-show="collapsed{{loop.index}}"><i class="fa fa-chevron-down"></i></span>
                    </a>
                  </div>
                  <div class="ng-hide" id="preview_{{loop.index}}" ng-show="collapsed{{loop.index}}">
                    <div class="embed-responsive embed-responsive-16by9">
                      <iframe class="preview-iframe" id="preview-iframe_de" width="100%" height="400"
                              src="{{ url_for('invenio_records_ui.recid_preview', pid_value=pid.pid_value, filename=file.key) }}">
                      </iframe>
                    </div>
                  </div>
                </div>
              </td>
            </tr>
            {%- endif -%}
            {%- if 'preview' in file.displaytype -%}
            {%- set file_preview_url = url_for('invenio_records_ui.recid_file_preview', pid_value=pid.pid_value,
            filename=file.key) %}
            <tr>
              <td colspan="2">
                <div class="panel panel-default" id="preview" ng-init="collapsed{{loop.index}} = false">
                  <div class="panel-heading">
                    <a id="preview_{{loop.index}}" class="panel-toggle"
                      ng-click="collapsed{{loop.index}} = !collapsed{{loop.index}}">
                      {{_('Preview')}}
                      <span class="pull-right" ng-hide="collapsed{{loop.index}}"><i class="fa fa-chevron-right"></i></span>
                      <span class="pull-right ng-hide" ng-show="collapsed{{loop.index}}"><i class="fa fa-chevron-down"></i></span>
                    </a>
                  </div>
                  <div class="ng-hide" id="preview_{{loop.index}}" ng-show="collapsed{{loop.index}}">
                    <div class="embed-responsive embed-responsive-16by9">
                      {%- if 'audio' in file.mimetype -%}
                      <audio controls preload="auto">
                        <source src="{{file_preview_url}}" type="{{file.mimetype}}">
                      </audio>
                      {%- elif 'video' in file.mimetype -%}
                      <video controls>
                        <source src="{{file_preview_url}}" type="{{file.mimetype}}">
                      </video>
                      {%- elif 'text' in file.mimetype -%}
                      <object data="{{file_preview_url}}" type="{{file.mimetype}}"/>
                      {%- else -%}
                      <iframe class="preview-iframe" id="preview-iframe" width="100%" height="400"
                              src="{{ url_for('invenio_records_ui.recid_preview', pid_value=pid.pid_value, filename=file.key) }}">
                      </iframe>
>>>>>>> 1018034f
                      {%- endif -%}
                    </td>
                    <td>
                      {%- if not 'simple' in file.displaytype -%}
                      {%- if 'license_free' == file.licensetype -%}
                      <span class="break-word">{{ file.licensefree }}</span>
                      {%- else %}
                      {% set lst = file.licensetype | get_license_icon %}
                      <a target="_blank" href="{{lst[2]}}" alt="Creative Commons Licenses">
                        <img src="{{lst[0]}}" alt="license.icon"/></a><br>
                      {{ lst[1] }}
                      {%- endif %}
                      {%- endif -%}
                    </td>
                  </tr>
                  <!-- demo -->
                  {%- if record | check_permission -%}
                  {%- if 'pdf' in file.mimetype -%}
                  <tr>
                    <td colspan="2">
                      <a class="btn btn-default" id="btn_check" href="/ezas/pdf-detect-weko.html" target="_blank">
                        <span class="glyphicon glyphicon-edit" aria-hidden="true"></span>剽窃チェック</a>
                    </td>
                  </tr>
                  {%- endif -%}
                  {%- endif -%}
                  <!-- demo -->
                  {%- if 'detail' in file.displaytype and 'pdf' in file.mimetype -%}
                  <tr>
                    <td colspan="2">
                      <div class="panel panel-default" id="preview_de">
                        <div class="panel-heading">
                          <a class="panel-toggle" data-toggle="collapse" href="#preview_{{loop.index}}"
                             aria-expanded="false">
                            {{_('Preview')}}
                            <span class="pull-right show-on-collapsed"><i class="fa fa-chevron-right"></i></span>
                            <span class="pull-right hide-on-collapsed"><i class="fa fa-chevron-down"></i></span>
                          </a>
                        </div>
                        <div id="preview_{{loop.index}}" class="collapse">
                          <div class="embed-responsive embed-responsive-16by9">
                            <iframe class="preview-iframe" id="preview-iframe_de" width="100%" height="400"
                                    src="{{ url_for('invenio_records_ui.recid_preview', pid_value=pid.pid_value, filename=file.key) }}">
                            </iframe>
                          </div>
                        </div>
                      </div>
                    </td>
                  </tr>
                  {%- endif -%}
                  {%- if 'preview' in file.displaytype -%}
                  {%- set file_preview_url = url_for('invenio_records_ui.recid_file_preview', pid_value=pid.pid_value,
                  filename=file.key) %}
                  <tr>
                    <td colspan="2">
                      <div class="panel panel-default" id="preview">
                        <div class="panel-heading">
                          <a class="panel-toggle" data-toggle="collapse" href="#preview_{{loop.index}}"
                             aria-expanded="false">
                            {{_('Preview')}}
                            <span class="pull-right show-on-collapsed"><i class="fa fa-chevron-right"></i></span>
                            <span class="pull-right hide-on-collapsed"><i class="fa fa-chevron-down"></i></span>
                          </a>
                        </div>
                        <div id="preview_{{loop.index}}" class="collapse">
                          <div class="embed-responsive embed-responsive-16by9">
                            {%- if 'audio' in file.mimetype -%}
                            <audio controls preload="auto">
                              <source src="{{file_preview_url}}" type="{{file.mimetype}}">
                            </audio>
                            {%- elif 'video' in file.mimetype -%}
                            <video controls>
                              <source src="{{file_preview_url}}" type="{{file.mimetype}}">
                            </video>
                            {%- elif 'text' in file.mimetype -%}
                            <object data="{{file_preview_url}}" type="{{file.mimetype}}"/>
                            {%- else -%}
                            <iframe class="preview-iframe" id="preview-iframe" width="100%" height="400"
                                    src="{{ url_for('invenio_records_ui.recid_preview', pid_value=pid.pid_value, filename=file.key) }}">
                            </iframe>
                            {%- endif -%}
                          </div>
                        </div>
                      </div>
                      <div id="bucket_id" class="hide">{{ record._buckets['deposit'] }}</div>
                      <div id="file_key" class="hide">{{ file.key }}</div>
                    </td>
                  </tr>
                  {%- endif -%}
                  {%- endfor -%}
                  </tbody>
                </table>
              </div>
<<<<<<< HEAD
              {%- endif %}

            <div role="navigation">
              <ul class="nav nav-tabs">
                <li class="active"><a  href="#versions" data-toggle="tab">{{_('Version')}}</a></li>
                <li><a href="#stats" data-toggle="tab">{{_('Stats')}}</a></li>
              </ul>
            </div>
            <p class="row"></p>
            <div class="row">
              <div class="col-sm-12 tab-content">
                <div class="tab-pane active" id="versions">
                  <input type="hidden" value="{{filename}}" id="txt_filename"/>
                  <input type="hidden" value="{{_('Show')}}" id="txt_show"/>
                  <input type="hidden" value="{{_('Hide')}}" id="txt_hide"/>
                  <input type="hidden" value="{{is_logged_in}}" id="txt_is_logged_in"/>
                  <input type="hidden" value="{{can_update_version}}" id="txt_can_update_version"/>
                  <div class="table-responsive">
                    <table class="table table-striped table-bordered file_version_table" ng-init="showChangeLog('{{deposit}}')">
                      <thead>
                        <tr>
                          <th class="nowrap">{{_('Version')}}</th>
                          <th class="nowrap">{{_('Date Modified')}}</th>
                          <th class="nowrap">{{_('Object File Name')}}</th>
                          <th><span class="nowrap">{{_('File Size')}}</span></th>
                          <th>{{_('File Hash Value')}}</th>
                          <th class="nowrap">{{_('Contributor Name')}}</th>
                          <th><span class="nowrap">{{_('Show')}}/</span><span class="nowrap">{{_('Hide')}}</span>
                          </th>
                        </tr>
                        </thead>
                        <tbody id="bodyModal">
                        </tbody>
                      </table>
                    </div>
                    <div class="tab-pane" id="stats">
                      <div class="row">
                        <div class="col-sm-2">
                          <!-- period dropdown -->
                          <select id="file_period" class="btn btn-default
                          btn-sm" onchange="period_change(this)">
                              <option value="total">total</option>
                          </select>
                        </div>
                        <div class="col-sm-3">
                          <p class="file-stats-data">
                            <i class="fa fa-download" aria-hidden="true"></i>
                            {{_('Downloads')}}</p>
                        </div>
                        <div class="col-sm-2" id="file_download_num">
                            <p class="file-stats-data">0</p>
                        </div>
                        <div class="col-sm-3">
                          <p class="file-stats-data">
                            <i class="fa fa-play-circle" aria-hidden="true"></i>
                            {{_('Plays')}}</p>
                        </div>
                        <div class="col-sm-2" id="file_preview_num">
                          <p class="file-stats-data">0</p>
                        </div>
                      </div>
                      <div class="row" id="toggle-stats">
                        <div class="col-sm-2"></div>
                        <div class="col-sm-2 col-sm-offset-4">
                          <a data-toggle="collapse" href="#collapse-stats" aria-expanded="false"
                             aria-controls="collapse-stats">
                            {{_('See details')}}
                          </a>
                        </div>
                      </div>
                      <div class="collapse" id="collapse-stats">
                        <table class="table stats-table">
                          <thead>
                          <tr>
                            <th></th>
                            <th><i class="fa fa-download" aria-hidden="true"></i></th>
                            <th><i class="fa fa-play-circle" aria-hidden="true"></i></th>
                          </tr>
                          </thead>
                          <tbody id="file_country">
                          </tbody>
                        </table>
                      </div>
                    </div>
                  </div>
                </div>
=======
              <div class="tab-pane" id="stats">
                <div class="row">
                  <div class="col-sm-2">
                    <!-- period dropdown -->
                    <select id="file_period" class="btn btn-default
                    btn-sm" onchange="period_change(this)">
                        <option value="total">total</option>
                    </select>
                  </div>
                  <div class="col-sm-3">
                    <p class="file-stats-data">
                      <i class="fa fa-download" aria-hidden="true"></i>
                      {{_('Downloads')}}</p>
                  </div>
                  <div class="col-sm-2" id="file_download_num">
                      <p class="file-stats-data">0</p>
                  </div>
                  <div class="col-sm-3">
                    <p class="file-stats-data">
                      <i class="fa fa-play-circle" aria-hidden="true"></i>
                      {{_('Plays')}}</p>
                  </div>
                  <div class="col-sm-2" id="file_preview_num">
                    <p class="file-stats-data">0</p>
                  </div>
                </div>
                <div class="row" id="toggle-stats" ng-init="statsCollapse = false">
                  <div class="col-sm-2"></div>
                  <div class="col-sm-2 col-sm-offset-4">
                    <a ng-click="statsCollapse = !statsCollapse">
                      {{_('See details')}}
                    </a>
                  </div>
                </div>
                <div class="ng-hidden" id="collapse-stats" ng-show="statsCollapse">
                  <table class="table stats-table">
                    <thead>
                    <tr>
                      <th></th>
                      <th><i class="fa fa-download" aria-hidden="true"></i></th>
                      <th><i class="fa fa-play-circle" aria-hidden="true"></i></th>
                    </tr>
                    </thead>
                    <tbody id="file_country">
                    </tbody>
                  </table>
                </div>
>>>>>>> 1018034f
              </div>
              {%- endblock %}
            </div>
          </div>
        </div>
      </div>
    </div>
  </div>
</div><|MERGE_RESOLUTION|>--- conflicted
+++ resolved
@@ -37,362 +37,220 @@
           {%- set files = record.files -%}
           {%- set record = record -%}
 
-              {%- set deposit = record['_buckets']['deposit'] -%}
-              {%- set ignore_meta = ('_buckets', '_deposit', '_oai', 'path', 'filemeta', 'item_title', 'item_type_id')
-              -%}
-              {%- if files -%}
-              <div class="table-responsive">
-                <table class="table table-bordered table-striped">
-                  <thead>
-                  <tr>
-                    <th>{{_('File')}}</th>
-                    <th class="license">{{_('License')}}</th>
-                  </tr>
-                  </thead>
-                  <tbody>
-                  {%- for file in files | sort(attribute='key') if file.key == filename -%}
-                  {%- set img = file.mimetype | get_image_src -%}
-                  {%- set file_url = url_for('invenio_records_ui.recid_files', pid_value=pid.pid_value,
-                  filename=file.key) %}
-                  <tr>
-                    <td>
-                        <span class="filename">
-                          <img src="{{img}}" alt={{ file.filename }}/>
-                          <a class="forcewrap"
-                             href="{{file_url}}">{{ file.filename }} ({{ file.size|filesizeformat }})</a>
-
-                          <span>{{file.checksum.split(':')[0]}}</span>
-                          <span class="break-word">{{file.checksum.split(':')[1]}}</span>
-                        </span>
-
-<<<<<<< HEAD
-                      {%- if 'pdf' in file.mimetype and can_download_original_pdf -%}
-                      {%- set original_file_url = url_for('invenio_records_ui.recid_files', pid_value=pid.pid_value,
-                      filename=file.key, original=1) %}
-                      <div class="text-right">
-                        <a class="forcewrap" href="{{original_file_url}}">{{_('Original')}}</a>
+          {%- set deposit = record['_buckets']['deposit'] -%}
+          {%- set ignore_meta = ('_buckets', '_deposit', '_oai', 'path', 'filemeta', 'item_title', 'item_type_id')
+          -%}
+          {%- if files -%}
+          <div class="table-responsive">
+            <table class="table table-bordered table-striped">
+              <thead>
+              <tr>
+                <th>{{_('File')}}</th>
+                <th class="license">{{_('License')}}</th>
+              </tr>
+              </thead>
+              <tbody>
+              {%- for file in files | sort(attribute='key') if file.key == filename -%}
+              {%- set img = file.mimetype | get_image_src -%}
+              {%- set file_url = url_for('invenio_records_ui.recid_files', pid_value=pid.pid_value,
+              filename=file.key) %}
+              <tr>
+                <td>
+                    <span class="filename">
+                      <img src="{{img}}" alt={{ file.filename }}/>
+                      <a class="forcewrap"
+                         href="{{file_url}}">{{ file.filename }} ({{ file.size|filesizeformat }})</a>
+
+                      <span>{{file.checksum.split(':')[0]}}</span>
+                      <span class="break-word">{{file.checksum.split(':')[1]}}</span>
+                    </span>
+
+                  {%- if 'pdf' in file.mimetype and can_download_original_pdf -%}
+                  {%- set original_file_url = url_for('invenio_records_ui.recid_files', pid_value=pid.pid_value,
+                  filename=file.key, original=1) %}
+                  <div class="text-right">
+                    <a class="forcewrap" href="{{original_file_url}}">{{_('Original')}}</a>
+                  </div>
+                  {%- endif -%}
+                </td>
+                <td>
+                  {%- if not 'simple' in file.displaytype -%}
+                  {%- if 'license_free' == file.licensetype -%}
+                  <span class="break-word">{{ file.licensefree }}</span>
+                  {%- else %}
+                  {% set lst = file.licensetype | get_license_icon %}
+                  <a target="_blank" href="{{lst[2]}}" alt="Creative Commons Licenses">
+                    <img src="{{lst[0]}}" alt="license.icon"/></a><br>
+                  {{ lst[1] }}
+                  {%- endif %}
+                  {%- endif -%}
+                </td>
+              </tr>
+              <!-- demo -->
+              {%- if record | check_permission -%}
+              {%- if 'pdf' in file.mimetype -%}
+              <tr>
+                <td colspan="2">
+                  <a class="btn btn-default" id="btn_check" href="/ezas/pdf-detect-weko.html" target="_blank">
+                    <span class="glyphicon glyphicon-edit" aria-hidden="true"></span>剽窃チェック</a>
+                </td>
+              </tr>
+              {%- endif -%}
+              {%- endif -%}
+              <!-- demo -->
+              {%- if 'detail' in file.displaytype and 'pdf' in file.mimetype -%}
+              <tr>
+                <td colspan="2">
+                  <div class="panel panel-default" id="preview_de" ng-init="collapsed{{loop.index}} = false">>
+                    <div class="panel-heading">
+                      <a id="preview_{{loop.index}}" class="panel-toggle"
+                        ng-click="collapsed{{loop.index}} = !collapsed{{loop.index}}">
+                        {{_('Preview')}}
+                        <span class="pull-right" ng-hide="collapsed{{loop.index}}"><i class="fa fa-chevron-right"></i></span>
+                        <span class="pull-right ng-hide" ng-show="collapsed{{loop.index}}"><i class="fa fa-chevron-down"></i></span>
+                      </a>
+                    </div>
+                    <div class="ng-hide" id="preview_{{loop.index}}" ng-show="collapsed{{loop.index}}">
+                      <div class="embed-responsive embed-responsive-16by9">
+                        <iframe class="preview-iframe" id="preview-iframe_de" width="100%" height="400"
+                                src="{{ url_for('invenio_records_ui.recid_preview', pid_value=pid.pid_value, filename=file.key) }}">
+                        </iframe>
                       </div>
-=======
-                {%- if 'pdf' in file.mimetype and can_download_original_pdf -%}
-                {%- set original_file_url = url_for('invenio_records_ui.recid_files', pid_value=pid.pid_value,
-                filename=file.key, original=1) %}
-                <div class="text-right">
-                  <a class="forcewrap" href="{{original_file_url}}">{{_('Original')}}</a>
-                </div>
-                {%- endif -%}
-              </td>
-              <td>
-                {%- if not 'simple' in file.displaytype -%}
-                {%- if 'license_free' == file.licensetype -%}
-                <span class="break-word">{{ file.licensefree }}</span>
-                {%- else %}
-                {% set lst = file.licensetype | get_license_icon %}
-                <a target="_blank" href="{{lst[2]}}" alt="Creative Commons Licenses">
-                  <img src="{{lst[0]}}" alt="license.icon"/></a><br>
-                {{ lst[1] }}
-                {%- endif %}
-                {%- endif -%}
-              </td>
-            </tr>
-            <!-- demo -->
-            {%- if record | check_permission -%}
-            {%- if 'pdf' in file.mimetype -%}
-            <tr>
-              <td colspan="2">
-                <a class="btn btn-default" id="btn_check" href="/ezas/pdf-detect-weko.html" target="_blank">
-                  <span class="glyphicon glyphicon-edit" aria-hidden="true"></span>剽窃チェック</a>
-              </td>
-            </tr>
-            {%- endif -%}
-            {%- endif -%}
-            <!-- demo -->
-            {%- if 'detail' in file.displaytype and 'pdf' in file.mimetype -%}
-            <tr>
-              <td colspan="2">
-                <div class="panel panel-default" id="preview_de" ng-init="collapsed{{loop.index}} = false">
-                  <div class="panel-heading">
-                    <a id="preview_{{loop.index}}" class="panel-toggle"
-                      ng-click="collapsed{{loop.index}} = !collapsed{{loop.index}}">
-                      {{_('Preview')}}
-                      <span class="pull-right" ng-hide="collapsed{{loop.index}}"><i class="fa fa-chevron-right"></i></span>
-                      <span class="pull-right ng-hide" ng-show="collapsed{{loop.index}}"><i class="fa fa-chevron-down"></i></span>
-                    </a>
-                  </div>
-                  <div class="ng-hide" id="preview_{{loop.index}}" ng-show="collapsed{{loop.index}}">
-                    <div class="embed-responsive embed-responsive-16by9">
-                      <iframe class="preview-iframe" id="preview-iframe_de" width="100%" height="400"
-                              src="{{ url_for('invenio_records_ui.recid_preview', pid_value=pid.pid_value, filename=file.key) }}">
-                      </iframe>
-                    </div>
-                  </div>
-                </div>
-              </td>
-            </tr>
-            {%- endif -%}
-            {%- if 'preview' in file.displaytype -%}
-            {%- set file_preview_url = url_for('invenio_records_ui.recid_file_preview', pid_value=pid.pid_value,
-            filename=file.key) %}
-            <tr>
-              <td colspan="2">
-                <div class="panel panel-default" id="preview" ng-init="collapsed{{loop.index}} = false">
-                  <div class="panel-heading">
-                    <a id="preview_{{loop.index}}" class="panel-toggle"
-                      ng-click="collapsed{{loop.index}} = !collapsed{{loop.index}}">
-                      {{_('Preview')}}
-                      <span class="pull-right" ng-hide="collapsed{{loop.index}}"><i class="fa fa-chevron-right"></i></span>
-                      <span class="pull-right ng-hide" ng-show="collapsed{{loop.index}}"><i class="fa fa-chevron-down"></i></span>
-                    </a>
-                  </div>
-                  <div class="ng-hide" id="preview_{{loop.index}}" ng-show="collapsed{{loop.index}}">
-                    <div class="embed-responsive embed-responsive-16by9">
-                      {%- if 'audio' in file.mimetype -%}
-                      <audio controls preload="auto">
-                        <source src="{{file_preview_url}}" type="{{file.mimetype}}">
-                      </audio>
-                      {%- elif 'video' in file.mimetype -%}
-                      <video controls>
-                        <source src="{{file_preview_url}}" type="{{file.mimetype}}">
-                      </video>
-                      {%- elif 'text' in file.mimetype -%}
-                      <object data="{{file_preview_url}}" type="{{file.mimetype}}"/>
-                      {%- else -%}
-                      <iframe class="preview-iframe" id="preview-iframe" width="100%" height="400"
-                              src="{{ url_for('invenio_records_ui.recid_preview', pid_value=pid.pid_value, filename=file.key) }}">
-                      </iframe>
->>>>>>> 1018034f
-                      {%- endif -%}
-                    </td>
-                    <td>
-                      {%- if not 'simple' in file.displaytype -%}
-                      {%- if 'license_free' == file.licensetype -%}
-                      <span class="break-word">{{ file.licensefree }}</span>
-                      {%- else %}
-                      {% set lst = file.licensetype | get_license_icon %}
-                      <a target="_blank" href="{{lst[2]}}" alt="Creative Commons Licenses">
-                        <img src="{{lst[0]}}" alt="license.icon"/></a><br>
-                      {{ lst[1] }}
-                      {%- endif %}
-                      {%- endif -%}
-                    </td>
-                  </tr>
-                  <!-- demo -->
-                  {%- if record | check_permission -%}
-                  {%- if 'pdf' in file.mimetype -%}
-                  <tr>
-                    <td colspan="2">
-                      <a class="btn btn-default" id="btn_check" href="/ezas/pdf-detect-weko.html" target="_blank">
-                        <span class="glyphicon glyphicon-edit" aria-hidden="true"></span>剽窃チェック</a>
-                    </td>
-                  </tr>
-                  {%- endif -%}
-                  {%- endif -%}
-                  <!-- demo -->
-                  {%- if 'detail' in file.displaytype and 'pdf' in file.mimetype -%}
-                  <tr>
-                    <td colspan="2">
-                      <div class="panel panel-default" id="preview_de">
-                        <div class="panel-heading">
-                          <a class="panel-toggle" data-toggle="collapse" href="#preview_{{loop.index}}"
-                             aria-expanded="false">
-                            {{_('Preview')}}
-                            <span class="pull-right show-on-collapsed"><i class="fa fa-chevron-right"></i></span>
-                            <span class="pull-right hide-on-collapsed"><i class="fa fa-chevron-down"></i></span>
-                          </a>
-                        </div>
-                        <div id="preview_{{loop.index}}" class="collapse">
-                          <div class="embed-responsive embed-responsive-16by9">
-                            <iframe class="preview-iframe" id="preview-iframe_de" width="100%" height="400"
-                                    src="{{ url_for('invenio_records_ui.recid_preview', pid_value=pid.pid_value, filename=file.key) }}">
-                            </iframe>
-                          </div>
-                        </div>
+                    </div>
+                  </div>
+                </td>
+              </tr>
+              {%- endif -%}
+              {%- if 'preview' in file.displaytype -%}
+              {%- set file_preview_url = url_for('invenio_records_ui.recid_file_preview', pid_value=pid.pid_value,
+              filename=file.key) %}
+              <tr>
+                <td colspan="2">
+                  <div class="panel panel-default" id="preview" ng-init="collapsed{{loop.index}} = false">
+                    <div class="panel-heading">
+                      <a id="preview_{{loop.index}}" class="panel-toggle"
+                        ng-click="collapsed{{loop.index}} = !collapsed{{loop.index}}">
+                        {{_('Preview')}}
+                        <span class="pull-right" ng-hide="collapsed{{loop.index}}"><i class="fa fa-chevron-right"></i></span>
+                        <span class="pull-right ng-hide" ng-show="collapsed{{loop.index}}"><i class="fa fa-chevron-down"></i></span>
+                      </a>
+                    </div>
+                    <div class="ng-hide" id="preview_{{loop.index}}" ng-show="collapsed{{loop.index}}">
+                      <div class="embed-responsive embed-responsive-16by9">
+                        {%- if 'audio' in file.mimetype -%}
+                        <audio controls preload="auto">
+                          <source src="{{file_preview_url}}" type="{{file.mimetype}}">
+                        </audio>
+                        {%- elif 'video' in file.mimetype -%}
+                        <video controls>
+                          <source src="{{file_preview_url}}" type="{{file.mimetype}}">
+                        </video>
+                        {%- elif 'text' in file.mimetype -%}
+                        <object data="{{file_preview_url}}" type="{{file.mimetype}}"/>
+                        {%- else -%}
+                        <iframe class="preview-iframe" id="preview-iframe" width="100%" height="400"
+                                src="{{ url_for('invenio_records_ui.recid_preview', pid_value=pid.pid_value, filename=file.key) }}">
+                        </iframe>
+                        {%- endif -%}
                       </div>
-                    </td>
-                  </tr>
-                  {%- endif -%}
-                  {%- if 'preview' in file.displaytype -%}
-                  {%- set file_preview_url = url_for('invenio_records_ui.recid_file_preview', pid_value=pid.pid_value,
-                  filename=file.key) %}
-                  <tr>
-                    <td colspan="2">
-                      <div class="panel panel-default" id="preview">
-                        <div class="panel-heading">
-                          <a class="panel-toggle" data-toggle="collapse" href="#preview_{{loop.index}}"
-                             aria-expanded="false">
-                            {{_('Preview')}}
-                            <span class="pull-right show-on-collapsed"><i class="fa fa-chevron-right"></i></span>
-                            <span class="pull-right hide-on-collapsed"><i class="fa fa-chevron-down"></i></span>
-                          </a>
-                        </div>
-                        <div id="preview_{{loop.index}}" class="collapse">
-                          <div class="embed-responsive embed-responsive-16by9">
-                            {%- if 'audio' in file.mimetype -%}
-                            <audio controls preload="auto">
-                              <source src="{{file_preview_url}}" type="{{file.mimetype}}">
-                            </audio>
-                            {%- elif 'video' in file.mimetype -%}
-                            <video controls>
-                              <source src="{{file_preview_url}}" type="{{file.mimetype}}">
-                            </video>
-                            {%- elif 'text' in file.mimetype -%}
-                            <object data="{{file_preview_url}}" type="{{file.mimetype}}"/>
-                            {%- else -%}
-                            <iframe class="preview-iframe" id="preview-iframe" width="100%" height="400"
-                                    src="{{ url_for('invenio_records_ui.recid_preview', pid_value=pid.pid_value, filename=file.key) }}">
-                            </iframe>
-                            {%- endif -%}
-                          </div>
-                        </div>
-                      </div>
-                      <div id="bucket_id" class="hide">{{ record._buckets['deposit'] }}</div>
-                      <div id="file_key" class="hide">{{ file.key }}</div>
-                    </td>
-                  </tr>
-                  {%- endif -%}
-                  {%- endfor -%}
-                  </tbody>
-                </table>
-              </div>
-<<<<<<< HEAD
-              {%- endif %}
-
-            <div role="navigation">
-              <ul class="nav nav-tabs">
-                <li class="active"><a  href="#versions" data-toggle="tab">{{_('Version')}}</a></li>
-                <li><a href="#stats" data-toggle="tab">{{_('Stats')}}</a></li>
-              </ul>
-            </div>
-            <p class="row"></p>
-            <div class="row">
-              <div class="col-sm-12 tab-content">
-                <div class="tab-pane active" id="versions">
-                  <input type="hidden" value="{{filename}}" id="txt_filename"/>
-                  <input type="hidden" value="{{_('Show')}}" id="txt_show"/>
-                  <input type="hidden" value="{{_('Hide')}}" id="txt_hide"/>
-                  <input type="hidden" value="{{is_logged_in}}" id="txt_is_logged_in"/>
-                  <input type="hidden" value="{{can_update_version}}" id="txt_can_update_version"/>
-                  <div class="table-responsive">
-                    <table class="table table-striped table-bordered file_version_table" ng-init="showChangeLog('{{deposit}}')">
-                      <thead>
-                        <tr>
-                          <th class="nowrap">{{_('Version')}}</th>
-                          <th class="nowrap">{{_('Date Modified')}}</th>
-                          <th class="nowrap">{{_('Object File Name')}}</th>
-                          <th><span class="nowrap">{{_('File Size')}}</span></th>
-                          <th>{{_('File Hash Value')}}</th>
-                          <th class="nowrap">{{_('Contributor Name')}}</th>
-                          <th><span class="nowrap">{{_('Show')}}/</span><span class="nowrap">{{_('Hide')}}</span>
-                          </th>
-                        </tr>
-                        </thead>
-                        <tbody id="bodyModal">
-                        </tbody>
-                      </table>
-                    </div>
-                    <div class="tab-pane" id="stats">
-                      <div class="row">
-                        <div class="col-sm-2">
-                          <!-- period dropdown -->
-                          <select id="file_period" class="btn btn-default
-                          btn-sm" onchange="period_change(this)">
-                              <option value="total">total</option>
-                          </select>
-                        </div>
-                        <div class="col-sm-3">
-                          <p class="file-stats-data">
-                            <i class="fa fa-download" aria-hidden="true"></i>
-                            {{_('Downloads')}}</p>
-                        </div>
-                        <div class="col-sm-2" id="file_download_num">
-                            <p class="file-stats-data">0</p>
-                        </div>
-                        <div class="col-sm-3">
-                          <p class="file-stats-data">
-                            <i class="fa fa-play-circle" aria-hidden="true"></i>
-                            {{_('Plays')}}</p>
-                        </div>
-                        <div class="col-sm-2" id="file_preview_num">
-                          <p class="file-stats-data">0</p>
-                        </div>
-                      </div>
-                      <div class="row" id="toggle-stats">
-                        <div class="col-sm-2"></div>
-                        <div class="col-sm-2 col-sm-offset-4">
-                          <a data-toggle="collapse" href="#collapse-stats" aria-expanded="false"
-                             aria-controls="collapse-stats">
-                            {{_('See details')}}
-                          </a>
-                        </div>
-                      </div>
-                      <div class="collapse" id="collapse-stats">
-                        <table class="table stats-table">
-                          <thead>
-                          <tr>
-                            <th></th>
-                            <th><i class="fa fa-download" aria-hidden="true"></i></th>
-                            <th><i class="fa fa-play-circle" aria-hidden="true"></i></th>
-                          </tr>
-                          </thead>
-                          <tbody id="file_country">
-                          </tbody>
-                        </table>
-                      </div>
-                    </div>
-                  </div>
-                </div>
-=======
-              <div class="tab-pane" id="stats">
-                <div class="row">
-                  <div class="col-sm-2">
-                    <!-- period dropdown -->
-                    <select id="file_period" class="btn btn-default
-                    btn-sm" onchange="period_change(this)">
-                        <option value="total">total</option>
-                    </select>
-                  </div>
-                  <div class="col-sm-3">
-                    <p class="file-stats-data">
-                      <i class="fa fa-download" aria-hidden="true"></i>
-                      {{_('Downloads')}}</p>
-                  </div>
-                  <div class="col-sm-2" id="file_download_num">
-                      <p class="file-stats-data">0</p>
-                  </div>
-                  <div class="col-sm-3">
-                    <p class="file-stats-data">
-                      <i class="fa fa-play-circle" aria-hidden="true"></i>
-                      {{_('Plays')}}</p>
-                  </div>
-                  <div class="col-sm-2" id="file_preview_num">
-                    <p class="file-stats-data">0</p>
-                  </div>
-                </div>
-                <div class="row" id="toggle-stats" ng-init="statsCollapse = false">
-                  <div class="col-sm-2"></div>
-                  <div class="col-sm-2 col-sm-offset-4">
-                    <a ng-click="statsCollapse = !statsCollapse">
-                      {{_('See details')}}
-                    </a>
-                  </div>
-                </div>
-                <div class="ng-hidden" id="collapse-stats" ng-show="statsCollapse">
-                  <table class="table stats-table">
+                    </div>
+                  </div>
+                  <div id="bucket_id" class="hide">{{ record._buckets['deposit'] }}</div>
+                  <div id="file_key" class="hide">{{ file.key }}</div>
+                </td>
+              </tr>
+              {%- endif -%}
+              {%- endfor -%}
+              </tbody>
+            </table>
+          </div>
+          {%- endif %}
+
+          <div role="navigation">
+            <ul class="nav nav-tabs">
+              <li class="active"><a  href="#versions" data-toggle="tab">{{_('Version')}}</a></li>
+              <li><a href="#stats" data-toggle="tab">{{_('Stats')}}</a></li>
+            </ul>
+          </div>
+          <p class="row"></p>
+          <div class="row">
+            <div class="col-sm-12 tab-content">
+              <div class="tab-pane active" id="versions">
+                <input type="hidden" value="{{filename}}" id="txt_filename"/>
+                <input type="hidden" value="{{_('Show')}}" id="txt_show"/>
+                <input type="hidden" value="{{_('Hide')}}" id="txt_hide"/>
+                <input type="hidden" value="{{is_logged_in}}" id="txt_is_logged_in"/>
+                <input type="hidden" value="{{can_update_version}}" id="txt_can_update_version"/>
+                <div class="table-responsive">
+                  <table class="table table-striped table-bordered file_version_table" ng-init="showChangeLog('{{deposit}}')">
                     <thead>
-                    <tr>
-                      <th></th>
-                      <th><i class="fa fa-download" aria-hidden="true"></i></th>
-                      <th><i class="fa fa-play-circle" aria-hidden="true"></i></th>
-                    </tr>
+                      <tr>
+                        <th class="nowrap">{{_('Version')}}</th>
+                        <th class="nowrap">{{_('Date Modified')}}</th>
+                        <th class="nowrap">{{_('Object File Name')}}</th>
+                        <th><span class="nowrap">{{_('File Size')}}</span></th>
+                        <th>{{_('File Hash Value')}}</th>
+                        <th class="nowrap">{{_('Contributor Name')}}</th>
+                        <th><span class="nowrap">{{_('Show')}}/</span><span class="nowrap">{{_('Hide')}}</span>
+                        </th>
+                      </tr>
                     </thead>
-                    <tbody id="file_country">
+                    <tbody id="bodyModal">
                     </tbody>
                   </table>
                 </div>
->>>>>>> 1018034f
+                <div class="tab-pane" id="stats">
+                  <div class="row">
+                    <div class="col-sm-2">
+                      <!-- period dropdown -->
+                      <select id="file_period" class="btn btn-default
+                      btn-sm" onchange="period_change(this)">
+                          <option value="total">total</option>
+                      </select>
+                    </div>
+                    <div class="col-sm-3">
+                      <p class="file-stats-data">
+                        <i class="fa fa-download" aria-hidden="true"></i>
+                        {{_('Downloads')}}</p>
+                    </div>
+                    <div class="col-sm-2" id="file_download_num">
+                        <p class="file-stats-data">0</p>
+                    </div>
+                    <div class="col-sm-3">
+                      <p class="file-stats-data">
+                        <i class="fa fa-play-circle" aria-hidden="true"></i>
+                        {{_('Plays')}}</p>
+                    </div>
+                    <div class="col-sm-2" id="file_preview_num">
+                      <p class="file-stats-data">0</p>
+                    </div>
+                  </div>
+                  <div class="row" id="toggle-stats" ng-init="statsCollapse = false">
+                    <div class="col-sm-2"></div>
+                    <div class="col-sm-2 col-sm-offset-4">
+                      <a ng-click="statsCollapse = !statsCollapse">
+                        {{_('See details')}}
+                      </a>
+                    </div>
+                  </div>
+                  <div class="ng-hidden" id="collapse-stats" ng-show="statsCollapse">
+                    <table class="table stats-table">
+                      <thead>
+                      <tr>
+                        <th></th>
+                        <th><i class="fa fa-download" aria-hidden="true"></i></th>
+                        <th><i class="fa fa-play-circle" aria-hidden="true"></i></th>
+                      </tr>
+                      </thead>
+                      <tbody id="file_country">
+                      </tbody>
+                    </table>
+                  </div>
+                </div>
               </div>
-              {%- endblock %}
             </div>
           </div>
+          {%- endblock %}
         </div>
       </div>
     </div>
