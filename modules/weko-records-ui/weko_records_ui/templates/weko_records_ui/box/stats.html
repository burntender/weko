--- conflicted
+++ resolved
@@ -7,7 +7,7 @@
   </div>
 -->
   <div class="row">
-    <div id="record_view_num" class="col-sm-6 h3"  style="text-align:center;">
+    <div id="record_view_num" class="col-sm-6 h3" style="text-align:center;">
       0
     </div>
     <div id="record_download_num" class="col-sm-6 h3" style="text-align:center;">
@@ -24,36 +24,29 @@
       downloads
     </div>
   </div>
-<<<<<<< HEAD
-  <div class="row" style="text-align:center;">
-    <select id="record_view_period" class="btn btn-default btn-sm" onchange="period_change(this)">
-      <option value="total">total</option>
-=======
 </div>
 <div class="row" style="text-align:center;">
- <label for="record_view_period" hidden>{{_('Choose stats period')}}</label> 
- <select id="record_view_period" class="btn btn-default btn-sm"
-        onchange="period_change(this)">
-        <option value="total">total</option>
->>>>>>> 2ed9db53
-    </select>
+  <label for="record_view_period" hidden>{{_('Choose stats period')}}</label>
+  <select id="record_view_period" class="btn btn-default btn-sm" onchange="period_change(this)">
+    <option value="total">total</option>
+  </select>
+</div>
+<div class="row" style="text-align:center;" ng-init="statsCollapse = false">
+  <div class="col-sm-6 col-sm-offset-3">
+    <a id="views-details" ng-click="statsCollapse = !statsCollapse">{{_('See details')}}</a>
   </div>
-  <div class="row" style="text-align:center;" ng-init="statsCollapse = false">
-    <div class="col-sm-6 col-sm-offset-3">
-      <a id="views-details" ng-click="statsCollapse = !statsCollapse">{{_('See details')}}</a>
-    </div>
-  </div>
-  <div class="row ng-hidden" id="collapse-stats" ng-show="statsCollapse">
-    <table class="table stats-table">
-      <thead>
-        <tr>
-          <th></th>
-          <th>{{_('Views')}}</th>
-          <th>{{_('Downloads')}}</th>
-        </tr>
-      </thead>
-      <tbody id="record_view_country">
-      </tbody>
-    </table>
-  </div>
+</div>
+<div class="row ng-hidden" id="collapse-stats" ng-show="statsCollapse">
+  <table class="table stats-table">
+    <thead>
+      <tr>
+        <th></th>
+        <th>{{_('Views')}}</th>
+        <th>{{_('Downloads')}}</th>
+      </tr>
+    </thead>
+    <tbody id="record_view_country">
+    </tbody>
+  </table>
+</div>
 </div>