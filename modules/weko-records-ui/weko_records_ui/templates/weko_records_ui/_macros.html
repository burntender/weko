--- conflicted
+++ resolved
@@ -19,12 +19,8 @@
 #}
 
 {% macro check_download_file(record, file, permission, community, url_for_security, is_file_name_url, file_label) %}
-  <input id="non-role-msg" type="hidden"
-<<<<<<< HEAD
+  <input id="non-role-msg" type="hidden>
          value="{{restricted_errorMsg}}"/>
-=======
-         value="{{ _("This data is not available for this user.") }}"/>
->>>>>>> ead54370
   {% set is_guest = False %}
   {% if not session['user_id'] %}
     {% set is_guest = True %}
