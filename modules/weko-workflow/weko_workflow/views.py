# -*- coding: utf-8 -*-
#
# This file is part of WEKO3.
# Copyright (C) 2017 National Institute of Informatics.
#
# WEKO3 is free software; you can redistribute it
# and/or modify it under the terms of the GNU General Public License as
# published by the Free Software Foundation; either version 2 of the
# License, or (at your option) any later version.
#
# WEKO3 is distributed in the hope that it will be
# useful, but WITHOUT ANY WARRANTY; without even the implied warranty of
# MERCHANTABILITY or FITNESS FOR A PARTICULAR PURPOSE.  See the GNU
# General Public License for more details.
#
# You should have received a copy of the GNU General Public License
# along with WEKO3; if not, write to the
# Free Software Foundation, Inc., 59 Temple Place, Suite 330, Boston,
# MA 02111-1307, USA.

"""Blueprint for weko-workflow."""

import copy
import json
import os
import sys
from collections import OrderedDict
from datetime import datetime
from functools import wraps

import redis
from flask import Blueprint, abort, current_app, jsonify, render_template, \
    request, session, url_for
from flask_babelex import gettext as _
from flask_login import current_user, login_required
from invenio_accounts.models import Role, User, userrole
from invenio_db import db
from invenio_pidrelations.contrib.versioning import PIDVersioning
from invenio_pidrelations.models import PIDRelation
from invenio_pidstore.errors import PIDDoesNotExistError
from invenio_pidstore.models import PersistentIdentifier, PIDStatus
from invenio_pidstore.resolver import Resolver
from simplekv.memory.redisstore import RedisStore
from sqlalchemy import types
from sqlalchemy.sql.expression import cast
from weko_accounts.api import ShibUser
from weko_accounts.utils import login_required_customize
from weko_authors.models import Authors
from weko_deposit.api import WekoDeposit
from weko_deposit.links import base_factory
from weko_deposit.pidstore import get_record_identifier, \
    get_record_without_version
from weko_items_ui.api import item_login
from weko_items_ui.utils import is_need_to_show_agreement_page, to_files_js
from weko_records.api import FeedbackMailList, ItemLink, ItemsMetadata
from weko_records.models import ItemMetadata
from weko_records.serializers.utils import get_item_type_name
from weko_records_ui.models import FilePermission
from weko_records_ui.utils import get_list_licence, get_roles, get_terms, \
    get_workflows
from weko_user_profiles.config import \
    WEKO_USERPROFILES_INSTITUTE_POSITION_LIST, \
    WEKO_USERPROFILES_POSITION_LIST
from werkzeug.utils import import_string

from .api import Action, Flow, GetCommunity, WorkActivity, \
    WorkActivityHistory, WorkFlow
from .config import IDENTIFIER_GRANT_LIST, IDENTIFIER_GRANT_SELECT_DICT, \
    IDENTIFIER_GRANT_SUFFIX_METHOD, WEKO_WORKFLOW_TODO_TAB
from .models import ActionStatusPolicy, Activity, ActivityAction
from .romeo import search_romeo_issn, search_romeo_jtitles
from .utils import IdentifierHandle, auto_fill_title, check_continue, \
    check_existed_doi, delete_cache_data, delete_guest_activity, \
    filter_all_condition, filter_condition, get_account_info, get_actionid, \
    get_activity_display_info, get_activity_id_of_record_without_version, \
    get_allow_multi_thumbnail, get_application_and_approved_date, \
    get_cache_data, get_identifier_setting, get_record_by_root_ver, \
    get_term_and_condition_content, get_workflow_item_type_names, \
    getThumbnail, handle_finish_workflow, init_activity_for_guest_user, \
    is_enable_item_name_link, is_hidden_pubdate, is_show_autofill_metadata, \
    is_usage_application, is_usage_application_item_type, \
    item_metadata_validation, prepare_data_for_guest_activity, \
    process_send_notification_mail, process_send_reminder_mail, register_hdl, \
    save_activity_data, saving_doi_pidstore, \
    send_onetime_download_url_to_guest, setDisplayTypeForFile, \
    update_cache_data, validate_guest_activity

blueprint = Blueprint(
    'weko_workflow',
    __name__,
    template_folder='templates',
    static_folder='static',
    url_prefix='/workflow'
)


@blueprint.route('/')
@login_required
def index():
    """Render a basic view."""
    if not current_user or not current_user.roles:
        return abort(403)

    activity = WorkActivity()
    getargs = request.args
    conditions = filter_all_condition(getargs)
    ctx = {'community': None}
    community_id = ""
    from weko_theme.utils import get_design_layout

    # Get the design for widget rendering
    page, render_widgets = get_design_layout(
        request.args.get('community') or current_app.config[
            'WEKO_THEME_DEFAULT_COMMUNITY'])

    tab = request.args.get('tab')
    tab = WEKO_WORKFLOW_TODO_TAB if not tab else tab
    if 'community' in getargs:
        activities, maxpage, size, pages, name_param = activity \
            .get_activity_list(request.args.get('community'),
                               conditions=conditions)
        comm = GetCommunity.get_community_by_id(request.args.get('community'))
        ctx = {'community': comm}
        community_id = comm.id
    else:
        activities, maxpage, size, pages, name_param = activity \
            .get_activity_list(conditions=conditions)

    pagination_visible_pages = current_app.config. \
        get('WEKO_WORKFOW_PAGINATION_VISIBLE_PAGES')
    options = current_app.config.get('WEKO_WORKFLOW_SELECT_DICT')
    item_type = current_app.config.get('WEKO_ITEMS_UI_USAGE_REPORT')
    action_status = current_app.config.get('WEKO_WORKFLOW_ACTION')
    send_mail = current_app.config.get('WEKO_WORKFLOW_ENABLE_AUTO_SEND_EMAIL')
    req_per_page = current_app.config.get('WEKO_WORKFLOW_PER_PAGE')
    columns = current_app.config.get('WEKO_WORKFLOW_COLUMNS')
    filters = current_app.config.get('WEKO_WORKFLOW_FILTER_COLUMNS')
    send_mail_user_group = current_app.config.get(
        'WEKO_WORKFLOW_SEND_MAIL_USER_GROUP')

    enable_show_activity = current_app.config[
        'WEKO_WORKFLOW_ENABLE_SHOW_ACTIVITY']

    if enable_show_activity:
        get_application_and_approved_date(activities, columns)
        get_workflow_item_type_names(activities)

    from weko_user_profiles.config import WEKO_USERPROFILES_ADMINISTRATOR_ROLE
    admin_role = WEKO_USERPROFILES_ADMINISTRATOR_ROLE
    has_admin_role = False
    for role in current_user.roles:
        if role == admin_role:
            has_admin_role = True
            break
    send_mail = has_admin_role and send_mail

    return render_template(
        'weko_workflow/activity_list.html',
        page=page,
        pages=pages,
        name_param=name_param,
        size=size,
        tab=tab,
        maxpage=maxpage,
        render_widgets=render_widgets,
        enable_show_activity=enable_show_activity,
        activities=activities,
        community_id=community_id,
        columns=columns,
        send_mail=send_mail,
        req_per_page=req_per_page,
        pagination_visible_pages=pagination_visible_pages,
        options=options,
        item_type=item_type,
        action_status=action_status,
        filters=filters,
        send_mail_user_group=send_mail_user_group,
        **ctx
    )


@blueprint.route('/iframe/success', methods=['GET'])
def iframe_success():
    """Renders an item register view.

    :return: The rendered template.
    """
    need_thumbnail = None
    files_thumbnail = None
    allow_multi_thumbnail = None
    # get session value
    history = WorkActivityHistory()
    histories = history.get_activity_history_list(session['itemlogin_id'])
    activity = session['itemlogin_activity']
    item = session['itemlogin_item']
    steps = session['itemlogin_steps']
    action_id = session['itemlogin_action_id']
    cur_step = session['itemlogin_cur_step']
    res_check = session['itemlogin_res_check']
    pid = session['itemlogin_pid']
    community_id = session.get('itemlogin_community_id')
    record = None
    files = []
    if item and item.get('pid') and 'value' in item['pid']:
        record, files = get_record_by_root_ver(item['pid']['value'])
        item_type_id = record.get('item_type_id')
        if item_type_id:
            step_item_login_url, need_file, need_billing_file, \
            r, json_schema, schema_form,\
            item_save_uri, f, endpoints, need_thumbnail, files_thumbnail, \
            allow_multi_thumbnail = item_login(item_type_id=item_type_id)
            files_thumbnail = getThumbnail(files, allow_multi_thumbnail)
    else:
        record = session['itemlogin_record']
    ctx = {'community': None}
    if community_id:
        comm = GetCommunity.get_community_by_id(community_id)
        ctx = {'community': comm}

    from weko_theme.utils import get_design_layout

    # Get the design for widget rendering
    page, render_widgets = get_design_layout(
        community_id or current_app.config['WEKO_THEME_DEFAULT_COMMUNITY'])

    work_activity = WorkActivity()
    activity_action = work_activity.get_activity_action_comment(
        activity.activity_id, action_id)
    action_comment = activity_action.action_comment \
        if activity_action and activity_action.action_comment else ''

    action = Action().get_action_detail(action_id)
    action_endpoint = action.action_endpoint
    workflow = WorkFlow()
    workflow_detail = workflow.get_workflow_by_id(activity.workflow_id)
    item_type_name = get_item_type_name(workflow_detail.itemtype_id)

    return render_template('weko_workflow/item_login_success.html',
                           page=page,
                           render_widgets=render_widgets,
                           activity=activity,
                           item=item,
                           steps=steps,
                           action_id=action_id,
                           cur_step=cur_step,
                           record=record,
                           histories=histories,
                           res_check=res_check,
                           pid=pid,
                           files=files,
                           community_id=community_id,
                           action_comment=action_comment,
                           need_thumbnail=need_thumbnail,
                           files_thumbnail=files_thumbnail,
                           allow_multi_thumbnail=allow_multi_thumbnail,
                           is_enable_item_name_link=is_enable_item_name_link(
                               action_endpoint, item_type_name),
                           **ctx)


@blueprint.route('/activity/new', methods=['GET'])
@login_required
def new_activity():
    """New activity."""
    workflow = WorkFlow()
    workflows = workflow.get_workflow_list()
    workflows = workflow.get_workflows_by_roles(workflows)
    getargs = request.args
    ctx = {'community': None}
    community_id = ""
    if 'community' in getargs:
        comm = GetCommunity.get_community_by_id(request.args.get('community'))
        ctx = {'community': comm}
        community_id = comm.id

    # Process exclude workflows
    from weko_workflow.utils import exclude_admin_workflow
    exclude_admin_workflow(workflows)

    from weko_theme.utils import get_design_layout

    # Get the design for widget rendering
    page, render_widgets = get_design_layout(
        community_id or current_app.config['WEKO_THEME_DEFAULT_COMMUNITY'])

    return render_template(
        'weko_workflow/workflow_list.html',
        page=page,
        render_widgets=render_widgets,
        workflows=workflows, community_id=community_id, **ctx
    )


@blueprint.route('/activity/init', methods=['POST'])
@login_required
def init_activity():
    """Init activity."""
    post_activity = request.get_json()
    activity = WorkActivity()
    getargs = request.args
    if 'community' in getargs:
        rtn = activity.init_activity(
            post_activity, request.args.get('community'))
    else:
        rtn = activity.init_activity(post_activity)
    if rtn is None:
        return jsonify(code=-1, msg='error')
    url = url_for('weko_workflow.display_activity',
                  activity_id=rtn.activity_id)
    if 'community' in getargs and request.args.get('community') != 'undefined':
        comm = GetCommunity.get_community_by_id(request.args.get('community'))
        url = url_for('weko_workflow.display_activity',
                      activity_id=rtn.activity_id, community=comm.id)
    return jsonify(code=0, msg='success',
                   data={'redirect': url})


@blueprint.route('/activity/list', methods=['GET'])
@login_required
def list_activity():
    """List activity."""
    activity = WorkActivity()
    getargs = request.args
    conditions = filter_all_condition(getargs)

    activities, maxpage, size, pages, name_param = activity.get_activity_list(
        conditions=conditions)

    from weko_theme.utils import get_design_layout

    # Get the design for widget rendering
    page, render_widgets = get_design_layout(
        current_app.config['WEKO_THEME_DEFAULT_COMMUNITY'])
    tab = request.args.get('tab')
    tab = 'todo' if not tab else tab
    return render_template(
        'weko_workflow/activity_list.html',
        page=page,
        pages=pages,
        name_param=name_param,
        size=size,
        tab=tab,
        maxpage=maxpage,
        render_widgets=render_widgets,
        activities=activities
    )


@blueprint.route('/activity/init-guest', methods=['POST'])
def init_activity_guest():
    """Init activity for guest user.

    @return:
    """
    post_data = request.get_json()

    data = {
        'itemtype_id': post_data.get('item_type_id'),
        'workflow_id': post_data.get('workflow_id'),
        'flow_id': post_data.get('flow_id'),
        'activity_confirm_term_of_use': True,
        'extra_info': {
            "guest_mail": post_data.get('guest_mail'),
            "record_id": post_data.get('record_id'),
            "related_title": post_data.get('guest_item_title'),
            "file_name": post_data.get('file_name'),
        }
    }

    if not post_data.get('guest_mail') or init_activity_for_guest_user(data):
        return jsonify(msg=_('Email is sent successfully.'))
    return jsonify(msg='Cannot send mail')


@blueprint.route('/activity/guest-user/<string:file_name>', methods=['GET'])
def display_guest_activity(file_name=""):
    """Display activity for guest user.

    @param file_name:File name
    @return:
    """
    # Get token
    token = request.args.get('token')
    # Validate token
    is_valid, activity_id, guest_email = validate_guest_activity(token,
                                                                 file_name)
    if not is_valid:
        return render_template("weko_theme/error.html",
                               error=_("Token is invalid"))

    session['guest_token'] = token
    session['guest_email'] = guest_email
    session['guest_url'] = request.full_path

    guest_activity = prepare_data_for_guest_activity(activity_id)

    return render_template(
        'weko_workflow/activity_detail.html',
        **guest_activity
    )


@blueprint.route('/activity/detail/<string:activity_id>',
                 methods=['GET', 'POST'])
@login_required
def display_activity(activity_id="0"):
    """Display activity."""
    activity = WorkActivity()
    if "?" in activity_id:
        activity_id = activity_id.split("?")[0]
    action_endpoint, action_id, activity_detail, cur_action, histories, item, \
        steps, temporary_comment, workflow_detail = \
        get_activity_display_info(activity_id)

    # display_activity of Identifier grant
    identifier_setting = None
    if action_endpoint == 'identifier_grant' and item:
        community_id = request.args.get('community', None)
        if not community_id:
            community_id = 'Root Index'
        identifier_setting = get_identifier_setting(community_id)

        # valid date pidstore_identifier data
        if identifier_setting:
            text_empty = '<Empty>'
            if not identifier_setting.jalc_doi:
                identifier_setting.jalc_doi = text_empty
            if not identifier_setting.jalc_crossref_doi:
                identifier_setting.jalc_crossref_doi = text_empty
            if not identifier_setting.jalc_datacite_doi:
                identifier_setting.jalc_datacite_doi = text_empty
            if not identifier_setting.ndl_jalc_doi:
                identifier_setting.ndl_jalc_doi = text_empty

    temporary_identifier_select = 0
    temporary_identifier_inputs = []
    last_identifier_setting = activity.get_action_identifier_grant(
        activity_id=activity_id, action_id=action_id)
    if last_identifier_setting:
        temporary_identifier_select = last_identifier_setting.get(
            'action_identifier_select')
        temporary_identifier_inputs.append(
            last_identifier_setting.get('action_identifier_jalc_doi'))
        temporary_identifier_inputs.append(
            last_identifier_setting.get('action_identifier_jalc_cr_doi'))
        temporary_identifier_inputs.append(
            last_identifier_setting.get('action_identifier_jalc_dc_doi'))
        temporary_identifier_inputs.append(
            last_identifier_setting.get('action_identifier_ndl_jalc_doi'))

    temporary_journal = activity.get_action_journal(
        activity_id=activity_id, action_id=action_id)
    if temporary_journal:
        temporary_journal = temporary_journal.action_journal

    cur_step = action_endpoint
    step_item_login_url = None
    approval_record = []
    recid = None
    record = {}
    need_file = False
    need_billing_file = False
    json_schema = ''
    schema_form = ''
    item_save_uri = ''
    files = []
    endpoints = {}
    links = None
    need_thumbnail = False
    files_thumbnail = []
    allow_multi_thumbnail = False
    term_and_condition_content = ''
    is_auto_set_index_action = True
    application_item_type = False
    title = ""
    data_type = activity_detail.extra_info.get(
        "related_title") if activity_detail.extra_info else None
    show_autofill_metadata = True
    is_hidden_pubdate_value = False
    position_list = WEKO_USERPROFILES_POSITION_LIST
    institute_position_list = WEKO_USERPROFILES_INSTITUTE_POSITION_LIST
    item_type_name = get_item_type_name(workflow_detail.itemtype_id)
    itemLink_record = []
    newFiles = []
    new_thumbnail = None

    if 'item_login' == action_endpoint or \
            'item_login_application' == action_endpoint or \
            'file_upload' == action_endpoint:
        activity_session = dict(
            activity_id=activity_id,
            action_id=activity_detail.action_id,
            action_version=cur_action.action_version,
            action_status=ActionStatusPolicy.ACTION_DOING,
            commond=''
        )
        session['activity_info'] = activity_session
        # get item edit page info.
        step_item_login_url, need_file, need_billing_file, \
            record, json_schema, schema_form,\
            item_save_uri, files, endpoints, need_thumbnail, files_thumbnail, \
            allow_multi_thumbnail \
            = item_login(item_type_id=workflow_detail.itemtype_id)

<<<<<<< HEAD
        application_item_type = is_usage_application_item_type(activity_detail)
        if not record and item:
=======
        if item:
>>>>>>> 359771cb
            record = item

        sessionstore = RedisStore(redis.StrictRedis.from_url(
            'redis://{host}:{port}/1'.format(
                host=os.getenv('INVENIO_REDIS_HOST', 'localhost'),
                port=os.getenv('INVENIO_REDIS_PORT', '6379'))))
        if sessionstore.redis.exists(
            'updated_json_schema_{}'.format(activity_id)) \
            and sessionstore.get(
                'updated_json_schema_{}'.format(activity_id)):
            json_schema = (json_schema + "/{}").format(activity_id)
            schema_form = (schema_form + "/{}").format(activity_id)
        title = auto_fill_title(item_type_name)
        show_autofill_metadata = is_show_autofill_metadata(item_type_name)
        is_hidden_pubdate_value = is_hidden_pubdate(item_type_name)

    # if 'approval' == action_endpoint:
    if item:
        # get record data for the first time access to editing item screen
        recid = PersistentIdentifier.get_by_object(
            pid_type='recid', object_type='rec', object_uuid=item.id)
        record_class = import_string('weko_deposit.api:WekoRecord')
        resolver = Resolver(pid_type='recid', object_type='rec',
                            getter=record_class.get_record)
        recid, approval_record = resolver.resolve(recid.pid_value)
        deposit = WekoDeposit.get_record(item.id)

        # get files data after click Save btn
        activity = WorkActivity()
        metadata = activity.get_activity_metadata(activity_id)
        if metadata:
            item_json = json.loads(metadata)
            if 'files' in item_json:
                files = item_json.get('files')
        if deposit and not files:
            files = to_files_js(deposit)

        if files and not files_thumbnail:
            files_thumbnail = [i for i in files
                               if 'is_thumbnail' in i.keys()
                               and i['is_thumbnail']]

        links = base_factory(recid)

    res_check = check_authority_action(str(activity_id), int(action_id),
                                       is_auto_set_index_action)
    getargs = request.args
    ctx = {'community': None}
    community_id = ""
    if 'community' in getargs:
        comm = GetCommunity.get_community_by_id(request.args.get('community'))
        ctx = {'community': comm}
        community_id = comm.id
    # be use for index tree and comment page.
    if 'item_login' == action_endpoint or \
            'item_login_application' == action_endpoint or \
            'file_upload' == action_endpoint:
        session['itemlogin_id'] = activity_id
        session['itemlogin_activity'] = activity_detail
        session['itemlogin_item'] = item
        session['itemlogin_steps'] = steps
        session['itemlogin_action_id'] = action_id
        session['itemlogin_cur_step'] = cur_step
        session['itemlogin_record'] = approval_record
        session['itemlogin_histories'] = histories
        session['itemlogin_res_check'] = res_check
        session['itemlogin_pid'] = recid
        session['itemlogin_community_id'] = community_id

    user_id = current_user.id
    user_profile = {}
    if user_id:
        from weko_user_profiles.views import get_user_profile_info
        user_profile['results'] = get_user_profile_info(int(user_id))
    from weko_theme.utils import get_design_layout

    # Get the design for widget rendering
    page, render_widgets = get_design_layout(
        community_id or current_app.config['WEKO_THEME_DEFAULT_COMMUNITY'])
    list_license = get_list_licence()

    if action_endpoint == 'item_link' and recid:
        item_link = ItemLink.get_item_link_info(recid.pid_value)
        ctx['item_link'] = item_link

    # Send onetime download URL to guest user.
    if action_endpoint == 'end_action' and activity_detail.extra_info and \
            activity_detail.extra_info.get('guest_mail'):
        send_onetime_download_url_to_guest(activity_detail.activity_id,
                                           activity_detail.extra_info)

    # case when edit item and step is item_login
    if action_endpoint and action_endpoint == 'item_login' and item and item.get('pid') and \
       item['pid'].get('value'):
        itemLink_record, newFiles = get_record_by_root_ver(item['pid']['value'])
        allow_multi_thumbnail = get_allow_multi_thumbnail(itemLink_record.get('item_type_id'))
        new_thumbnail = getThumbnail(newFiles, allow_multi_thumbnail)

    # case create item
    if item and 'pid' not in item:
        itemLink_record = approval_record
        newFiles = files
        allow_multi_thumbnail = get_allow_multi_thumbnail(itemLink_record.get('item_type_id'))
        new_thumbnail = getThumbnail(newFiles, allow_multi_thumbnail)
        if new_thumbnail:
            new_thumbnail = files_thumbnail

    # case when edit item and step # item_login
    if activity_detail.item_id and item and 'pid' in item \
       and 'value' in item['pid'] and 'item_login' not in action_endpoint:
        if not newFiles:
            newFiles = copy.deepcopy(files)
        newRecord = copy.deepcopy(approval_record)
    
        itemLink_record, files = get_record_by_root_ver(item['pid']['value'])
        item['title'] = itemLink_record['title'][0]

        approval_record = itemLink_record
        itemLink_record = newRecord

        if 'end_action' in action_endpoint:
            files = newFiles
        allow_multi_thumbnail = get_allow_multi_thumbnail(approval_record.get('item_type_id'))
        files_thumbnail = getThumbnail(files, allow_multi_thumbnail)

        if 'approval' == action_endpoint:
            allow_multi_thumbnail = get_allow_multi_thumbnail(itemLink_record.get('item_type_id'))
            new_thumbnail = getThumbnail(newFiles, allow_multi_thumbnail)

        if approval_record and files and len(approval_record) > 0 and \
           len(files) > 0 and (isinstance(approval_record, list) or isinstance(approval_record, dict)):
            files = setDisplayTypeForFile(approval_record, files)

    if itemLink_record and newFiles and len(itemLink_record) > 0 and len(newFiles) > 0 \
       and (isinstance(itemLink_record, list) or isinstance(itemLink_record, dict)):
        newFiles = setDisplayTypeForFile(itemLink_record, newFiles)
    return render_template(
        'weko_workflow/activity_detail.html',
        page=page,
        render_widgets=render_widgets,
        activity=activity_detail,
        item=item,
        steps=steps,
        action_id=action_id,
        cur_step=cur_step,
        temporary_comment=temporary_comment,
        temporary_journal=temporary_journal,
        temporary_idf_grant=temporary_identifier_select,
        temporary_idf_grant_suffix=temporary_identifier_inputs,
        idf_grant_data=identifier_setting,
        idf_grant_input=IDENTIFIER_GRANT_LIST,
        idf_grant_method=IDENTIFIER_GRANT_SUFFIX_METHOD,
        record=approval_record,
        record_after_update=itemLink_record,
        records=record,
        step_item_login_url=step_item_login_url,
        need_file=need_file,
        need_billing_file=need_billing_file,
        jsonschema=json_schema,
        schemaform=schema_form,
        id=workflow_detail.itemtype_id,
        item_save_uri=item_save_uri,
        newFiles=newFiles,
        files=files,
        endpoints=endpoints,
        error_type='item_login_error',
        links=links,
        histories=histories,
        res_check=res_check,
        pid=recid,
        community_id=community_id,
        new_thumbnail=new_thumbnail,
        need_thumbnail=need_thumbnail,
        files_thumbnail=files_thumbnail,
        allow_multi_thumbnail=allow_multi_thumbnail,
        is_auto_set_index_action=is_auto_set_index_action,
        term_and_condition_content=term_and_condition_content,
        enable_feedback_maillist=current_app.config[
            'WEKO_WORKFLOW_ENABLE_FEEDBACK_MAIL'],
        enable_contributor=current_app.config[
            'WEKO_WORKFLOW_ENABLE_CONTRIBUTOR'],
        activity_id=activity_detail.activity_id,
        user_profile=user_profile,
        application_item_type=application_item_type,
        auto_fill_title=title,
        out_put_report_title=current_app.config[
            "WEKO_ITEMS_UI_OUTPUT_REGISTRATION_TITLE"],
        auto_fill_data_type=data_type,
        is_show_autofill_metadata=show_autofill_metadata,
        is_hidden_pubdate=is_hidden_pubdate_value,
        action_endpoint_key=current_app.config.get(
            'WEKO_ITEMS_UI_ACTION_ENDPOINT_KEY'),
        approval_email_key=current_app.config.get(
            'WEKO_ITEMS_UI_APPROVAL_MAIL_SUBITEM_KEY'),
        position_list=position_list,
        institute_position_list=institute_position_list,
        is_enable_item_name_link=is_enable_item_name_link(
            action_endpoint, item_type_name),
        list_license=list_license,
        **ctx
    )


def check_authority(func):
    """Check Authority."""
    @wraps(func)
    def decorated_function(*args, **kwargs):
        work = WorkActivity()
        roles, users = work.get_activity_action_role(
            activity_id=kwargs.get('activity_id'),
            action_id=kwargs.get('action_id'))
        cur_user = current_user.get_id()
        cur_role = db.session.query(Role).join(userrole).filter_by(
            user_id=cur_user).all()
        error_msg = _('Authorization required')
        if users['deny'] and int(cur_user) in users['deny']:
            return jsonify(code=403, msg=error_msg)
        if users['allow'] and int(cur_user) not in users['allow']:
            return jsonify(code=403, msg=error_msg)
        for role in cur_role:
            if roles['deny'] and role.id in roles['deny']:
                return jsonify(code=403, msg=error_msg)
            if roles['allow'] and role.id not in roles['allow']:
                return jsonify(code=403, msg=error_msg)
        return func(*args, **kwargs)

    return decorated_function


def check_authority_action(activity_id='0', action_id=0,
                           contain_login_item_application=False):
    """Check authority."""
    if not current_user.is_authenticated:
        return 1

    work = WorkActivity()
    roles, users = work.get_activity_action_role(activity_id, action_id)
    cur_user = current_user.get_id()
    cur_role = db.session.query(Role).join(userrole).filter_by(
        user_id=cur_user).all()

    # If action_user is set:
    # If current_user is in denied action_user
    if users['deny'] and int(cur_user) in users['deny']:
        return 1
    # If current_user is in allowed action_user
    if users['allow'] and int(cur_user) in users['allow']:
        return 0
    # Else if action_user is not set
    # or action_user does not contain current_user:
    for role in cur_role:
        if roles['deny'] and role.id in roles['deny']:
            return 1
        if roles['allow'] and role.id not in roles['allow']:
            return 1

    # If action_roles is not set
    # or action roles does not contain any role of current_user:
    # Gather information
    activity = Activity.query.filter_by(
        activity_id=activity_id).first()
    # If user is the author of activity
    if int(cur_user) == activity.activity_login_user and \
            not contain_login_item_application:
        return 0
    # If user has admin role
    supers = current_app.config['WEKO_PERMISSION_SUPER_ROLE_USER']
    for role in list(current_user.roles or []):
        if role.name in supers:
            return 0
    # If user has community role
    # and the user who created activity is member of community
    # role -> has permission:
    community_role_name = current_app.config['WEKO_PERMISSION_ROLE_COMMUNITY']
    # Get the list of users who has the community role
    community_users = User.query.outerjoin(userrole).outerjoin(Role) \
        .filter(community_role_name == Role.name) \
        .filter(userrole.c.role_id == Role.id) \
        .filter(User.id == userrole.c.user_id) \
        .all()
    community_user_ids = [
        community_user.id for community_user in community_users]
    for role in list(current_user.roles or []):
        if role.name in community_role_name:
            # User has community role
            if activity.activity_login_user in community_user_ids:
                return 0
            break

    if current_app.config['WEKO_WORKFLOW_ENABLE_CONTRIBUTOR']:
        # Check if this activity has contributor equaling to current user
        im = ItemMetadata.query.filter_by(id=activity.item_id) \
            .filter(
            cast(ItemMetadata.json['shared_user_id'], types.INT)
            == int(cur_user)).one_or_none()
        if im:
            # There is an ItemMetadata with contributor equaling to current
            # user, allow to access
            return 0
    # Check current user is action handler of activity
    activity_action_obj = ActivityAction.query.filter_by(
        activity_id=activity_id, action_id=action_id).first()
    if (activity_action_obj.action_handler
            and int(activity_action_obj.action_handler) == int(cur_user)
            and contain_login_item_application):
        return 0

    # Otherwise, user has no permission
    return 1


@blueprint.route(
    '/activity/action/<string:activity_id>/<int:action_id>',
    methods=['POST'])
@login_required_customize
@check_authority
def next_action(activity_id='0', action_id=0):
    """Next action."""
    work_activity = WorkActivity()
    history = WorkActivityHistory()

    post_json = request.get_json()
    activity = dict(
        activity_id=activity_id,
        action_id=action_id,
        action_version=post_json.get('action_version'),
        action_status=ActionStatusPolicy.ACTION_DONE,
        commond=post_json.get('commond')
    )

    action = Action().get_action_detail(action_id)
    action_endpoint = action.action_endpoint

    if action_endpoint == 'begin_action':
        return jsonify(code=0, msg=_('success'))

    if action_endpoint == 'end_action':
        work_activity.end_activity(activity)
        return jsonify(code=0, msg=_('success'))

    activity_detail = work_activity.get_activity_detail(activity_id)
    item_id = None
    recid = None
    deposit = None
    pid_without_ver = None
    current_pid = None
    if activity_detail and activity_detail.item_id:
        item_id = activity_detail.item_id
        current_pid = PersistentIdentifier.get_by_object(pid_type='recid',
                                                         object_type='rec',
                                                         object_uuid=item_id)
        recid = get_record_identifier(current_pid.pid_value)
        deposit = WekoDeposit.get_record(item_id)
        if deposit:
            pid_without_ver = get_record_without_version(current_pid)

    if action_endpoint in ['item_login',
                           'item_login_application'] and current_pid and \
        current_pid is pid_without_ver and \
            current_app.config.get('WEKO_HANDLE_ALLOW_REGISTER_CRNI'):
        register_hdl(activity_id)

    if current_app.config.get(
            'WEKO_WORKFLOW_ENABLE_AUTO_SEND_EMAIL') and \
            current_user.is_authenticated and \
            (not activity_detail.extra_info or not
                activity_detail.extra_info.get('guest_mail')):
        flow = Flow()
        next_flow_action = flow.get_next_flow_action(
            activity_detail.flow_define.flow_id, action_id)
        next_action_endpoint = next_flow_action[0].action.action_endpoint
        process_send_notification_mail(activity_detail,
                                       action_endpoint, next_action_endpoint)

    if post_json.get('temporary_save') == 1 \
            and action_endpoint not in ['identifier_grant', 'item_link']:
        if 'journal' in post_json:
            work_activity.create_or_update_action_journal(
                activity_id=activity_id,
                action_id=action_id,
                journal=post_json.get('journal')
            )
        else:
            work_activity.upt_activity_action_comment(
                activity_id=activity_id,
                action_id=action_id,
                comment=post_json.get('commond')
            )
        return jsonify(code=0, msg=_('success'))
    elif post_json.get('journal'):
        work_activity.create_or_update_action_journal(
            activity_id=activity_id,
            action_id=action_id,
            journal=post_json.get('journal')
        )

    if action_endpoint == 'approval' and item_id:
        item = ItemsMetadata.get_record(id_=item_id)
        pid_identifier = PersistentIdentifier.get_by_object(
            pid_type='depid', object_type='rec', object_uuid=item.id)
        record_class = import_string('weko_deposit.api:WekoRecord')
        resolver = Resolver(pid_type='recid', object_type='rec',
                            getter=record_class.get_record)
        _pid, _approval_record = resolver.resolve(pid_identifier.pid_value)

        action_feedbackmail = work_activity.get_action_feedbackmail(
            activity_id=activity_id,
            action_id=current_app.config.get(
                "WEKO_WORKFLOW_ITEM_REGISTRATION_ACTION_ID", 3))
        if action_feedbackmail:
            item_ids = [item_id]
            if not recid and pid_without_ver:
                if ".0" in current_pid.pid_value:
                    pv = PIDVersioning(child=pid_without_ver)
                    last_ver = PIDVersioning(parent=pv.parent).get_children(
                        pid_status=PIDStatus.REGISTERED
                    ).filter(PIDRelation.relation_type == 2).order_by(
                        PIDRelation.index.desc()).first()
                    item_ids.append(last_ver.object_uuid)
                else:
                    draft_pid = PersistentIdentifier.get(
                        'recid',
                        '{}.0'.format(pid_without_ver.pid_value)
                    )
                    item_ids.append(draft_pid.object_uuid)
                item_ids.append(pid_without_ver.object_uuid)

            if action_feedbackmail.feedback_maillist:
                FeedbackMailList.update_by_list_item_id(
                    item_ids=item_ids,
                    feedback_maillist=action_feedbackmail.feedback_maillist
                )
            else:
                FeedbackMailList.delete_by_list_item_id(item_ids)

        if deposit:
            deposit.update_feedback_mail()
            deposit.update_jpcoar_identifier()

    if action_endpoint == 'item_link' and item_id:
        current_pid = PersistentIdentifier.get_by_object(
            pid_type='recid',
            object_type='rec',
            object_uuid=item_id
        )

        if not pid_without_ver:
            pid_without_ver = get_record_without_version(current_pid)

        item_link = ItemLink(current_pid.pid_value)
        relation_data = post_json.get('link_data')
        if relation_data:
            err = item_link.update(relation_data)
            if err:
                return jsonify(code=-1, msg=_(err))
        if post_json.get('temporary_save') == 1:
            work_activity.upt_activity_action_comment(
                activity_id=activity_id,
                action_id=action_id,
                comment=post_json.get('commond')
            )
            return jsonify(code=0, msg=_('success'))

    # save pidstore_identifier to ItemsMetadata
    identifier_select = post_json.get('identifier_grant')
    if 'identifier_grant' == action_endpoint and identifier_select:
        idf_grant_jalc_doi_manual = post_json.get(
            'identifier_grant_jalc_doi_suffix')
        idf_grant_jalc_cr_doi_manual = post_json.get(
            'identifier_grant_jalc_cr_doi_suffix')
        idf_grant_jalc_dc_doi_manual = post_json.get(
            'identifier_grant_jalc_dc_doi_suffix')
        idf_grant_ndl_jalc_doi_manual = post_json.get(
            'identifier_grant_ndl_jalc_doi_suffix')

        # If is action identifier_grant, then save to to database
        identifier_grant = {
            'action_identifier_select': identifier_select,
            'action_identifier_jalc_doi': idf_grant_jalc_doi_manual,
            'action_identifier_jalc_cr_doi': idf_grant_jalc_cr_doi_manual,
            'action_identifier_jalc_dc_doi': idf_grant_jalc_dc_doi_manual,
            'action_identifier_ndl_jalc_doi': idf_grant_ndl_jalc_doi_manual
        }

        work_activity.create_or_update_action_identifier(
            activity_id=activity_id,
            action_id=action_id,
            identifier=identifier_grant
        )

        error_list = item_metadata_validation(item_id, identifier_select)

        if post_json.get('temporary_save') == 1:
            return jsonify(code=0, msg=_('success'))

        if isinstance(error_list, str):
            return jsonify(code=-1, msg=_(error_list))

        sessionstore = RedisStore(redis.StrictRedis.from_url(
            'redis://{host}:{port}/1'.format(
                host=os.getenv('INVENIO_REDIS_HOST', 'localhost'),
                port=os.getenv('INVENIO_REDIS_PORT', '6379'))))
        if error_list:
            sessionstore.put(
                'updated_json_schema_{}'.format(activity_id),
                json.dumps(error_list).encode('utf-8'),
                ttl_secs=300)
            return previous_action(
                activity_id=activity_id,
                action_id=action_id,
                req=-1
            )
        else:
            if sessionstore.redis.exists(
                    'updated_json_schema_{}'.format(activity_id)):
                sessionstore.delete(
                    'updated_json_schema_{}'.format(activity_id))

        if identifier_select != IDENTIFIER_GRANT_SELECT_DICT['NotGrant'] \
                and item_id is not None:
            record_without_version = item_id
            if deposit and pid_without_ver and not recid:
                record_without_version = pid_without_ver.object_uuid
            saving_doi_pidstore(item_id, record_without_version, post_json,
                                int(identifier_select))

    rtn = history.create_activity_history(activity)
    if not rtn:
        return jsonify(code=-1, msg=_('error'))
    # next action
    work_activity.upt_activity_action_status(
        activity_id=activity_id, action_id=action_id,
        action_status=ActionStatusPolicy.ACTION_DONE)
    work_activity.upt_activity_action_comment(
        activity_id=activity_id,
        action_id=action_id,
        comment=''
    )
    flow = Flow()
    next_flow_action = flow.get_next_flow_action(
        activity_detail.flow_define.flow_id, action_id)
    if next_flow_action and len(next_flow_action) > 0:
        next_action_endpoint = next_flow_action[0].action.action_endpoint
        if 'end_action' == next_action_endpoint:
            new_activity_id = None
            if deposit:
                new_activity_id = handle_finish_workflow(deposit,
                                                         current_pid,
                                                         recid)
                if not new_activity_id:
                    return jsonify(code=-1, msg=_('error'))

            # Set permission to Approved
            open_date = datetime.now()
            permission = FilePermission.find_by_activity(activity_id)
            if permission:
                status_done = 1
                FilePermission.update_status(permission, status_done)
                FilePermission.update_open_date(permission, open_date)

            activity.update(
                action_id=next_flow_action[0].action_id,
                action_version=next_flow_action[0].action_version,
                item_id=new_activity_id,
            )
            work_activity.end_activity(activity)
        else:
            next_action_id = next_flow_action[0].action_id
            work_activity.upt_activity_action(
                activity_id=activity_id, action_id=next_action_id,
                action_status=ActionStatusPolicy.ACTION_DOING)
            work_activity.upt_activity_action_status(
                activity_id=activity_id, action_id=next_action_id,
                action_status=ActionStatusPolicy.ACTION_DOING)
    # delete session value
    if session.get('itemlogin_id'):
        del session['itemlogin_id']
        del session['itemlogin_activity']
        del session['itemlogin_item']
        del session['itemlogin_steps']
        del session['itemlogin_action_id']
        del session['itemlogin_cur_step']
        del session['itemlogin_record']
        del session['itemlogin_res_check']
        del session['itemlogin_pid']
        del session['itemlogin_community_id']
    return jsonify(code=0, msg=_('success'))


@blueprint.route(
    '/activity/action/<string:activity_id>/<int:action_id>'
    '/rejectOrReturn/<int:req>',
    methods=['POST'])
@login_required
@check_authority
def previous_action(activity_id='0', action_id=0, req=0):
    """Previous action."""
    post_data = request.get_json()
    activity = dict(
        activity_id=activity_id,
        action_id=action_id,
        action_version=post_data.get('action_version'),
        action_status=ActionStatusPolicy.ACTION_THROWN_OUT if 0 == req else
        ActionStatusPolicy.ACTION_RETRY,
        commond=post_data.get('commond')
    )
    work_activity = WorkActivity()
    history = WorkActivityHistory()
    rtn = history.create_activity_history(activity)
    if rtn is None:
        return jsonify(code=-1, msg=_('error'))

    # next action
    activity_detail = work_activity.get_activity_detail(activity_id)
    flow = Flow()

    try:
        pid_identifier = PersistentIdentifier.get_by_object(
            pid_type='doi', object_type='rec',
            object_uuid=activity_detail.item_id)
        with db.session.begin_nested():
            db.session.delete(pid_identifier)
        db.session.commit()
    except PIDDoesNotExistError as pidNotEx:
        current_app.logger.info(pidNotEx)

    if req == -1:
        pre_action = flow.get_item_registration_flow_action(
            activity_detail.flow_define.flow_id)
    elif req == 0:
        pre_action = flow.get_previous_flow_action(
            activity_detail.flow_define.flow_id, action_id)
    else:
        pre_action = flow.get_next_flow_action(
            activity_detail.flow_define.flow_id, 1)

    if pre_action and len(pre_action) > 0:
        previous_action_id = pre_action[0].action_id
        if req == 0:
            work_activity.upt_activity_action_status(
                activity_id=activity_id,
                action_id=action_id,
                action_status=ActionStatusPolicy.ACTION_THROWN_OUT)
        else:
            work_activity.upt_activity_action_status(
                activity_id=activity_id, action_id=action_id,
                action_status=ActionStatusPolicy.ACTION_RETRY)
        work_activity.upt_activity_action_status(
            activity_id=activity_id, action_id=previous_action_id,
            action_status=ActionStatusPolicy.ACTION_DOING)
        work_activity.upt_activity_action(
            activity_id=activity_id, action_id=previous_action_id,
            action_status=ActionStatusPolicy.ACTION_DOING)
    return jsonify(code=0, msg=_('success'))


@blueprint.route('/journal/list', methods=['GET'])
def get_journals():
    """Get journals."""
    key = request.values.get('key')
    if not key:
        return jsonify({})

    datastore = RedisStore(redis.StrictRedis.from_url(
        current_app.config['CACHE_REDIS_URL']))
    cache_key = current_app.config[
        'WEKO_WORKFLOW_OAPOLICY_SEARCH'].format(keyword=key)

    if datastore.redis.exists(cache_key):
        data = datastore.get(cache_key)
        multiple_result = json.loads(
            data.decode('utf-8'),
            object_pairs_hook=OrderedDict)

    else:
        multiple_result = search_romeo_jtitles(key, 'starts') if key else {}
        try:
            datastore.put(
                cache_key,
                json.dumps(multiple_result).encode('utf-8'),
                ttl_secs=int(
                    current_app.config['WEKO_WORKFLOW_OAPOLICY_CACHE_TTL']))
        except Exception:
            pass

    return jsonify(multiple_result)


@blueprint.route('/journal/<string:method>/<string:value>', methods=['GET'])
def get_journal(method, value):
    """Get journal."""
    if not method or not value:
        return jsonify({})

    if method == 'issn':
        result = search_romeo_issn(value)
    else:
        value = value.split(" / ")[0]
        result = search_romeo_jtitles(value, 'exact')

    if result['romeoapi'] and int(result['romeoapi']['header']['numhits']) > 1:
        if isinstance(result['romeoapi']['journals']['journal'], list):
            result['romeoapi']['journals']['journal'] = \
                result['romeoapi']['journals']['journal'][0]
        if isinstance(result['romeoapi']['publishers']['publisher'], list):
            result['romeoapi']['publishers']['publisher'] = \
                result['romeoapi']['publishers']['publisher'][0]

    return jsonify(result)


@blueprint.route(
    '/activity/action/<string:activity_id>/<int:action_id>'
    '/cancel',
    methods=['POST'])
@login_required_customize
@check_authority
def cancel_action(activity_id='0', action_id=0):
    """Next action."""
    post_json = request.get_json()
    work_activity = WorkActivity()

    activity = dict(
        activity_id=activity_id,
        action_id=action_id,
        action_version=post_json.get('action_version'),
        action_status=ActionStatusPolicy.ACTION_CANCELED,
        commond=post_json.get('commond'))

    # Clear deposit
    activity_detail = work_activity.get_activity_detail(activity_id)
    if activity_detail:
        cancel_item_id = activity_detail.item_id
        if not cancel_item_id:
            pid_value = post_json.get('pid_value')
            if pid_value:
                pid = PersistentIdentifier.get('recid', pid_value)
                cancel_item_id = pid.object_uuid
        if cancel_item_id:
            cancel_record = WekoDeposit.get_record(cancel_item_id)
            try:
                with db.session.begin_nested():
                    if cancel_record:
                        cancel_deposit = WekoDeposit(
                            cancel_record, cancel_record.model)
                        cancel_deposit.clear()
                        # Remove draft child
                        cancel_pid = PersistentIdentifier.get_by_object(
                            pid_type='recid',
                            object_type='rec',
                            object_uuid=cancel_item_id)
                        cancel_pv = PIDVersioning(child=cancel_pid)
                        if cancel_pv.exists:
                            cancel_pv.remove_child(cancel_pid)
                db.session.commit()
            except Exception:
                db.session.rollback()
                current_app.logger.error(
                    'Unexpected error: {}', sys.exc_info()[0])
                return jsonify(code=-1,
                               msg=sys.exc_info()[0])

    work_activity.upt_activity_action_status(
        activity_id=activity_id, action_id=action_id,
        action_status=ActionStatusPolicy.ACTION_CANCELED)

    rtn = work_activity.quit_activity(activity)

    if not rtn:
        work_activity.upt_activity_action_status(
            activity_id=activity_id, action_id=action_id,
            action_status=ActionStatusPolicy.ACTION_DOING)
        return jsonify(code=-1, msg=_('Error! Cannot process quit activity!'))

    if session.get("guest_url"):
        url = session.get("guest_url")
    else:
        url = url_for('weko_workflow.display_activity', activity_id=activity_id)

    if activity_detail.extra_info and \
            activity_detail.extra_info.get('guest_mail'):
        delete_guest_activity(activity_id)

    return jsonify(code=0,
                   msg=_('success'),
                   data={'redirect': url})


@blueprint.route(
    '/activity/detail/<string:activity_id>/<int:action_id>'
    '/withdraw',
    methods=['POST'])
@login_required_customize
@check_authority
def withdraw_confirm(activity_id='0', action_id='0'):
    """Check weko user info.

    :return:
    """
    try:
        post_json = request.get_json()
        password = post_json.get('passwd', None)
        if not password:
            return jsonify(code=-1,
                           msg=_('Password not provided'))
        wekouser = ShibUser()
        if wekouser.check_weko_user(current_user.email, password):
            activity = WorkActivity()
            item_id = activity.get_activity_detail(activity_id).item_id
            identifier_actionid = get_actionid('identifier_grant')
            identifier = activity.get_action_identifier_grant(
                activity_id,
                identifier_actionid)
            identifier_handle = IdentifierHandle(item_id)

            if identifier_handle.delete_pidstore_doi():
                identifier['action_identifier_select'] = \
                    current_app.config.get(
                        "WEKO_WORKFLOW_IDENTIFIER_GRANT_IS_WITHDRAWING", -2)
                if identifier:
                    activity.create_or_update_action_identifier(
                        activity_id,
                        identifier_actionid,
                        identifier)
                    current_pid = PersistentIdentifier.get_by_object(
                        pid_type='recid',
                        object_type='rec',
                        object_uuid=item_id)
                    recid = get_record_identifier(current_pid.pid_value)
                    if not recid:
                        pid_without_ver = get_record_without_version(
                            current_pid)
                        record_without_ver_activity_id = \
                            get_activity_id_of_record_without_version(
                                pid_without_ver)
                        if record_without_ver_activity_id is not None:
                            without_ver_item_id = activity.get_activity_detail(
                                record_without_ver_activity_id).item_id
                            without_ver_identifier_handle = IdentifierHandle(
                                item_id)
                            without_ver_identifier_handle \
                                .remove_idt_registration_metadata()
                            activity.create_or_update_action_identifier(
                                record_without_ver_activity_id,
                                identifier_actionid,
                                identifier)

                if session.get("guest_url"):
                    url = session.get("guest_url")
                else:
                    url = url_for('weko_workflow.display_activity',
                                  activity_id=activity_id)
                return jsonify(
                    code=0,
                    msg=_('success'),
                    data={'redirect': url}
                )
            else:
                return jsonify(code=-1, msg=_('DOI Persistent is not exist.'))
        else:
            return jsonify(code=-1, msg=_('Invalid password'))
    except ValueError:
        current_app.logger.error('Unexpected error: ', sys.exc_info()[0])
    return jsonify(code=-1, msg=_('Error!'))


@blueprint.route('/findDOI', methods=['POST'])
@login_required
def find_doi():
    """Next action."""
    doi_link = request.get_json() or {}
    return jsonify(check_existed_doi(doi_link.get('doi_link')))


@blueprint.route(
    '/save_feedback_maillist/<string:activity_id>/<int:action_id>',
    methods=['POST'])
@login_required
@check_authority
def save_feedback_maillist(activity_id='0', action_id='0'):
    """Save feedback_mail's list to Activity History models.

    :return:
    """
    try:
        if request.headers['Content-Type'] != 'application/json':
            """Check header of request"""
            return jsonify(code=-1, msg=_('Header Error'))

        feedback_maillist = request.get_json()

        work_activity = WorkActivity()
        work_activity.create_or_update_action_feedbackmail(
            activity_id=activity_id,
            action_id=action_id,
            feedback_maillist=feedback_maillist
        )
        return jsonify(code=0, msg=_('Success'))
    except (ValueError, Exception):
        current_app.logger.error('Unexpected error: ', sys.exc_info()[0])
    return jsonify(code=-1, msg=_('Error'))


@blueprint.route('/get_feedback_maillist/<string:activity_id>',
                 methods=['GET'])
@login_required
def get_feedback_maillist(activity_id='0'):
    """Get feedback_mail's list base on Activity Identifier.

    :param activity_id: Acitivity Identifier.
    :return: Return code and mail list in json format.
    """
    try:
        work_activity = WorkActivity()
        action_feedbackmail = work_activity.get_action_feedbackmail(
            activity_id=activity_id,
            action_id=current_app.config.get(
                "WEKO_WORKFLOW_ITEM_REGISTRATION_ACTION_ID", 3))
        if action_feedbackmail:
            mail_list = action_feedbackmail.feedback_maillist
            for mail in mail_list:
                if mail.get('author_id'):
                    email = Authors.get_first_email_by_id(
                        mail.get('author_id'))
                    if email:
                        mail['email'] = email
                    else:
                        mail_list.remove(mail)
            return jsonify(code=1,
                           msg=_('Success'),
                           data=mail_list)
        else:
            return jsonify(code=0, msg=_('Empty!'))
    except (ValueError, Exception):
        current_app.logger.error('Unexpected error: ', sys.exc_info()[0])
    return jsonify(code=-1, msg=_('Error'))


@blueprint.route('/activity/lock/<string:activity_id>', methods=['POST'])
@login_required
def lock_activity(activity_id=0):
    """Lock activity."""
    cache_key = 'workflow_locked_activity_{}'.format(activity_id)
    timeout = current_app.permanent_session_lifetime.seconds
    data = request.form.to_dict()
    locked_value = data.get('locked_value')
    cur_locked_val = str(get_cache_data(cache_key)) or str()
    err = ''

    if cur_locked_val:
        if locked_value != cur_locked_val:
            locked_value = cur_locked_val
            err = _('Locked')
        else:
            update_cache_data(
                cache_key,
                locked_value,
                timeout
            )
    else:
        # create new lock cache
        from datetime import datetime
        locked_value = str(current_user.get_id()) + '-' + \
            str(int(datetime.timestamp(datetime.now()) * 10 ** 3))
        update_cache_data(
            cache_key,
            locked_value,
            timeout
        )

    locked_by_email, locked_by_username = get_account_info(
        locked_value.split('-')[0])
    return jsonify(
        code=200,
        msg='' if err else _('Success'),
        err=err or '',
        locked_value=locked_value,
        locked_by_email=locked_by_email,
        locked_by_username=locked_by_username
    )


@blueprint.route('/activity/unlock/<string:activity_id>', methods=['POST'])
@login_required
def unlock_activity(activity_id=0):
    """Unlock activity."""
    cache_key = 'workflow_locked_activity_{}'.format(activity_id)
    data = json.loads(request.data.decode("utf-8"))
    locked_value = str(data.get('locked_value'))
    msg = None
    # get lock activity from cache
    cur_locked_val = str(get_cache_data(cache_key)) or str()
    if cur_locked_val and cur_locked_val == locked_value:
        delete_cache_data(cache_key)
        msg = _('Unlock success')
    return jsonify(code=200, msg=msg or _('Not unlock'))


@blueprint.route('/check_approval/<string:activity_id>', methods=['GET'])
@login_required
def check_approval(activity_id='0'):
    """Check approval."""
    response = {
        'check_handle': -1,
        'check_continue': -1,
        'error': 1
    }
    try:
        response = check_continue(response, activity_id)
    except (ValueError, Exception):
        current_app.logger.error('Unexpected error: ', sys.exc_info()[0])
        response['error'] = -1
    return jsonify(response)


@blueprint.route('/send_mail/<string:activity_id>/<string:mail_template>',
                 methods=['POST'])
@login_required
def send_mail(activity_id='0', mail_template=''):
    """Send mail.

    :param activity_id:
    :param mail_template:
    :return:
    """
    try:
        work_activity = WorkActivity()
        activity_detail = work_activity.get_activity_detail(activity_id)
        if current_app.config.get('WEKO_WORKFLOW_ENABLE_AUTO_SEND_EMAIL'):
            process_send_reminder_mail(activity_detail, mail_template)
    except ValueError:
        return jsonify(code=-1, msg='Error')
    return jsonify(code=1, msg='Success')


@blueprint.route('/save_activity_data', methods=['POST'])
@login_required_customize
def save_activity():
    """Save activity.

    @return:
    """
    response = {
        "success": True,
        "msg": ""
    }
    try:
        data = request.get_json()
        save_activity_data(data)
    except Exception as error:
        response['success'] = False
        response["msg"] = str(error)

    return jsonify(response), 200


@blueprint.route('/usage-report', methods=['GET'])
def usage_report():
    """
    Get usage reports.

    @return:
    """
    getargs = request.args
    item_type_usage_report = current_app.config.get(
        'WEKO_ITEMS_UI_USAGE_REPORT')
    conditions = filter_all_condition(getargs)
    conditions['workflow'] = [item_type_usage_report]
    conditions['status'] = ['doing']
    activity = WorkActivity()
    # For usage report, just get all activities with provided conditions
    activities, _, _, _, _ = activity \
        .get_activity_list(conditions=conditions, is_get_all=True)
    get_workflow_item_type_names(activities)
    activities_result = []
    for activity in activities:
        _activity = {"activity_id": activity.activity_id,
                     "item": activity.title,
                     "work_flow": activity.flows_name,
                     "email": activity.email,
                     "status": activity.StatusDesc,
                     "user_role": activity.role_name}
        activities_result.append(_activity)
    return jsonify(activities=activities_result)


@blueprint.route('/get-data-init', methods=['GET'])
@login_required
def get_data_init():
    """Init data."""
    init_workflows = get_workflows()
    init_roles = get_roles()
    init_terms = get_terms()
    return jsonify(
        init_workflows=init_workflows,
        init_roles=init_roles,
        init_terms=init_terms)<|MERGE_RESOLUTION|>--- conflicted
+++ resolved
@@ -502,12 +502,8 @@
             allow_multi_thumbnail \
             = item_login(item_type_id=workflow_detail.itemtype_id)
 
-<<<<<<< HEAD
         application_item_type = is_usage_application_item_type(activity_detail)
         if not record and item:
-=======
-        if item:
->>>>>>> 359771cb
             record = item
 
         sessionstore = RedisStore(redis.StrictRedis.from_url(
