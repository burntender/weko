--- conflicted
+++ resolved
@@ -69,13 +69,12 @@
     IDENTIFIER_GRANT_SUFFIX_METHOD, WEKO_WORKFLOW_TODO_TAB
 from .models import ActionStatusPolicy, Activity, ActivityAction
 from .romeo import search_romeo_issn, search_romeo_jtitles
-<<<<<<< HEAD
 from .utils import IdentifierHandle, auto_fill_title, check_continue, \
     check_existed_doi, delete_cache_data, delete_guest_activity, \
     filter_all_condition, filter_condition, get_account_info, get_actionid, \
     get_activity_display_info, get_activity_id_of_record_without_version, \
-    get_application_and_approved_date, get_cache_data, \
-    get_identifier_setting, get_record_by_root_ver, \
+    get_allow_multi_thumbnail, get_application_and_approved_date, \
+    get_cache_data, get_identifier_setting, get_record_by_root_ver, \
     get_term_and_condition_content, get_workflow_item_type_names, \
     getThumbnail, handle_finish_workflow, init_activity_for_guest_user, \
     is_enable_item_name_link, is_hidden_pubdate, is_show_autofill_metadata, \
@@ -85,15 +84,6 @@
     save_activity_data, saving_doi_pidstore, \
     send_onetime_download_url_to_guest, setDisplayTypeForFile, \
     update_cache_data, validate_guest_activity
-=======
-from .utils import IdentifierHandle, check_existed_doi, delete_cache_data, \
-    filter_condition, get_account_info, get_actionid, \
-    get_activity_id_of_record_without_version, get_cache_data, \
-    get_identifier_setting, get_record_by_root_ver, handle_finish_workflow, \
-    is_hidden_pubdate, is_show_autofill_metadata, item_metadata_validation, \
-    register_hdl, saving_doi_pidstore, setDisplayTypeForFile, getThumbnail, \
-    update_cache_data, get_allow_multi_thumbnail
->>>>>>> 236f0481
 
 blueprint = Blueprint(
     'weko_workflow',
@@ -263,11 +253,8 @@
                            need_thumbnail=need_thumbnail,
                            files_thumbnail=files_thumbnail,
                            allow_multi_thumbnail=allow_multi_thumbnail,
-<<<<<<< HEAD
                            is_enable_item_name_link=is_enable_item_name_link(
                                action_endpoint, item_type_name),
-=======
->>>>>>> 236f0481
                            **ctx)
 
 
@@ -514,17 +501,9 @@
             item_save_uri, files, endpoints, need_thumbnail, files_thumbnail, \
             allow_multi_thumbnail \
             = item_login(item_type_id=workflow_detail.itemtype_id)
-<<<<<<< HEAD
 
         application_item_type = is_usage_application_item_type(activity_detail)
         if not record and item:
-=======
-        print(workflow_detail.itemtype_id)
-        print(need_thumbnail)
-        print(files_thumbnail)
-        print(allow_multi_thumbnail)
-        if item:
->>>>>>> 236f0481
             record = item
 
         sessionstore = RedisStore(redis.StrictRedis.from_url(
@@ -620,10 +599,7 @@
     if action_endpoint and action_endpoint == 'item_login' and item and item.get('pid') and \
        item['pid'].get('value'):
         itemLink_record, newFiles = get_record_by_root_ver(item['pid']['value'])
-<<<<<<< HEAD
-=======
         allow_multi_thumbnail = get_allow_multi_thumbnail(itemLink_record.get('item_type_id'))
->>>>>>> 236f0481
         new_thumbnail = getThumbnail(newFiles, allow_multi_thumbnail)
 
     # case create item
@@ -650,22 +626,12 @@
 
         if 'end_action' in action_endpoint:
             files = newFiles
-<<<<<<< HEAD
-        files_thumbnail = [i for i in files
-                               if 'is_thumbnail' in i.keys()
-                               and i['is_thumbnail']]
-        if 'approval' == action_endpoint:
-            new_thumbnail = getThumbnail(newFiles, allow_multi_thumbnail)
-            if new_thumbnail and len(new_thumbnail) < 1:
-                new_thumbnail = files_thumbnail
-=======
         allow_multi_thumbnail = get_allow_multi_thumbnail(approval_record.get('item_type_id'))
         files_thumbnail = getThumbnail(files, allow_multi_thumbnail)
         if 'approval' == action_endpoint:
             allow_multi_thumbnail = get_allow_multi_thumbnail(itemLink_record.get('item_type_id'))
             new_thumbnail = getThumbnail(newFiles, allow_multi_thumbnail)
 
->>>>>>> 236f0481
         if approval_record and files and len(approval_record) > 0 and \
            len(files) > 0 and (isinstance(approval_record, list) or isinstance(approval_record, dict)):
             files = setDisplayTypeForFile(approval_record, files)
