# -*- coding: utf-8 -*-
#
# This file is part of WEKO3.
# Copyright (C) 2017 National Institute of Informatics.
#
# WEKO3 is free software; you can redistribute it
# and/or modify it under the terms of the GNU General Public License as
# published by the Free Software Foundation; either version 2 of the
# License, or (at your option) any later version.
#
# WEKO3 is distributed in the hope that it will be
# useful, but WITHOUT ANY WARRANTY; without even the implied warranty of
# MERCHANTABILITY or FITNESS FOR A PARTICULAR PURPOSE.  See the GNU
# General Public License for more details.
#
# You should have received a copy of the GNU General Public License
# along with WEKO3; if not, write to the
# Free Software Foundation, Inc., 59 Temple Place, Suite 330, Boston,
# MA 02111-1307, USA.

"""Blueprint for weko-workflow."""

import json
import os
import re
import shutil
import sys
from collections import OrderedDict
from copy import deepcopy
from datetime import datetime
from functools import wraps

import redis
from redis import sentinel
from weko_workflow.schema.marshmallow import ActionSchema, \
    ActivitySchema, ResponseMessageSchema, CancelSchema, PasswdSchema, LockSchema,\
    ResponseLockSchema, LockedValueSchema, GetFeedbackMailListSchema, SaveActivityResponseSchema,\
    SaveActivitySchema, CheckApprovalSchema,ResponseUnlockSchema
from weko_workflow.schema.utils import get_schema_action, type_null_check
from marshmallow.exceptions import ValidationError

from flask import Blueprint, abort, current_app, has_request_context, \
    jsonify, make_response, render_template, request, session, url_for
from flask_babelex import gettext as _
from flask_login import current_user, login_required
from invenio_accounts.models import Role, User, userrole
from invenio_db import db
from invenio_files_rest.utils import remove_file_cancel_action
from invenio_oauth2server import require_api_auth, require_oauth_scopes
from invenio_pidrelations.contrib.versioning import PIDVersioning
from invenio_pidrelations.models import PIDRelation
from invenio_pidstore.errors import PIDDoesNotExistError,PIDDeletedError
from invenio_pidstore.models import PersistentIdentifier, PIDStatus
from invenio_rest import ContentNegotiatedMethodView
from simplekv.memory.redisstore import RedisStore
from sqlalchemy import types
from sqlalchemy.exc import SQLAlchemyError
from sqlalchemy.sql.expression import cast
from weko_redis import RedisConnection
from weko_accounts.api import ShibUser
from weko_accounts.utils import login_required_customize
from weko_authors.models import Authors
from weko_deposit.api import WekoDeposit, WekoRecord
from weko_deposit.links import base_factory
from weko_deposit.pidstore import get_record_identifier, \
    get_record_without_version
from weko_deposit.signals import item_created
from weko_items_ui.api import item_login
from weko_records.api import FeedbackMailList, ItemLink
from weko_records.models import ItemMetadata
from weko_records.serializers.utils import get_item_type_name
from weko_records_ui.models import FilePermission
from weko_search_ui.utils import check_import_items, import_items_to_system
from weko_user_profiles.config import \
    WEKO_USERPROFILES_INSTITUTE_POSITION_LIST, \
    WEKO_USERPROFILES_POSITION_LIST

from .api import Action, Flow, GetCommunity, WorkActivity, \
    WorkActivityHistory, WorkFlow
from .config import IDENTIFIER_GRANT_LIST, IDENTIFIER_GRANT_SELECT_DICT, \
    IDENTIFIER_GRANT_SUFFIX_METHOD, WEKO_WORKFLOW_TODO_TAB
from .errors import ActivityBaseRESTError, ActivityNotFoundRESTError, \
    DeleteActivityFailedRESTError, InvalidInputRESTError, \
    RegisteredActivityNotFoundRESTError
from .models import ActionStatusPolicy, Activity, ActivityAction, \
    ActivityStatusPolicy, FlowAction
from .romeo import search_romeo_issn, search_romeo_jtitles
from .scopes import activity_scope
from .utils import IdentifierHandle, auto_fill_title, \
    check_authority_by_admin, check_continue, check_doi_validation_not_pass, \
    check_existed_doi, create_onetime_download_url_to_guest, \
    delete_cache_data, delete_guest_activity, filter_all_condition, \
    get_account_info, get_actionid, get_activity_display_info, \
    get_activity_id_of_record_without_version, \
    get_application_and_approved_date, get_approval_keys, get_cache_data, \
    get_files_and_thumbnail, get_identifier_setting, get_main_record_detail, \
    get_pid_and_record, get_pid_value_by_activity_detail, \
    get_record_by_root_ver, get_thumbnails, get_usage_data, \
    get_workflow_item_type_names, handle_finish_workflow, \
    init_activity_for_guest_user, is_enable_item_name_link, \
    is_hidden_pubdate, is_show_autofill_metadata, \
    is_usage_application_item_type, prepare_data_for_guest_activity, \
    prepare_doi_link_workflow, process_send_approval_mails, \
    process_send_notification_mail, process_send_reminder_mail, register_hdl, \
    save_activity_data, saving_doi_pidstore, \
    send_usage_application_mail_for_guest_user, set_files_display_type, \
    update_approval_date, update_cache_data, validate_guest_activity_expired, \
    validate_guest_activity_token

blueprint = Blueprint(
    'weko_workflow',
    __name__,
    template_folder='templates',
    static_folder='static',
    url_prefix='/workflow'
)


activity_blueprint = Blueprint(
    'weko_activity_rest',
    __name__,
    url_prefix='/depositactivity',
)


@blueprint.app_template_filter('regex_replace')
def regex_replace(s, pattern, replace):
    """

    Args:
        s (_type_): _description_
        pattern (_type_): _description_
        replace (_type_): _description_

    Returns:
        _type_: _description_
    """
    return re.sub(pattern, replace, s)


@blueprint.route('/')
@login_required
def index():
    """Render the activity list.
    Args:

    Returns:
        str: render result of weko_workflow/activity_list.html
    ---
      get:
        description: Render the activity list
        security:
        - login_required: []
        parameters:
          - name: community
            in: query
            description: community id
            schema:
              type: string
          - name: tab
            in: query
            description: Specify tab name to initial open(todo or all or wait)
            schema:
              type: string
        responses:
          200:
            description: render result of weko_workflow/activity_list.html
            content:
                text/html
    """

    if not current_user or not current_user.roles:
        return abort(403)

    activity = WorkActivity()
    conditions = filter_all_condition(request.args)
    ctx = {'community': None}
    community_id = ""
    from weko_theme.utils import get_design_layout

    # WEKO_THEME_DEFAULT_COMMUNITY = 'Root Index'
    # Get the design for widget rendering
    page, render_widgets = get_design_layout(
        request.args.get('community') or current_app.config[
            'WEKO_THEME_DEFAULT_COMMUNITY'])

    tab = request.args.get('tab',WEKO_WORKFLOW_TODO_TAB)
    if 'community' in request.args:
        activities, maxpage, size, pages, name_param = activity \
            .get_activity_list(community_id=request.args.get('community'),
                               conditions=conditions)
        comm = GetCommunity.get_community_by_id(request.args.get('community'))
        ctx = {'community': comm}
        if comm is not None:
            community_id = comm.id
    else:
        activities, maxpage, size, pages, name_param = activity \
            .get_activity_list(conditions=conditions)

    # WEKO_WORKFOW_PAGINATION_VISIBLE_PAGES = 1
    pagination_visible_pages = current_app.config. \
        get('WEKO_WORKFOW_PAGINATION_VISIBLE_PAGES')
    # WEKO_WORKFLOW_SELECT_DICT = []
    options = current_app.config.get('WEKO_WORKFLOW_SELECT_DICT')
    # WEKO_ITEMS_UI_USAGE_REPORT = ""
    item_type = current_app.config.get('WEKO_ITEMS_UI_USAGE_REPORT')
    # WEKO_WORKFLOW_ACTIONS = [
    # WEKO_WORKFLOW_ACTION_START,
    # WEKO_WORKFLOW_ACTION_END,
    # WEKO_WORKFLOW_ACTION_ITEM_REGISTRATION,
    # WEKO_WORKFLOW_ACTION_APPROVAL,
    # WEKO_WORKFLOW_ACTION_ITEM_LINK,
    # WEKO_WORKFLOW_ACTION_IDENTIFIER_GRANT
    # ]
    action_status = current_app.config.get('WEKO_WORKFLOW_ACTION')
    send_mail = current_app.config.get('WEKO_WORKFLOW_ENABLE_AUTO_SEND_EMAIL')
    req_per_page = current_app.config.get('WEKO_WORKFLOW_PER_PAGE')
    columns = current_app.config.get('WEKO_WORKFLOW_COLUMNS')
    filters = current_app.config.get('WEKO_WORKFLOW_FILTER_COLUMNS')
    # WEKO_WORKFLOW_SEND_MAIL_USER_GROUP = {}
    send_mail_user_group = current_app.config.get(
        'WEKO_WORKFLOW_SEND_MAIL_USER_GROUP')
    # WEKO_WORKFLOW_ENABLE_SHOW_ACTIVITY = False
    enable_show_activity = current_app.config[
        'WEKO_WORKFLOW_ENABLE_SHOW_ACTIVITY']

    if enable_show_activity:
        get_application_and_approved_date(activities, columns)
        get_workflow_item_type_names(activities)

    from weko_user_profiles.config import WEKO_USERPROFILES_ADMINISTRATOR_ROLE
    admin_role = WEKO_USERPROFILES_ADMINISTRATOR_ROLE
    has_admin_role = False
    for role in current_user.roles:
        if role == admin_role:
            has_admin_role = True
            break
    send_mail = has_admin_role and send_mail

    return render_template(
        'weko_workflow/activity_list.html',
        page=page,
        pages=pages,
        name_param=name_param,
        size=size,
        tab=tab,
        maxpage=maxpage,
        render_widgets=render_widgets,
        enable_show_activity=enable_show_activity,
        activities=activities,
        community_id=community_id,
        columns=columns,
        send_mail=send_mail,
        req_per_page=req_per_page,
        pagination_visible_pages=pagination_visible_pages,
        options=options,
        item_type=item_type,
        action_status=action_status,
        filters=filters,
        send_mail_user_group=send_mail_user_group,
        **ctx
    )


@blueprint.route('/iframe/success', methods=['GET'])
def iframe_success():
    """アイテム登録ビューをレンダリングする
    セッションに保存されているデータから画面表示に必要な情報を取得し、
    レンダリングする。
<<<<<<< HEAD

    Returns:
        str: render result of weko_workflow/item_login_success.html

    ---
    get:
        description: "render template"
        response:
=======
    
    Returns:
        str: アイテム登録ビュー
    
    ---
    get:
        description: "render template"
        responses:
>>>>>>> ff221ae7
            200:
                description: "render_template"
                content:
                    text/html
    """
    files_thumbnail = None
    # get session value
    if not session.keys() >= {
        "itemlogin_id","itemlogin_activity","itemlogin_item",
        "itemlogin_steps","itemlogin_action_id","itemlogin_cur_step",
        "itemlogin_res_check","itemlogin_pid"}:
        current_app.logger.error("iframe_success: incorrected session value")
        return render_template("weko_theme/error.html",
                error="can not get data required for rendering")
    history = WorkActivityHistory()
    histories = history.get_activity_history_list(session['itemlogin_id'])
    activity = session['itemlogin_activity']
    item = session['itemlogin_item']
    steps = session['itemlogin_steps']
    action_id = session['itemlogin_action_id']
    cur_step = session['itemlogin_cur_step']
    res_check = session['itemlogin_res_check']
    pid = session['itemlogin_pid']
    if not (activity and steps and action_id and cur_step and histories):
        current_app.logger.error("iframe_success: incorrected session value")
        return render_template("weko_theme/error.html",
                error="can not get data required for rendering")
    if not (isinstance(res_check,int) and res_check in [0, 1]):
        current_app.logger.error("iframe_success: incorrected session value")
        return render_template("weko_theme/error.html",
                error="can not get data required for rendering")
    community_id = session.get('itemlogin_community_id')
    record = None
    files = []
    if item and item.get('pid') and 'value' in item['pid']:
        record, files = get_record_by_root_ver(item['pid']['value'])
        files_thumbnail = get_thumbnails(files, None)
    else:
        if "itemlogin_record" not in session:
            current_app.logger.error("iframe_success: incorrected session value")
            return render_template("weko_theme/error.html",
                    error="can not get data required for rendering")
        record = session['itemlogin_record']
    if not isinstance(files, list):
        current_app.logger.error("iframe_success: can not get files")
        return render_template("weko_theme/error.html",
                error="can not get data required for rendering")
    ctx = {'community': None}
    if community_id:
        comm = GetCommunity.get_community_by_id(community_id)
        ctx = {'community': comm}

    from weko_theme.utils import get_design_layout
    if "WEKO_THEME_DEFAULT_COMMUNITY" not in current_app.config:
        current_app.logger.error("iframe_success: WEKO_THEME_DEFAULT_COMMUNITY is not exist in config")
        return render_template("weko_theme/error.html",
                error="can not get data required for rendering")
    # Get the design for widget rendering
    page, render_widgets = get_design_layout(
        community_id or current_app.config['WEKO_THEME_DEFAULT_COMMUNITY'])
    if render_widgets is None or not isinstance(render_widgets, bool):
        current_app.logger.error("iframe_success: bad value for render_widgets")
        return render_template("weko_theme/error.html",
                error="can not get data required for rendering")
    work_activity = WorkActivity()
    activity_action = work_activity.get_activity_action_comment(
        activity.activity_id, action_id, activity.action_order)
    action_comment = activity_action.action_comment \
        if activity_action and activity_action.action_comment else ''

    action = Action().get_action_detail(action_id)
    if not action:
        current_app.logger.error("iframe_success: can not get action_detail")
        return render_template("weko_theme/error.html",
                error="can not get data required for rendering")
    action_endpoint = action.action_endpoint
    workflow = WorkFlow()
    workflow_detail = workflow.get_workflow_by_id(activity.workflow_id)
    if not workflow_detail:
        current_app.logger.error("views.iframe_success: can not get workflow_detail")
        return render_template("weko_theme/error.html",
                error="can not get data required for rendering")
    item_type_name = get_item_type_name(workflow_detail.itemtype_id)

    record_detail_alt = get_main_record_detail(activity.activity_id,
                                               activity)
    if not record_detail_alt:
        current_app.logger.error("iframe_success: not exist record_detail_alt")
        return render_template("weko_theme/error.html",
                error="can not get data required for rendering10")
    ctx.update(
        dict(
            record_org=record_detail_alt.get('record'),
            files_org=record_detail_alt.get('files'),
            thumbnails_org=record_detail_alt.get('files_thumbnail')
        )
    )
    print("steps:{}".format(steps))
    return render_template('weko_workflow/item_login_success.html',
                           page=page,
                           render_widgets=render_widgets,
                           activity=activity,
                           item=item,
                           steps=steps,
                           action_id=action_id,
                           cur_step=cur_step,
                           record=record,
                           histories=histories,
                           res_check=res_check,
                           pid=pid,
                           files=files,
                           community_id=community_id,
                           action_comment=action_comment,
                           files_thumbnail=files_thumbnail,
                           is_enable_item_name_link=is_enable_item_name_link(
                               action_endpoint, item_type_name),
                           **ctx)


@blueprint.route('/activity/new', methods=['GET'])
@login_required
def new_activity():
    """New activity.
    Args:

    Returns:
        str: render result of weko_workflow/workflow_list.html
    ---
      get:
        description: Render the workflow list
        security:
        - login_required: []
        parameters:
          - name: community
            in: query
            description: community id
            schema:
              type: string
        responses:
          200:
            description: render result of weko_workflow/workflow_list.html
            content:
                text/html

    """
    workflow = WorkFlow()
    workflows = workflow.get_workflow_list()
    workflows = workflow.get_workflows_by_roles(workflows)
    ctx = {'community': None}
    community_id = ""
    if 'community' in request.args:
        comm = GetCommunity.get_community_by_id(request.args.get('community'))
        ctx = {'community': comm}
        if comm is not None:
           community_id = comm.id

    # Process exclude workflows
    from weko_workflow.utils import exclude_admin_workflow
    exclude_admin_workflow(workflows)

    from weko_theme.utils import get_design_layout

    # Get the design for widget rendering
    page, render_widgets = get_design_layout(
        community_id or current_app.config['WEKO_THEME_DEFAULT_COMMUNITY'])

    return render_template(
        'weko_workflow/workflow_list.html',
        page=page,
        render_widgets=render_widgets,
        workflows=workflows, community_id=community_id, **ctx
    )



@blueprint.route('/activity/init', methods=['POST'])
@login_required
def init_activity():
    """Return URL of workflow activity made from the request body.
    Args:

    Returns:
        dict: json data validated by ResponseMessageSchema.

    Raises:
        marshmallow.exceptions.ValidationError: if ResponseMessageSchema is invalid.

    ---
    post:
      description: "init activity"
      security:
        - login_required: []
      requestBody:
        required: true
        content:
          application/json:
            schema:
              ActivitySchema
            example: { "flow_id": 1,"workflow_id":1,"itemtype_id": 15}
      parameters:
        - in: query
          name: community
          description: community id
          schema:
            type: string
      responses:
        200:
          description: "success"
          content:
            application/json:
              schema:
                ResponseMessageSchema
              example: { "code": 0,"msg":"success","data": {"redirect": "/workflow/activity/detail/A-20220724-00008"}}
        400:
            description: "parameter error"
            content:
              application/json:
                schema:
                  ResponseMessageSchema
                example: { "code": -1,"msg":"parameter error"}
        500:
            description: "server error"
            content:
              application/json:
                schema:
                  ResponseMessageSchema
                example: { "code": -1,"msg":"server error"}
    """
    url = ''
    post_activity = None
    try:
        post_activity = ActivitySchema().load(request.get_json())
    except ValidationError as err:
        res = ResponseMessageSchema().load({'code':-1,'msg':str(err)})
        return jsonify(res.data), 400

    activity = WorkActivity()
    try:
        if 'community' in request.args:
            rtn = activity.init_activity(
                post_activity.data, request.args.get('community'))
        else:
            rtn = activity.init_activity(post_activity.data)
        if rtn is None:
            res = ResponseMessageSchema().load({'code':-1,'msg':'can not make activity_id'})
            return jsonify(res.data), 500

        url = url_for('weko_workflow.display_activity',
                      activity_id=rtn.activity_id)
        if 'community' in request.args and request.args.get('community') != 'undefined':
            comm = GetCommunity.get_community_by_id(
                request.args.get('community'))
            if comm is not None:
                url = url_for('weko_workflow.display_activity',
                          activity_id=rtn.activity_id, community=comm.id)
        db.session.commit()
    except SQLAlchemyError as ex:
        current_app.logger.error("sqlalchemy error: {}".format(ex))
        db.session.rollback()
        res = ResponseMessageSchema().load({'code':-1,'msg':"sqlalchemy error: {}".format(ex)})
        return jsonify(res.data), 500
    except Exception as ex:
        current_app.logger.error("Unexpected error: {}".format(ex))
        db.session.rollback()
        res = ResponseMessageSchema().load({'code':-1,'msg':"Unexpected error: {}".format(ex)})
        return jsonify(res.data),500

    res = ResponseMessageSchema().load({'code':0,'msg':'success','data':{'redirect': url}})

    return jsonify(res.data),200


@blueprint.route('/activity/list', methods=['GET'])
@login_required
def list_activity():
    """List activity."""
    activity = WorkActivity()
    getargs = request.args
    conditions = filter_all_condition(getargs)

    activities, maxpage, size, pages, name_param = activity.get_activity_list(
        conditions=conditions)

    from weko_theme.utils import get_design_layout

    # Get the design for widget rendering
    page, render_widgets = get_design_layout(
        current_app.config['WEKO_THEME_DEFAULT_COMMUNITY'])
    tab = request.args.get('tab')
    tab = 'todo' if not tab else tab
    return render_template(
        'weko_workflow/activity_list.html',
        page=page,
        pages=pages,
        name_param=name_param,
        size=size,
        tab=tab,
        maxpage=maxpage,
        render_widgets=render_widgets,
        activities=activities
    )


@blueprint.route('/activity/init-guest', methods=['POST'])
def init_activity_guest():
    """Init activity for guest user.

    @return:
    """
    post_data = request.get_json()

    if post_data.get('guest_mail'):
        try:
            # Prepare activity data.
            data = {
                'itemtype_id': post_data.get('item_type_id'),
                'workflow_id': post_data.get('workflow_id'),
                'flow_id': post_data.get('flow_id'),
                'activity_confirm_term_of_use': True,
                'extra_info': {
                    "guest_mail": post_data.get('guest_mail'),
                    "record_id": post_data.get('record_id'),
                    "related_title": post_data.get('guest_item_title'),
                    "file_name": post_data.get('file_name'),
                    "is_restricted_access": True,
                }
            }
            __, tmp_url = init_activity_for_guest_user(data)
            db.session.commit()
        except SQLAlchemyError as ex:
            current_app.logger.error("sqlalchemy error: {}".format(ex))
            db.session.rollback()
            return jsonify(msg='Cannot send mail')
        except BaseException as ex:
            current_app.logger.error('Unexpected error: {}'.format(ex))
            db.session.rollback()
            return jsonify(msg='Cannot send mail')

        if send_usage_application_mail_for_guest_user(
                post_data.get('guest_mail'), tmp_url):
            return jsonify(msg=_('Email is sent successfully.'))
    return jsonify(msg='Cannot send mail')


@blueprint.route('/activity/guest-user/<string:file_name>', methods=['GET'])
def display_guest_activity(file_name=""):
    """Display activity for guest user.

    @param file_name:File name
    @return:
    """
    # Get token
    from weko_workflow.models import GuestActivity
    GuestActivity.get_expired_activities()
    token = request.args.get('token')
    # Validate token
    is_valid, activity_id, guest_email = validate_guest_activity_token(
        token, file_name)
    if not is_valid:
        return render_template("weko_theme/error.html",
                               error=_("Token is invalid"))

    error_msg = validate_guest_activity_expired(activity_id)
    if error_msg:
        return render_template("weko_theme/error.html",
                               error=error_msg)

    session['guest_token'] = token
    session['guest_email'] = guest_email
    session['guest_url'] = request.full_path

    guest_activity = prepare_data_for_guest_activity(activity_id)

    # Get Auto fill data for Restricted Access Item Type.
    usage_data = get_usage_data(
        guest_activity.get('id'), guest_activity.get('activity'))
    guest_activity.update(usage_data)

    # Get item link info.
    record_detail_alt = get_main_record_detail(activity_id,
                                               guest_activity.get('activity'))
    if record_detail_alt.get('record'):
        record_detail_alt['record']['is_guest'] = True

    guest_activity.update(
        dict(
            record_org=record_detail_alt.get('record'),
            files_org=record_detail_alt.get('files'),
            thumbnails_org=record_detail_alt.get('files_thumbnail'),
            record=record_detail_alt.get('record'),
            files=record_detail_alt.get('files'),
            files_thumbnail=record_detail_alt.get('files_thumbnail'),
            pid=record_detail_alt.get('pid', None),
        )
    )

    return render_template(
        'weko_workflow/activity_detail.html',
        **guest_activity
    )


@blueprint.route('/activity/detail/<string:activity_id>',
                 methods=['GET', 'POST'])
@login_required
def display_activity(activity_id="0"):
    """各アクティビティのビューをレンダリングする

    各アクティビティの画面表示に必要な情報を取得し、
    レンダリングする。

    Args:
        activity_id (str, optional): 対象のアクティビティID.パスパラメータから取得. Defaults to '0'.

    Returns:
        str: render result of weko_workflow/activity_detail.html

    ---
    get:
        description: "render template"
        security:
            - login_required: []
        parameters:
            - in: path
                name: activity_id
                description: 対象のアクティビティID
                schema:
                    type: string
            - in: query
                name: community
                description: community id
                schema:
                    type: string
        responses:
            200:
                description: "render_template"
                content:
                    text/html
            404:
                description: "Exception"
                content:
                    text/html
    post:
        description: "render template"
        security:
            - login_required: []
        parameters:
            - in: path
              name: activity_id
              description: 対象のアクティビティID
              schema:
                type: string
            - in: query
                name: community
                description: community id
                schema:
                    type: string
        responses:
            200:
                description: "render_template"
                content:
                    text/html
            404:
                description: "Exception"
                content:
                    text/html
    """

    check_flg = type_null_check(activity_id, str)
    if not check_flg:
        current_app.logger.error("display_activity: argument error")
        return render_template("weko_theme/error.html",
                error="can not get data required for rendering")

    activity = WorkActivity()
    if "?" in activity_id:
        activity_id = activity_id.split("?")[0]

    action_endpoint, action_id, activity_detail, cur_action, histories, item, \
        steps, temporary_comment, workflow_detail = \
        get_activity_display_info(activity_id)
    if any([s is None for s in [action_endpoint, action_id, activity_detail, cur_action, histories, steps, workflow_detail]]):
        current_app.logger.error("display_activity: can not get activity display info")
        return render_template("weko_theme/error.html",
                error="can not get data required for rendering")

    # display_activity of Identifier grant
    identifier_setting = None
    if action_endpoint == 'identifier_grant' and item:
        community_id = request.args.get('community', None)
        if not community_id:
            community_id = 'Root Index'
        identifier_setting = get_identifier_setting(community_id)

        # valid date pidstore_identifier data
        if identifier_setting:
            text_empty = '<Empty>'
            if not identifier_setting.jalc_doi:
                identifier_setting.jalc_doi = text_empty
            if not identifier_setting.jalc_crossref_doi:
                identifier_setting.jalc_crossref_doi = text_empty
            if not identifier_setting.jalc_datacite_doi:
                identifier_setting.jalc_datacite_doi = text_empty
            if not identifier_setting.ndl_jalc_doi:
                identifier_setting.ndl_jalc_doi = text_empty
    temporary_identifier_select = 0
    temporary_identifier_inputs = []
    last_identifier_setting = activity.get_action_identifier_grant(
        activity_id=activity_id, action_id=action_id)
    if last_identifier_setting:
        temporary_identifier_select = last_identifier_setting.get(
            'action_identifier_select')
        temporary_identifier_inputs.append(
            last_identifier_setting.get('action_identifier_jalc_doi'))
        temporary_identifier_inputs.append(
            last_identifier_setting.get('action_identifier_jalc_cr_doi'))
        temporary_identifier_inputs.append(
            last_identifier_setting.get('action_identifier_jalc_dc_doi'))
        temporary_identifier_inputs.append(
            last_identifier_setting.get('action_identifier_ndl_jalc_doi'))

    temporary_journal = activity.get_action_journal(
        activity_id=activity_id, action_id=action_id)
    if temporary_journal:
        temporary_journal = temporary_journal.action_journal

    allow_multi_thumbnail = False
    application_item_type = False
    approval_record = []
    cur_step = action_endpoint
    data_type = activity_detail.extra_info.get(
        'related_title') if activity_detail.extra_info else None
    endpoints = {}
    files = []
    files_thumbnail = []
    institute_position_list = WEKO_USERPROFILES_INSTITUTE_POSITION_LIST
    is_auto_set_index_action = True
    is_hidden_pubdate_value = False
    item_save_uri = ''
    item_type_name = get_item_type_name(workflow_detail.itemtype_id)
    json_schema = ''
    links = None
    need_billing_file = False
    need_file = False
    need_thumbnail = False
    position_list = WEKO_USERPROFILES_POSITION_LIST
    recid = None
    record = {}
    schema_form = ''
    show_autofill_metadata = True
    step_item_login_url = None
    term_and_condition_content = ''
    title = ""

    if action_endpoint in ['item_login',
                           'item_login_application',
                           'file_upload']:
        if not activity.get_activity_by_id(activity_id):
            pass
        if activity.get_activity_by_id(activity_id).action_status != ActionStatusPolicy.ACTION_CANCELED:
            activity_session = dict(
                activity_id=activity_id,
                action_id=activity_detail.action_id,
                action_version=cur_action.action_version,
                action_status=ActionStatusPolicy.ACTION_DOING,
                commond=''
            )
            session['activity_info'] = activity_session
        # get item edit page info.

        step_item_login_url, need_file, need_billing_file, \
            record, json_schema, schema_form,\
            item_save_uri, files, endpoints, need_thumbnail, files_thumbnail, \
            allow_multi_thumbnail \
            = item_login(item_type_id=workflow_detail.itemtype_id)
        if not step_item_login_url:
            current_app.logger.error("display_activity: can not get item")
            return render_template("weko_theme/error.html",
                    error="can not get data required for rendering")

        application_item_type = is_usage_application_item_type(activity_detail)
        if not isinstance(application_item_type, bool):
            current_app.logger.error("display_activity: can not get application_item_type")
            return render_template("weko_theme/error.html",
                    error="can not get data required for rendering")

        if not record and item:
            record = item

        redis_connection = RedisConnection()
        sessionstore = redis_connection.connection(db=current_app.config['ACCOUNTS_SESSION_REDIS_DB_NO'], kv = True)

        if sessionstore.redis.exists(
            'updated_json_schema_{}'.format(activity_id)) \
            and sessionstore.get(
                'updated_json_schema_{}'.format(activity_id)):
            json_schema = (json_schema + "/{}").format(activity_id)
            schema_form = (schema_form + "/{}").format(activity_id)

        if any([v is None for v in [json_schema, schema_form]]):
            current_app.logger.error("display_activity: can not get json_schema,schema_form")
            return render_template("weko_theme/error.html",
                    error="can not get data required for rendering")

        title = auto_fill_title(item_type_name)
        show_autofill_metadata = is_show_autofill_metadata(item_type_name)
        if not isinstance(show_autofill_metadata,bool):
            current_app.logger.error("display_activity: can not get is_sho_autofill_metadata")
            return render_template("weko_theme/error.html",
                    error="can not get data required for rendering")

        is_hidden_pubdate_value = is_hidden_pubdate(item_type_name)
        if not isinstance(is_hidden_pubdate_value, bool):
            current_app.logger.error("display_activity: can not get is_hidden_pubdate")
            return render_template("weko_theme/error.html",
                    error="can not get data required for rendering")


    # if 'approval' == action_endpoint:
    if item:
        try:
            # get record data for the first time access to editing item screen
            recid, approval_record = get_pid_and_record(item.id)
            files, files_thumbnail = get_files_and_thumbnail(activity_id, item)

            links = base_factory(recid)
            if not isinstance(links, dict):
                current_app.logger.error("display_activity: can not get links")
                return render_template("weko_theme/error.html",
                    error="can not get data required for rendering")

        except PIDDeletedError:
            current_app.logger.debug("PIDDeletedError: {}".format(sys.exc_info()))
            abort(404)
        except PIDDoesNotExistError:
            current_app.logger.debug("PIDDoesNotExistError: {}".format(sys.exc_info()))
            abort(404)
        except Exception:
            current_app.logger.error("Unexpected error: {}".format(sys.exc_info()))

    res_check = check_authority_action(str(activity_id), int(action_id),
                                       is_auto_set_index_action,
                                       activity_detail.action_order)
    if not isinstance(res_check, int) or res_check not in [0,1]:
        current_app.logger.error("display_activity: bad value for res_check")
        return render_template("weko_theme/error.html",
                error="can not get data required for rendering")

    getargs = request.args
    ctx = {'community': None}
    community_id = ""
    if 'community' in getargs:
        comm = GetCommunity.get_community_by_id(request.args.get('community'))
        ctx = {'community': comm}
        if comm is not None:
            community_id = comm.id
    # be use for index tree and comment page.
    if 'item_login' == action_endpoint or \
            'item_login_application' == action_endpoint or \
            'file_upload' == action_endpoint:
        session['itemlogin_id'] = activity_id
        session['itemlogin_activity'] = activity_detail
        session['itemlogin_item'] = item
        session['itemlogin_steps'] = steps
        session['itemlogin_action_id'] = action_id
        session['itemlogin_cur_step'] = cur_step
        session['itemlogin_record'] = approval_record
        session['itemlogin_histories'] = histories
        session['itemlogin_res_check'] = res_check
        session['itemlogin_pid'] = recid
        session['itemlogin_community_id'] = community_id

    user_id = current_user.id
    user_profile = {}
    if user_id:
        from weko_user_profiles.views import get_user_profile_info
        user_profile['results'] = get_user_profile_info(int(user_id))
    from weko_records_ui.utils import get_list_licence
    from weko_theme.utils import get_design_layout

    # Get the design for widget rendering
    page, render_widgets = get_design_layout(
        community_id or current_app.config['WEKO_THEME_DEFAULT_COMMUNITY'])
    if not isinstance(render_widgets, bool):
        current_app.logger.error("display_activity: bad value for render_widgets")
        return render_template("weko_theme/error.html",
                error="can not get data required for rendering")

    list_license = get_list_licence()
    if not isinstance(list_license, list):
        current_app.logger.error("display_activity: bad value for list_licences")
        return render_template("weko_theme/error.html",
                error="can not get data required for rendering")


    if action_endpoint == 'item_link' and recid:
        item_link = ItemLink.get_item_link_info(recid.pid_value)
        ctx['item_link'] = item_link

    # Get item link info.
    record_detail_alt = get_main_record_detail(
        activity_id, activity_detail, action_endpoint, item,
        approval_record, files, files_thumbnail)
    if not isinstance(record_detail_alt, dict):
        current_app.logger.error("display_activity: bad value for record_detail_alt")
        return render_template("weko_theme/error.html",
                    error="can not get data required for rendering")

    ctx.update(
        dict(
            record_org=record_detail_alt.get('record'),
            files_org=record_detail_alt.get('files'),
            thumbnails_org=record_detail_alt.get('files_thumbnail')
        )
    )

    # Get email approval key
    approval_email_key = get_approval_keys()

    # Get Auto fill data for Restricted Access Item Type.
    usage_data = get_usage_data(
        workflow_detail.itemtype_id, activity_detail, user_profile)
    if not isinstance(usage_data,dict):
        current_app.logger.error("display_activity: bad value for usage_data")
        return render_template("weko_theme/error.html",
                error="can not get data required for rendering")

    ctx.update(usage_data)

    if approval_record and files:
        files = set_files_display_type(approval_record, files)

    ctx.update(
        dict(
            files_thumbnail=files_thumbnail,
            files=files,
            record=approval_record
        )
    )
    _id = None
    if recid:
        _id = re.sub("\.[0-9]+", "", recid.pid_value)

    return render_template(
        'weko_workflow/activity_detail.html',
        action_endpoint_key=current_app.config.get(
            'WEKO_ITEMS_UI_ACTION_ENDPOINT_KEY'),
        action_id=action_id,
        activity_id=activity_detail.activity_id,
        activity=activity_detail,
        allow_multi_thumbnail=allow_multi_thumbnail,
        application_item_type=application_item_type,
        approval_email_key=approval_email_key,
        auto_fill_data_type=data_type,
        auto_fill_title=title,
        community_id=community_id,
        cur_step=cur_step,
        enable_contributor=current_app.config[
            'WEKO_WORKFLOW_ENABLE_CONTRIBUTOR'],
        enable_feedback_maillist=current_app.config[
            'WEKO_WORKFLOW_ENABLE_FEEDBACK_MAIL'],
        endpoints=endpoints,
        error_type='item_login_error',
        histories=histories,
        id=workflow_detail.itemtype_id,
        idf_grant_data=identifier_setting,
        idf_grant_input=IDENTIFIER_GRANT_LIST,
        idf_grant_method=current_app.config.get(
            'IDENTIFIER_GRANT_SUFFIX_METHOD', IDENTIFIER_GRANT_SUFFIX_METHOD),
        institute_position_list=institute_position_list,
        is_auto_set_index_action=is_auto_set_index_action,
        is_enable_item_name_link=is_enable_item_name_link(
            action_endpoint, item_type_name),
        is_hidden_pubdate=is_hidden_pubdate_value,
        is_show_autofill_metadata=show_autofill_metadata,
        item_save_uri=item_save_uri,
        item=item,
        jsonschema=json_schema,
        links=links,
        list_license=list_license,
        need_billing_file=need_billing_file,
        need_file=need_file,
        need_thumbnail=need_thumbnail,
        out_put_report_title=current_app.config[
            'WEKO_ITEMS_UI_OUTPUT_REGISTRATION_TITLE'],
        page=page,
        pid=recid,
        _id=_id,
        position_list=position_list,
        records=record,
        render_widgets=render_widgets,
        res_check=res_check,
        schemaform=schema_form,
        step_item_login_url=step_item_login_url,
        steps=steps,
        temporary_comment=temporary_comment,
        temporary_idf_grant_suffix=temporary_identifier_inputs,
        temporary_idf_grant=temporary_identifier_select,
        temporary_journal=temporary_journal,
        term_and_condition_content=term_and_condition_content,
        user_profile=user_profile,
        **ctx
    )


def check_authority(func):
    """Check Authority."""
    @wraps(func)
    def decorated_function(*args, **kwargs):
        work = WorkActivity()
        activity_id = kwargs.get('activity_id')
        activity_detail = work.get_activity_by_id(activity_id)

        # If user has admin role
        if check_authority_by_admin(activity_detail):
            return func(*args, **kwargs)

        roles, users = work.get_activity_action_role(
            activity_id=kwargs.get('activity_id'),
            action_id=kwargs.get('action_id'),
            action_order=activity_detail.action_order
        )
        cur_user = current_user.get_id()
        cur_role = db.session.query(Role).join(userrole).filter_by(
            user_id=cur_user).all()
        error_msg = _('Authorization required')
        if users['deny'] and int(cur_user) in users['deny']:
            return jsonify(code=403, msg=error_msg)
        if users['allow'] and int(cur_user) not in users['allow']:
            return jsonify(code=403, msg=error_msg)
        for role in cur_role:
            if roles['deny'] and role.id in roles['deny']:
                return jsonify(code=403, msg=error_msg)
            if roles['allow'] and role.id not in roles['allow']:
                return jsonify(code=403, msg=error_msg)
        return func(*args, **kwargs)

    return decorated_function


def check_authority_action(activity_id='0', action_id=0,
                           contain_login_item_application=False,
                           action_order=0):
    """Check authority."""
    if not current_user.is_authenticated:
        return 1

    work = WorkActivity()
    activity = Activity.query.filter_by(activity_id=activity_id).first()
    # If user has admin role
    if check_authority_by_admin(activity):
        return 0

    roles, users = work.get_activity_action_role(activity_id, action_id,
                                                 action_order)
    cur_user = current_user.get_id()
    cur_role = db.session.query(Role).join(userrole).filter_by(
        user_id=cur_user).all()

    # If action_user is set:
    # If current_user is in denied action_user
    if users['deny'] and int(cur_user) in users['deny']:
        return 1
    # If current_user is in allowed action_user
    if users['allow'] and int(cur_user) in users['allow']:
        return 0
    # Else if action_user is not set
    # or action_user does not contain current_user:
    for role in cur_role:
        if roles['deny'] and role.id in roles['deny']:
            return 1
        if roles['allow'] and role.id not in roles['allow']:
            return 1

    # If action_roles is not set
    # or action roles does not contain any role of current_user:
    # Gather information
    # If user is the author of activity
    if int(cur_user) == activity.activity_login_user and \
            not contain_login_item_application:
        return 0

    if current_app.config['WEKO_WORKFLOW_ENABLE_CONTRIBUTOR']:
        # Check if this activity has contributor equaling to current user
        im = ItemMetadata.query.filter_by(id=activity.item_id) \
            .filter(
            cast(ItemMetadata.json['shared_user_id'], types.INT)
            == int(cur_user)).one_or_none()
        if im:
            # There is an ItemMetadata with contributor equaling to current
            # user, allow to access
            return 0
    # Check current user is action handler of activity
    activity_action_obj = work.get_activity_action_comment(
        activity_id, action_id, action_order)
    if (activity_action_obj and activity_action_obj.action_handler
            and int(activity_action_obj.action_handler) == int(cur_user)
            and contain_login_item_application):
        return 0

    # Otherwise, user has no permission
    return 1


@blueprint.route(
    '/activity/action/<string:activity_id>/<int:action_id>',
    methods=['POST'])
@login_required_customize
@check_authority
def next_action(activity_id='0', action_id=0):
    """そのアクションにおける処理を行い、アクティビティの状態を更新する。

    Args:
        activity_id (str, optional): 対象のアクティビティID.パスパラメータから取得. Defaults to '0'.
        action_id (int, optional): 現在のアクションID.パスパラメータから取得. Defaults to 0.

    Returns:
<<<<<<< HEAD
        object: 成否判定のコードとメッセージを含むjson dataをレスポンスボディにもつResponse.json data validated by ResponseMessageSchema

    Raises:
        marshmallow.exceptions.ValidationError: if ResponseMessageSchema is invalid.

    TODO:
        400,500 を受け取った際のjsの挙動設計。postに400,500を返すとあるがjsの整備がまだなのですべて200で返す

=======
        dict: 成否判定のコードとメッセージを含むjson data
    
>>>>>>> ff221ae7
    ---
    post:
        description: "next action"
        security:
            - login_required_customize: []
            - check_authority: []
<<<<<<< HEAD
        requestBody:
            required: false
            content:
                application/json:
                    schema:
                        ActionSchema, NextSchema, NextItemLinkSchema, NextIdentifierSchema, NextOAPolicySchema
=======
        request_Body:
            required: true
            content:
                application/json:
                    schema:
                        object
>>>>>>> ff221ae7
                    example: {"action_version": "1.0.0", "commond": "this is test comment", "temporary_save": 0}
        parameters:
            - in: path
              name: activity_id
              description: 対象のアクティビティID
              schema:
                type: string
            - in: path
              name: action_id
              description: 現在のアクションID
              schema:
                type: int
        responses:
            200:
                description: "success"
                content:
                    application/json:
                        schema:
<<<<<<< HEAD
                            ResponseMessageSchema
                        example: jsonify(code=0, "msg": "success")
            400:
                description: "parameter error"
                content:
                    application/json:
                        schema:
                            ResponseMessageSchema
                        example: {"code": -1,"msg": "parameter error"}
            500:
                description: "server error"
                content:
                    application/json:
                        schema:
                            ResponseMessageSchema
                        example: {"code": -2, "msg": ""}
    """

    check_flg = type_null_check(activity_id, str)
    check_flg &= type_null_check(action_id, int)
    if not check_flg:
        current_app.logger.error("next_action: argument error")
        res = ResponseMessageSchema().load({"code":-1, "msg":"argument error"})
        return jsonify(res.data)

=======
                            object
                        example: jsonify(code=0, msg="success")
            500:
                description: "シグナルを送信する際にエラーが発生した場合"
    """
>>>>>>> ff221ae7
    work_activity = WorkActivity()
    history = WorkActivityHistory()
    activity_detail = work_activity.get_activity_detail(activity_id)
    if activity_detail is None:
        current_app.logger.error("next_action: can not get activity_detail")
        res = ResponseMessageSchema().load({"code":-1, "msg":"can not get activity detail"})
        return jsonify(res.data)
    action_order = activity_detail.action_order

    try:
        schema = get_schema_action(action_id)
        if schema is None:
            current_app.logger.error("next_action: can not get schema by action_id")
            res = ResponseMessageSchema().load({"code":-2, "msg":"can not get schema by action_id"})
            return jsonify(res.data)
        schema_load = schema.load(request.get_json())
    except ValidationError as err:
        current_app.logger.error("next_action: "+str(err))
        res = ResponseMessageSchema().load({"code":-1, "msg":str(err)})
        return jsonify(res.data)
    post_json = schema_load.data

    # A-20220808-00001
    # A-20220808-00001
    # A-20220808-00001
    #current_app.logger.error("next_action:activity_id:{}".format(activity_id))
    # 3
    # 5
    # 7
    #current_app.logger.error("next_action:action_id:{}".format(action_id))
    # {'commond': '', 'action_version': '1.0.1', 'temporary_save': 0}
    # {'commond': '', 'action_version': '1.0.1', 'temporary_save': 0, 'link_data': []}
    # {'identifier_grant': '1', 'identifier_grant_jalc_doi_suffix': '', 'identifier_grant_jalc_doi_link': 'https://doi.org/xxx/0000000059', 'identifier_grant_jalc_cr_doi_suffix': '', 'identifier_grant_jalc_cr_doi_link': 'https://doi.org/yyy/0000000059', 'identifier_grant_jalc_dc_doi_suffix': '', 'identifier_grant_jalc_dc_doi_link': 'https://doi.org/zzz/0000000059', 'identifier_grant_ndl_jalc_doi_suffix': '', 'identifier_grant_ndl_jalc_doi_link': 'https://doi.org/<Empty>/0000000059', 'identifier_grant_crni_link': '', 'action_version': '1.0.0', 'commond': '', 'temporary_save': 0}
    #current_app.logger.error("next_action:post_json:{}".format(post_json))
    activity = dict(
        activity_id=activity_id,
        action_id=action_id,
        action_version=post_json.get('action_version'),
        action_status=ActionStatusPolicy.ACTION_DONE,
        commond=post_json.get('commond'),
        action_order=action_order
    )

    action = Action().get_action_detail(action_id)
    if action is None:
        current_app.logger.error("next_action: can not get action")
        res = ResponseMessageSchema().load({"code":-2, "msg":"can not get action"})
        return jsonify(res.data)
    action_endpoint = action.action_endpoint

    current_app.logger.debug('action_endpoint: {0}'.format(action_endpoint))

    if action_endpoint == 'begin_action':
        res = ResponseMessageSchema().load({"code":0, "msg":_("success")})
        return jsonify(res.data)

    if action_endpoint == 'end_action':
        work_activity.end_activity(activity)
        res = ResponseMessageSchema().load({"code":0,"msg":_("success")})
        return jsonify(res.data)
    if 'approval' == action_endpoint:
        update_approval_date(activity_detail)
    item_id = None
    recid = None
    deposit = None
    pid_without_ver = None
    current_pid = None
    if activity_detail and activity_detail.item_id:
        item_id = activity_detail.item_id
        try:
            current_pid = PersistentIdentifier.get_by_object(pid_type='recid',
                                                             object_type='rec',
                                                             object_uuid=item_id)
        except PIDDoesNotExistError as err:
            current_app.logger.error("can not get PersistentIdentifier")
            res = ResponseMessageSchema().load({"code":-1, "msg":"can not get PersistentIdentifier"})
            return jsonify(res.data)
        recid = get_record_identifier(current_pid.pid_value)
        deposit = WekoDeposit.get_record(item_id)
        if deposit:
            pid_without_ver = get_record_without_version(current_pid)
<<<<<<< HEAD
    if pid_without_ver is None:
        current_app.logger.error("next_action: can not get pid_without_ver")
        res = ResponseMessageSchema().load({"code":-1, "msg":"can not get pid_without_ver"})
        return jsonify(res.data)

=======
>>>>>>> ff221ae7
    current_app.logger.debug("action_endpoint: {0}, current_pid: {1}, item_id: {2}".format(
        action_endpoint, current_pid, pid_without_ver.pid_value))
    record = WekoRecord.get_record_by_pid(pid_without_ver.pid_value)
    if record is None:
        current_app.logger.error("next_action: can not get record")
        res = ResponseMessageSchema().load({"code":-1, "msg":"can not get record"})
        return jsonify(res.data)
    current_app.logger.debug("record: {0}".format(record.pid_cnri))

    if action_endpoint in ['item_login', 'item_login_application'] and (record.pid_cnri is None) and current_app.config.get('WEKO_HANDLE_ALLOW_REGISTER_CNRI'):
        register_hdl(activity_id)

    flow = Flow()
    next_flow_action = flow.get_next_flow_action(
        activity_detail.flow_define.flow_id, action_id, action_order)
    if not isinstance(next_flow_action, list) or len(next_flow_action) <= 0:
        current_app.logger.error("next_action: can not get next_flow_action")
        res = ResponseMessageSchema().load({"code":-2,"msg":"can not get next_flow_action"})
        return jsonify(res.data)
    next_action_endpoint = next_flow_action[0].action.action_endpoint
    next_action_id = next_flow_action[0].action_id
    next_action_order = next_flow_action[
        0].action_order if action_order else None
    # Start to send mail
    if 'approval' in [action_endpoint, next_action_endpoint]:
        current_flow_action = flow.get_flow_action_detail(
            activity_detail.flow_define.flow_id, action_id, action_order)
        if current_flow_action is None:
            current_app.logger.error("next_action: can not get current_flow_action")
            res = ResponseMessageSchema().load({"code":-1, "msg":"can not get curretn_flow_action"})
            return jsonify(res.data)
        next_action_detail = work_activity.get_activity_action_comment(
            activity_id, next_action_id,
            next_action_order)

        if next_action_detail is None:
            current_app.logger.error("next_action: can not get next_action_detail")
            res = ResponseMessageSchema().load({"code":-2, "msg":"can not get next_action_detail"})
            return jsonify(res.data)

        is_last_approval_step = work_activity \
            .is_last_approval_step(activity_id, action_id, action_order) \
            if action_endpoint == "approval" else False
        # Only gen url file link at last approval step
        url_and_expired_date = {}
        if is_last_approval_step:
            url_and_expired_date = create_onetime_download_url_to_guest(
                activity_detail.activity_id,
                activity_detail.extra_info)
            if not url_and_expired_date:
                url_and_expired_date = {}
        action_mails_setting = {"previous":
                                current_flow_action.send_mail_setting
                                if current_flow_action.send_mail_setting
                                else {},
                                "next": next_flow_action[0].send_mail_setting
                                if next_flow_action[0].send_mail_setting
                                else {},
                                "approval": True,
                                "reject": False}

        next_action_handler = next_action_detail.action_handler
        # in case of current action has action user
        if next_action_handler == -1:
            current_flow_action = FlowAction.query.filter_by(
                flow_id=activity_detail.flow_define.flow_id,
                action_id=next_action_id,
                action_order=next_action_order).one_or_none()
            if current_flow_action and current_flow_action.action_roles and \
                    current_flow_action.action_roles[0].action_user:
                next_action_handler = current_flow_action.action_roles[
                    0].action_user
                if next_action_handler is None:
                    current_app.logger.error("next_action: can not get next_action_handler")
                    res = ResponseMessageSchema().load({"code":-2, "msg":"can not get next_action_handler"})
                    return jsonify(res.data)
        process_send_approval_mails(activity_detail, action_mails_setting,
                                    next_action_handler,
                                    url_and_expired_date)
    if current_app.config.get(
        'WEKO_WORKFLOW_ENABLE_AUTO_SEND_EMAIL') and \
        current_user.is_authenticated and \
        (not activity_detail.extra_info or not
            activity_detail.extra_info.get('guest_mail')):
        process_send_notification_mail(activity_detail,
                                       action_endpoint, next_action_endpoint)

    if post_json.get('temporary_save') == 1 \
            and action_endpoint not in ['identifier_grant', 'item_link']:
        if 'journal' in post_json:
            work_activity.create_or_update_action_journal(
                activity_id=activity_id,
                action_id=action_id,
                journal=post_json.get('journal'))
        else:
            work_activity.upt_activity_action_comment(
                activity_id=activity_id,
                action_id=action_id,
                comment=post_json.get('commond'),
                action_order=action_order
            )
        res = ResponseMessageSchema().load({"code":0, "msg":_("success")})
        return jsonify(res.data)
    elif post_json.get('journal'):
        work_activity.create_or_update_action_journal(
            activity_id=activity_id,
            action_id=action_id,
            journal=post_json.get('journal')
        )


    if action_endpoint == 'approval' and item_id:
        last_idt_setting = work_activity.get_action_identifier_grant(
            activity_id=activity_id,
            action_id=get_actionid('identifier_grant'))
        if not post_json.get('temporary_save') and last_idt_setting \
            and last_idt_setting.get('action_identifier_select') \
                and last_idt_setting.get('action_identifier_select') > 0:

            _pid = pid_without_ver.pid_value
            record_without_version = item_id
            if not recid:
                record_without_version = pid_without_ver.object_uuid

            current_app.logger.debug(
                'last_idt_setting: {0}'.format(last_idt_setting))
            saving_doi_pidstore(
                item_id,
                record_without_version,
                prepare_doi_link_workflow(_pid, last_idt_setting),
                int(last_idt_setting['action_identifier_select']))

        action_feedbackmail = work_activity.get_action_feedbackmail(
            activity_id=activity_id,
            action_id=current_app.config.get(
                "WEKO_WORKFLOW_ITEM_REGISTRATION_ACTION_ID", 3))
        if action_feedbackmail:
            item_ids = [item_id]
            if not recid:
                if ".0" in current_pid.pid_value:
                    pv = PIDVersioning(child=pid_without_ver)
                    if pv is None:
                        res = ResponseMessageSchema().load({"code":-1, "msg":"can not get pv"})
                        return jsonify(res.data)
                    last_ver = PIDVersioning(parent=pv.parent,child=pid_without_ver).get_children(
                        pid_status=PIDStatus.REGISTERED
                    ).filter(PIDRelation.relation_type == 2).order_by(
                        PIDRelation.index.desc()).first()
                    if ast_ver is None:
                        res = ResponseMessageSchema().load({"code":-1, "msg":"can not get last_ver"})
                        return jsonify(res.data)
                    item_ids.append(last_ver.object_uuid)
                else:
                    draft_pid = PersistentIdentifier.get(
                        'recid',
                        '{}.0'.format(pid_without_ver.pid_value)
                    )
                    if draft_pid is None:
                        res = ResponseMessageSchema().load({"code":-1, "msg":"can not get pid_without_ver"})
                        return jsonify(res.data)
                    item_ids.append(draft_pid.object_uuid)
                item_ids.append(pid_without_ver.object_uuid)

            if action_feedbackmail.feedback_maillist:
                FeedbackMailList.update_by_list_item_id(
                    item_ids=item_ids,
                    feedback_maillist=action_feedbackmail.feedback_maillist
                )
            else:
                FeedbackMailList.delete_by_list_item_id(item_ids)

        deposit.update_feedback_mail()

    if action_endpoint == 'item_link' and item_id:

        item_link = ItemLink(current_pid.pid_value)
        relation_data = post_json.get('link_data')
        if relation_data:
            err = item_link.update(relation_data)
            if err:
                res = ResponseMessageSchema().load({"code":-1, "msg":_("err")})
                return jsonify(res.data)
        if post_json.get('temporary_save') == 1:
            work_activity.upt_activity_action_comment(
                activity_id=activity_id,
                action_id=action_id,
                comment=post_json.get('commond'),
                action_order=action_order
            )
            res = ResponseMessageSchema().load({"code":0,"msg":_("success")})
            return jsonify(res.data)

    # save pidstore_identifier to ItemsMetadata
    identifier_select = post_json.get('identifier_grant')
    if 'identifier_grant' == action_endpoint \
            and identifier_select is not None:
        # If is action identifier_grant, then save to to database
        identifier_grant = {
            'action_identifier_select': identifier_select,
            'action_identifier_jalc_doi': post_json.get(
                'identifier_grant_jalc_doi_suffix'),
            'action_identifier_jalc_cr_doi': post_json.get(
                'identifier_grant_jalc_cr_doi_suffix'),
            'action_identifier_jalc_dc_doi': post_json.get(
                'identifier_grant_jalc_dc_doi_suffix'),
            'action_identifier_ndl_jalc_doi': post_json.get(
                'identifier_grant_ndl_jalc_doi_suffix')
        }
        work_activity.create_or_update_action_identifier(
            activity_id=activity_id,
            action_id=action_id,
            identifier=identifier_grant
        )
        if post_json.get('temporary_save') == 1:
            res = ResponseMessageSchema().load({"code":0, "msg":_("success")})
            return jsonify(res.data)

        if identifier_select == IDENTIFIER_GRANT_SELECT_DICT['NotGrant']:
            if item_id != pid_without_ver.object_uuid:
                _old_idt = IdentifierHandle(pid_without_ver.object_uuid)
                _new_idt = IdentifierHandle(item_id)
                _old_v, _old_t = _old_idt.get_idt_registration_data()
                _new_v, _new_t = _new_idt.get_idt_registration_data()
                if not _old_v:
                    _new_idt.remove_idt_registration_metadata()
                elif _old_v != _new_v:
                    _new_idt.update_idt_registration_metadata(
                        _old_v,
                        _old_t)
            else:
                _identifier = IdentifierHandle(item_id)
                _value, _type = _identifier.get_idt_registration_data()
                
                if _value:
                    _identifier.remove_idt_registration_metadata()
        else:
            # If is action identifier_grant, then save to to database
            error_list = check_doi_validation_not_pass(
                item_id, activity_id, identifier_select)
            if isinstance(error_list, str):
                res = ResponseMessageSchema().load({"code":-1, "msg":_(error_list)})
                return jsonify(res.data)
            elif error_list:
                return previous_action(
                    activity_id=activity_id,
                    action_id=action_id,
                    req=-1)

            if item_id:
                record_without_version = item_id
                if not recid:
                    record_without_version = pid_without_ver.object_uuid
                saving_doi_pidstore(item_id, record_without_version, post_json,
                                    int(identifier_select), False, True)
    elif 'identifier_grant' == action_endpoint \
            and not post_json.get('temporary_save'):
        _value, _type = IdentifierHandle(item_id).get_idt_registration_data()
        if _value and _type:
            error_list = check_doi_validation_not_pass(
                item_id, activity_id, IDENTIFIER_GRANT_SELECT_DICT[_type[0]],
                pid_without_ver.object_uuid)
            if isinstance(error_list, str):
                res = ResponseMessageSchema().load({"code":-1, "msg":_("error_list")})
                return jsonify(res.data)
            elif error_list:
                return previous_action(
                    activity_id=activity_id,
                    action_id=action_id,
                    req=-1)

    rtn = history.create_activity_history(activity, action_order)
    if not rtn:
        res = ResponseMessageSchema().load({"code":-1, "msg":_("error")})
        return jsonify(res.data)
    # next action
    flag = work_activity.upt_activity_action_status(
        activity_id=activity_id, action_id=action_id,
        action_status=ActionStatusPolicy.ACTION_DONE,
        action_order=action_order
    )
    if not flag:
        res = ResponseMessageSchema().load({"code":-2, "msg":""})
        return jsonify(res.data)
    work_activity.upt_activity_action_comment(
        activity_id=activity_id,
        action_id=action_id,
        comment='',
        action_order=action_order
    )

    if 'end_action' == next_action_endpoint:
        new_activity_id = None
        new_activity_id = handle_finish_workflow(deposit,
                                                 current_pid,
                                                 recid)
        if new_activity_id is None:
            res = ResponseMessageSchema().load({"code":-1, "msg":_("error")})
            return jsonify(res.data)

        # Remove to file permission
        permission = FilePermission.find_by_activity(activity_id)
        if permission:
            FilePermission.delete_object(permission)

        activity.update(
            action_id=next_action_id,
            action_version=next_flow_action[0].action_version,
            item_id=new_activity_id,
            action_order=next_action_order
        )
        work_activity.end_activity(activity)
        # Call signal to push item data to ES.
        try:
            if '.' not in current_pid.pid_value and has_request_context():
                user_id = activity_detail.activity_login_user if \
                    activity and activity_detail.activity_login_user else -1
                item_created.send(
                    current_app._get_current_object(),
                    user_id=user_id,
                    item_id=current_pid,
                    item_title=activity_detail.title
                )
        except BaseException:
            abort(500, 'MAPPING_ERROR')
    else:
        flag = work_activity.upt_activity_action(
            activity_id=activity_id, action_id=next_action_id,
            action_status=ActionStatusPolicy.ACTION_DOING,
            action_order=next_action_order)
        flag &= work_activity.upt_activity_action_status(
            activity_id=activity_id, action_id=next_action_id,
            action_status=ActionStatusPolicy.ACTION_DOING,
            action_order=next_action_order)
        if not flag:
            res = ResponseMessageSchema().load({"code":-2, "msg":""})
            return jsonify(res.data)

    # delete session value
    if session.get('itemlogin_id'):
        del session['itemlogin_id']
    if session.get('itemlogin_activity'):
        del session['itemlogin_activity']
    if session.get('itemlogin_item'):
        del session['itemlogin_item']
    if session.get('itemlogin_steps'):
        del session['itemlogin_steps']
    if session.get('itemlogin_action_id'):
        del session['itemlogin_action_id']
    if session.get('itemlogin_cur_step'):
        del session['itemlogin_cur_step']
    if session.get('itemlogin_record'):
        del session['itemlogin_record']
    if session.get('itemlogin_res_check'):
        del session['itemlogin_res_check']
    if session.get('itemlogin_pid'):
        del session['itemlogin_pid']
    if session.get('itemlogin_community_id'):
        del session['itemlogin_community_id']
    res = ResponseMessageSchema().load({"code":0, "msg":_("success")})
    return jsonify(res.data)


@blueprint.route(
    '/activity/action/<string:activity_id>/<int:action_id>'
    '/rejectOrReturn/<int:req>',
    methods=['POST'])
@login_required
@check_authority
def previous_action(activity_id='0', action_id=0, req=0):
    """reqに従い次のアクションを決定し、アクティビティの状態を更新する

    Args:
        activity_id (str, optional): 対象アクティビティID.パスパラメータから取得. Defaults to '0'.
        action_id (int, optional): 現在のアクションID.パスパラメータから取得. Defaults to 0.
        req (int, optional): 次のアクションの種類.パスパラメータから取得. Defaults to 0.
<<<<<<< HEAD
                             0:1つ前のフローアクション
                             -1: アイテム登録アクション
                             それ以外: 2つ目のアクション
    Returns:
        object: 成否判定のコードとメッセージを含むjson dataをレスポンスボディにもつResponse.json data validated by ResponseMessageSchema.

    Raises:
        marshmallow.exceptions.ValidationError: if ResponseMessageSchema is invalid.

    TODO:
        400,500 を受け取った際のjsの挙動設計。postに400,500を返すとあるがjsの整備がまだなのですべて200で返す
    ---

=======
                             0: 1つ前のフローアクション
                             -1: アイテム登録アクション
                             それ以外: 2つ目のアクション

    Returns:
        dict: 成否判定のコードとメッセージを含むjson data
    
    ---
    
>>>>>>> ff221ae7
    post:
        description: "previous_action"
        security:
            - login_required: []
            - check_authority: []
        requestBody:
<<<<<<< HEAD
            required: false
            content:
                application/json:
                    schema:
                        ActionSchema
=======
            required: true
            content:
                application/json:
                    schema:
                        object
>>>>>>> ff221ae7
                    example: {"action_version": "1.0.0", "commond": "test comment"}
        parameters:
            - in: path
              name: activity_id
              description: 対象のアクティビティID
              schema:
                type: string
            - in: path
              name: action_id
              description: 現在のアクションID
              schema:
                type: int
            - in: path
              name: req
<<<<<<< HEAD
              description: 次のアクションの種類.
                           0: 1つ前のフローアクション
                           -1: アイテム登録アクション
                           それ以外: 2つ目のアクション.
=======
              description: 次のアクションの種類
                           0: 1つ前のフローアクション
                           -1: アイテム登録アクション
                           それ以外: 2つ目のアクション
>>>>>>> ff221ae7
              schema:
                type: int
        responses:
            200:
                description: "success"
                content:
                    application/json:
                        schema:
<<<<<<< HEAD
                            ResponseMessageSchema
                        example: {"code": 0, "msg": "success"}
            400:
                description: "parameter error"
                content:
                    application/json:
                        schema:
                            ResponseMessageSchema
                        example: {"code": -1,"msg":"parameter error"}
            500:
                description: "server error"
                content:
                    application/json:
                        schema:
                            ResponseMessageSchema
                        example: {"code": -1, "msg": "server error"}

    """

    check_flg = type_null_check(activity_id, str)
    check_flg &= type_null_check(action_id, int)
    check_flg &= type_null_check(req, int)
    if not check_flg:
        current_app.logger.error("previous_action: argument error")
        res = ResponseMessageSchema().load({"code":-1,"msg":"argument error"})
        return jsonify(res.data)
    try:
        schema_load = ActionSchema().load(request.get_json())
    except ValidationError as err:
        current_app.logger.error("previous_action: "+str(err))
        res = ResponseMessageSchema().load({"code":-1, "msg":str(err)})
        return jsonify(res.data)
    post_data = schema_load.data
=======
                            object
                        example: {"code": 0, "msg": _("success")}
    """
    post_data = request.get_json()
>>>>>>> ff221ae7
    # A-20220808-00001
    #current_app.logger.error("previous:activity_id:{}".format(activity_id))
    # 7
    #current_app.logger.error("previous:action_id:{}".format(action_id))
    # -1
    #current_app.logger.error("previous:req:{}".format(req))
    # :{'identifier_grant': '1', 'identifier_grant_jalc_doi_suffix': '', 'identifier_grant_jalc_doi_link': 'https://doi.org/xxx/0000000059', 'identifier_grant_jalc_cr_doi_suffix': '', 'identifier_grant_jalc_cr_doi_link': 'https://doi.org/yyy/0000000059', 'identifier_grant_jalc_dc_doi_suffix': '', 'identifier_grant_jalc_dc_doi_link': 'https://doi.org/zzz/0000000059', 'identifier_grant_ndl_jalc_doi_suffix': '', 'identifier_grant_ndl_jalc_doi_link': 'https://doi.org/<Empty>/0000000059', 'identifier_grant_crni_link': '', 'action_version': '1.0.0', 'commond': '', 'temporary_save': 0}
    #current_app.logger.error("previous:post_data:{}".format(post_data))
    activity = dict(
        activity_id=activity_id,
        action_id=action_id,
        action_version=post_data.get('action_version'),
        action_status=ActionStatusPolicy.ACTION_THROWN_OUT if 0 == req else
        ActionStatusPolicy.ACTION_RETRY,
        commond=post_data.get('commond')
    )
    work_activity = WorkActivity()
    history = WorkActivityHistory()
    # next action
    activity_detail = work_activity.get_activity_by_id(activity_id)
    if activity_detail is None:
        current_app.logger.error("previous_action: can not get activity_detail")
        res = ResponseMessageSchema().load({"code":-1, "msg":"can not get activity detail"})
        return jsonify(res.data)
    action_order = activity_detail.action_order
    flow = Flow()
    rtn = history.create_activity_history(activity, action_order)
    if rtn is None:
        res = ResponseMessageSchema().load({"code":-1, "msg":_("error")})
        return jsonify(res.data)
    current_flow_action = flow.\
        get_flow_action_detail(
            activity_detail.flow_define.flow_id, action_id, action_order)
    if current_flow_action is None:
        current_app.logger.error("previous_action: can not get current_flow_action")
        res = ResponseMessageSchema().load({"code":-1, "msg":"can not get flow action detail"})
        return jsonify(res.data)
    action_mails_setting = {
        "previous": current_flow_action.send_mail_setting
        if current_flow_action.send_mail_setting else {},
        "next": {},
        "approval": False,
        "reject": True}
    process_send_approval_mails(activity_detail, action_mails_setting, -1, {})
    try:
        pid_identifier = PersistentIdentifier.get_by_object(
            pid_type='doi', object_type='rec',
            object_uuid=activity_detail.item_id)
        with db.session.begin_nested():
            db.session.delete(pid_identifier)
        db.session.commit()
    except PIDDoesNotExistError as pidNotEx:
        current_app.logger.info(pidNotEx)

    if req == -1:
        pre_action = flow.get_item_registration_flow_action(
            activity_detail.flow_define.flow_id)
    elif req == 0:
        pre_action = flow.get_previous_flow_action(
            activity_detail.flow_define.flow_id, action_id,
            action_order)
    else:
        pre_action = flow.get_next_flow_action(
            activity_detail.flow_define.flow_id, 1, 1)

    if pre_action and len(pre_action) > 0:
        previous_action_id = pre_action[0].action_id
        previous_action_order = pre_action[
            0].action_order if action_order else None
        if req == 0:
            flag = work_activity.upt_activity_action_status(
                activity_id=activity_id,
                action_id=action_id,
                action_status=ActionStatusPolicy.ACTION_THROWN_OUT,
                action_order=action_order)
        else:
            flag = work_activity.upt_activity_action_status(
                activity_id=activity_id, action_id=action_id,
                action_status=ActionStatusPolicy.ACTION_RETRY,
                action_order=action_order)
        flag &= work_activity.upt_activity_action_status(
            activity_id=activity_id, action_id=previous_action_id,
            action_status=ActionStatusPolicy.ACTION_DOING,
            action_order=previous_action_order)
        flag &= work_activity.upt_activity_action(
            activity_id=activity_id, action_id=previous_action_id,
            action_status=ActionStatusPolicy.ACTION_DOING,
            action_order=previous_action_order)
        if not flag:
            res = ResponseMessageSchema().load({'code':-2,'msg':""})
            return jsonify(res.data)
    res = ResponseMessageSchema().load({'code':0,'msg':_('success')})
    return jsonify(res.data)


@blueprint.route('/journal/list', methods=['GET'])
def get_journals():
    """Get journals."""
    key = request.values.get('key')
    if not key:
        return jsonify({})

    redis_connection = RedisConnection()
    datastore = redis_connection.connection(db=current_app.config['CACHE_REDIS_DB'], kv = True)

    cache_key = current_app.config[
        'WEKO_WORKFLOW_OAPOLICY_SEARCH'].format(keyword=key)

    if datastore.redis.exists(cache_key):
        data = datastore.get(cache_key)
        multiple_result = json.loads(
            data.decode('utf-8'),
            object_pairs_hook=OrderedDict)

    else:
        multiple_result = search_romeo_jtitles(key, 'starts') if key else {}
        try:
            datastore.put(
                cache_key,
                json.dumps(multiple_result).encode('utf-8'),
                ttl_secs=int(
                    current_app.config['WEKO_WORKFLOW_OAPOLICY_CACHE_TTL']))
        except Exception:
            pass

    return jsonify(multiple_result)


@blueprint.route('/journal/<string:method>/<string:value>', methods=['GET'])
def get_journal(method, value):
    """Get journal."""
    if not method or not value:
        return jsonify({})

    if method == 'issn':
        result = search_romeo_issn(value)
    else:
        value = value.split(" / ")[0]
        result = search_romeo_jtitles(value, 'exact')

    if result['romeoapi'] and int(result['romeoapi']['header']['numhits']) > 1:
        if isinstance(result['romeoapi']['journals']['journal'], list):
            result['romeoapi']['journals']['journal'] = \
                result['romeoapi']['journals']['journal'][0]
        if isinstance(result['romeoapi']['publishers']['publisher'], list):
            result['romeoapi']['publishers']['publisher'] = \
                result['romeoapi']['publishers']['publisher'][0]

    return jsonify(result)


@blueprint.route(
    '/activity/action/<string:activity_id>/<int:action_id>'
    '/cancel',
    methods=['POST'])
@login_required_customize
@check_authority
def cancel_action(activity_id='0', action_id=0):
    """アクティビティIDで与えられたアクティビティをキャンセルする
<<<<<<< HEAD
=======

>>>>>>> ff221ae7
    Args:
        activity_id (str, optional): 対象アクティビティID.パスパラメータから取得. Defaults to '0'.
        action_id (int, optional): 現在のアクションID.パスパラメータから取得. Defaults to 0.

    Returns:
<<<<<<< HEAD
        object: 成否判定のコードとメッセージ、リダイレクト先のURLを含むjson dataをレスポンスボディにもつResponse.
              json data validated by ResponseMessageSchema

    Raises:
        marshmallow.exceptions.ValidationError: if ResponseMessageSchema is invalid.

    TODO:
        400,500 を受け取った際のjsの挙動設計。postに400,500を返すとあるがjsの整備がまだなのですべて200で返す

    ---

=======
        dict: 成否判定のコードとメッセージ、リダイレクト先のURLを含むjson data

    ---
    
>>>>>>> ff221ae7
    post:
        description: "cancel action"
        security:
            - login_required_customize: []
            - check_authority: []
        requestBody:
<<<<<<< HEAD
            required: false
            content:
                application/json:
                    schema:
                        CancelSchema
                    example: {"action_version": "1.0.0", "commond": "this is test comment", "pid_value":1}
=======
            required: true
            content:
                application/json:
                    schema:
                        object
                    example: {"action_version": "1.0.0", "commond": "this is test comment.", "pid_value": "1"}
>>>>>>> ff221ae7
        parameters:
            - in: path
              name: activity_id
              description: 対象のアクティビティID
              schema:
                type: string
            - in: path
              name: action_id
              description: 現在のアクションID
              schema:
                type: int
        responses:
            200:
                description: "success"
                content:
                    application/json:
                        schema:
<<<<<<< HEAD
                            ResponseMessageSchema
                        example: {"code": 0, "msg": _("success"), "data": {"redirect": "/workflow/activity/detail/1"}}
            400:
                description: "parameter error"
                content:
                    application/json:
                        schema:
                            ResponseMessageSchema
                        example: {"code": -1,"msg": "parameter error"}
            500:
                description: "server error"
                content:
                    application/json:
                        schema:
                            ResponseMessageSchema
                        example: {"code": -1, "msg": "server error"}
    """

    check_flg = type_null_check(activity_id, str)
    check_flg &= type_null_check(action_id, str)
    if not check_flg:
        current_app.logger.error("cancel_action: argument error")
        res = ResponseMessageSchema().load({"code":-1, "msg":"argument error"})
        return jsonify(res.data)

    try:
        schema_load = CancelSchema().load(request.get_json())
    except ValidationError as err:
        current_app.logger.error("cancel_action: "+str(err))
        res = ResponseMessageSchema().load({"code":-1, "msg":str(err)})
        return jsonify(res.data)

    post_json = schema_load.data
=======
                            object
                        example: {"code": 0, "msg": _("success"), "data": {"redirect": "/workflow/activity/detail/1"}}
    """
    post_json = request.get_json()
>>>>>>> ff221ae7
    work_activity = WorkActivity()
    # Clear deposit
    activity_detail = work_activity.get_activity_by_id(activity_id)
    if activity_detail is None:
        current_app.logger.error("cancel_action: can not get activity_detail")
        res = ResponseMessageSchema().load({"code":-1, "msg":"can not get activity detail"})
        return jsonify(res.data)

    activity = dict(
        activity_id=activity_id,
        action_id=action_id,
        action_version=post_json.get('action_version'),
        action_status=ActionStatusPolicy.ACTION_CANCELED,
        commond=post_json.get('commond'),
        action_order=activity_detail.action_order
    )

    # Clear deposit
    cancel_item_id = activity_detail.item_id
    if cancel_item_id is None:
        pid_value = post_json.get('pid_value') if post_json.get(
            'pid_value') else get_pid_value_by_activity_detail(
            activity_detail)
        if pid_value:
            pid = PersistentIdentifier.get('recid', pid_value)
            if pid is None:
                current_app.logger.error("cancel_action: can not get PersistIdentifier")
                res = ResponseMessageSchema().load({"code":-1, "msg":"can not get PersistIdentifier"})
                return jsonify(res.data)
            cancel_item_id = pid.object_uuid
    if cancel_item_id:
        cancel_record = WekoDeposit.get_record(cancel_item_id)
        try:
            with db.session.begin_nested():
                if cancel_record:
                    cancel_deposit = WekoDeposit(
                        cancel_record, cancel_record.model)

                    # Remove file and update size location.
                    if cancel_deposit.files and \
                            cancel_deposit.files.bucket:
                        remove_file_cancel_action(
                            cancel_deposit.files.bucket.id)

                    cancel_deposit.clear()
                    # Remove draft child
                    try:
                        cancel_pid = PersistentIdentifier.get_by_object(
                            pid_type='recid',
                            object_type='rec',
                            object_uuid=cancel_item_id)
                    except PIDDoesNotExistError:
                        current_app.logger.error("cancel_action: can not get PersistentIdentifier")
                        res = ResponseMessageSchema().load({"code":-1, "msg":"can not get PersistentIdentifier"})
                        return jsonify(res.data)
                    cancel_pv = PIDVersioning(child=cancel_pid)

                    if cancel_pv.exists:
                        parent_pid = deepcopy(cancel_pv.parent)
                        cancel_pv.remove_child(cancel_pid)
                        # rollback parent info
                        cancel_pv.parent.status = parent_pid.status
                        cancel_pv.parent.object_type = \
                            parent_pid.object_type
                        cancel_pv.parent.object_uuid = \
                            parent_pid.object_uuid
            db.session.commit()
        except Exception:
            db.session.rollback()
            current_app.logger.error(
                'Unexpected error: {}'.format(sys.exc_info()))
            res = ResponseMessageSchema().load({"code":-1, "msg":str(sys.exc_info()[0])})
            return jsonify(res.data)

    work_activity.upt_activity_action_status(
        activity_id=activity_id, action_id=action_id,
        action_status=ActionStatusPolicy.ACTION_CANCELED,
        action_order=activity_detail.action_order)

    rtn = work_activity.quit_activity(activity)

    if not rtn:
        work_activity.upt_activity_action_status(
            activity_id=activity_id, action_id=action_id,
            action_status=ActionStatusPolicy.ACTION_DOING,
            action_order=activity_detail.action_order)
        res = ResponseMessageSchema().load({"code":-1, "msg":'Error! Cannot process quit activity!'})
        return jsonify(res.data)

    if session.get("guest_url"):
        url = session.get("guest_url")
    else:
        url = url_for('weko_workflow.display_activity',
                      activity_id=activity_id)

    if activity_detail.extra_info and \
            activity_detail.extra_info.get('guest_mail'):
        delete_guest_activity(activity_id)

    # Remove to file permission
    permission = FilePermission.find_by_activity(activity_id)
    if permission:
        FilePermission.delete_object(permission)

    res = ResponseMessageSchema().load(
        {"code":0, "msg":_("success"),"data":{"redirect":url}}
        )
    return jsonify(res.data)


@blueprint.route(
    '/activity/detail/<string:activity_id>/<int:action_id>'
    '/withdraw',
    methods=['POST'])
@login_required_customize
@check_authority
def withdraw_confirm(activity_id='0', action_id=0):
    """ユーザー情報を確認し、リダイレクト先のURLを返す。
    Args:
        activity_id (str, optional): 対象アクティビティID.パスパラメータから取得. Defaults to '0'.
        action_id (int, optional): 現在のアクションID.パスパラメータから取得. Defaults to 0.

    Returns:
        object: ユーザー情報の確認結果とリダイレクト先URLのjson dataをレスポンスボディにもつResponse. validated by ResponseMessageSchema

    Raises:
        marshmallow.exceptions.ValidationError: if ResponseMessageSchema is invalid.

    TODO:
        400,500 を受け取った際のjsの挙動設計。postに400,500を返すとあるがjsの整備がまだなのですべて200で返す
    ---
    post:
        description: "withdraw confirm"
        security:
            - login_required_customize: []
            - check_authority: []
        requestBody:
            required: false
            content:
                application/json:
                    schema:
                        PasswdSchema
                    example: {"passwd": "DELETE"}
        parameters:
            - in: path
              name: activity_id
              description: 対象のアクティビティID
              schema:
                type: string
            - in: path
              name: action_id
              description: 現在のアクションID
              schema:
                type: int
        responses:
            200:
                description: "success"
                content:
                    application/json:
                        schema:
                            ResponseMessageSchema
                        example:
                            {"code": 0, "msg": "success", "data": {"redirect":"/workflow/activity/detail/1"}}


    """
    try:
        check_flg = type_null_check(activity_id, str)
        check_flg &= type_null_check(action_id, int)
        if not check_flg:
            current_app.logger.error("withdraw_confirm: argument error")
            res = ResponseMessageSchema().load({"code":-1, "msg":"argument error"})
            return jsonify(res.data)

        try:
            schema_load = PasswdSchema().load(request.get_json())
        except ValidationError as err:
            current_app.logger.error("withdraw_confirm: "+str(err))
            res = ResponseMessageSchema().load({"code":-1, "msg":str(err)})
            return jsonify(res.data)
        post_json = schema_load.data

        password = post_json.get('passwd', None)
        if password is None:
            res = ResponseMessageSchema({"code":-1,"msg":_('Password not provided')})
            return jsonify(res.data)
        wekouser = ShibUser()
        if password == 'DELETE':
            # if wekouser.check_weko_user(current_user.email, password):
            activity = WorkActivity()
            activity_detail = activity.get_activity_detail(activity_id)
            if activity_detail is None:
                current_app.logger.error("withdraw_confirm: can not get activity detail info")
                res = ResponseMessageSchema({"code":-1,"msg":"can not get activity detail info"})
                return jsonify(res.data)
            item_id = activity_detail.item_id
            identifier_actionid = get_actionid('identifier_grant')
            identifier = activity.get_action_identifier_grant(
                activity_id,
                identifier_actionid)
            identifier_handle = IdentifierHandle(item_id)
            if not isinstance(identifier, dict) or "action_identifier_select" in identifier:
                current_app.logger.error("withdraw_confirm: bad identifier data")
                res = ResponseMessageSchema({"code":-1,"msg":"bad identifier data"})
                return jsonify(res.data)

            if identifier_handle.delete_pidstore_doi():
                identifier['action_identifier_select'] = \
                    current_app.config.get(
                        "WEKO_WORKFLOW_IDENTIFIER_GRANT_IS_WITHDRAWING", -2)
                if identifier:
                    activity.create_or_update_action_identifier(
                        activity_id,
                        identifier_actionid,
                        identifier)
                    try:
                        current_pid = PersistentIdentifier.get_by_object(
                            pid_type='recid',
                            object_type='rec',
                            object_uuid=item_id)
                    except PIDDoesNotExistError:
                        current_app.logger.error("withdraw_confirm: can not get PersistentIdentifier")
                        res = ResponseMessageSchema().load({"code":-1,"msg":"can not get PersistentIdentifier"})
                        return jsonify(res.data)
                    recid = get_record_identifier(current_pid.pid_value)
                    if recid is None:
                        pid_without_ver = get_record_without_version(
                            current_pid)
                        record_without_ver_activity_id = \
                            get_activity_id_of_record_without_version(
                                pid_without_ver)
                        if record_without_ver_activity_id is not None:
                            without_ver_identifier_handle = IdentifierHandle(
                                item_id)
                            without_ver_identifier_handle \
                                .remove_idt_registration_metadata()
                            activity.create_or_update_action_identifier(
                                record_without_ver_activity_id,
                                identifier_actionid,
                                identifier)

                if session.get("guest_url"):
                    url = session.get("guest_url")
                else:
                    url = url_for('weko_workflow.display_activity',
                                  activity_id=activity_id)
                res = ResponseMessageSchema().load({"code":0,"msg":_("success"),"data":{"redirect":url}})
                return jsonify(res.data)
            else:
                res = ResponseMessageSchema().load({"code":-1,"msg":_('DOI Persistent is not exist.')})
                return jsonify(res.data)
        else:
            res = ResponseMessageSchema().load({"code":-1, "msg":_('Invalid password')})
            return jsonify(res.data)
    except ValueError:
        current_app.logger.error("withdraw_confirm: Unexpected error: {}".format(sys.exc_info()))
    res = ResponseMessageSchema().load({"code":-1, "msg":_('Error!')})
    return jsonify(res.data)


@blueprint.route('/findDOI', methods=['POST'])
@login_required
def find_doi():
    """Next action."""
    doi_link = request.get_json() or {}
    return jsonify(check_existed_doi(doi_link.get('doi_link')))


@blueprint.route(
    '/save_feedback_maillist/<string:activity_id>/<int:action_id>',
    methods=['POST'])
@login_required
@check_authority
def save_feedback_maillist(activity_id='0', action_id='0'):
    """Save feedback_mail's list to Activity History models.

    :return:
    """
    try:
        if request.headers['Content-Type'] != 'application/json':
            """Check header of request"""
            return jsonify(code=-1, msg=_('Header Error'))

        feedback_maillist = request.get_json()

        work_activity = WorkActivity()
        work_activity.create_or_update_action_feedbackmail(
            activity_id=activity_id,
            action_id=action_id,
            feedback_maillist=feedback_maillist
        )
        return jsonify(code=0, msg=_('Success'))
    except Exception:
        current_app.logger.error("Unexpected error: {}".format(sys.exc_info()))
    return jsonify(code=-1, msg=_('Error'))


@blueprint.route('/get_feedback_maillist/<string:activity_id>',
                 methods=['GET'])
@login_required
def get_feedback_maillist(activity_id='0'):
    """アクティビティに設定されているフィードバックメール送信先の情報を取得して返す

    Args:
       activity_id (str, optional): 対象のアクティビティID.パスパラメータから取得. Defaults to '0'.

    Returns:
        dict: 設定されているフィードバックメール送信先を示すjson data

    Raises:
        marshmallow.exceptions.ValidationError: if ResponseMessageSchema is invalid.
    ---
    get:
        description: "get feedback maillist"
        security:
            - login_required: []
        responses:
            200:
                description: "success"
                content:
                    application/json:
                        schema:
                            GetFeedbackMailListSchema
                        example: {"code":1,"msg":_('Success'),"data":mail_list}
            500:
                description: "arguments error"
                content:
                    application/json:
                        schema:
                            ResponseMessageSchema
                        example: {"code": -1, "msg": "arguments error"}
    """
    try:
        type_null_check(activity_id, str)
    except ValueError as err:
        res = ResponseMessageSchema().load({"code":-1, "msg":"arguments error"})
        return jsonify(res.data), 500
    try:
        work_activity = WorkActivity()
        action_feedbackmail = work_activity.get_action_feedbackmail(
            activity_id=activity_id,
            action_id=current_app.config.get(
                "WEKO_WORKFLOW_ITEM_REGISTRATION_ACTION_ID", 3))
        if action_feedbackmail:
            mail_list = action_feedbackmail.feedback_maillist
            if not isinstance(mail_list, list):
                res = ResponseMessageSchema().load({"code":-1,"msg":"mail_list is not list"})
            for mail in mail_list:
                if mail.get('author_id'):
                    email = Authors.get_first_email_by_id(
                        mail.get('author_id'))
                    if email:
                        mail['email'] = email
                    else:
                        mail_list.remove(mail)
            res = GetFeedbackMailListSchema().load({'code':1,'msg':_('Success'),'data':mail_list})
            return jsonify(res.data), 200
        else:
            res = ResponseMessageSchema().load({'code':0,'msg':''})
            return jsonify(res.data), 200
    except Exception:
        current_app.logger.error("Unexpected error: {}".format(sys.exc_info()))
    res = ResponseMessageSchema().load({'code':-1,'msg':_('Error')})
    return jsonify(res.data), 500


@blueprint.route('/activity/lock/<string:activity_id>', methods=['POST'])
@login_required
def lock_activity(activity_id="0"):
    """アクティビティの操作者を確認し、操作可能者以外の場合ロックする

    ワークフローに関するアクティビティの操作が、操作可能者以外により
    行われないようセッション管理し、ロックする

    Args:
        activity_id (str, optional): 対象アクティビティID.パスパラメータから取得. Defaults to '0'.

    Returns:
        object: アクティビティの状態を示すjson dataをレスポンスボディに含むResponse.json data validated by ResponseMessageSchema

    Raises:
        marshmallow.exceptions.ValidationError: if ResponseMessageSchema is invalid.

    TODO:
        400,500 を受け取った際のjsの挙動設計。postに400,500を返すとあるがjsの整備がまだなのですべて200で返す

    ---
    post:
        description: "lock activity"
        security:
            - login_required: []
        requestBody:
            required: false
            content:
                application/json:
                    schema:
                        LockSchema
                    example:
                        {'locked_value': '1-1661748792565'}
        parameters:
            - in: path
              name: activity_id
              description: 対象のアクティビティID
              schema:
                type: string
        responses:
            200:
                description: "success"
                content:
                    application/json:
                        schema:
                            ResponseLockSchema
                        example:
                            {"code": 200, "msg": "Success", "err": "",
                            "locked_value": "1-1661748792565", "locked_by_email": "example@example.org",
                            "locked_by_username": ""}
    """
    def is_approval_user(activity_id):
        workflow_activity_action = ActivityAction.query.filter_by(
            activity_id=activity_id,
            action_status=ActionStatusPolicy.ACTION_DOING
        ).one_or_none()
        if workflow_activity_action:
            action_handler = workflow_activity_action.action_handler
            if action_handler:
                return int(current_user.get_id()) == int(action_handler)
        return False


    check_flg = type_null_check(activity_id, str)
    if not check_flg:
        current_app.logger.error("lock_activity: argument error")
        res = ResponseMessageSchema().load({"code":-1, "msg":"argument error"})
        return jsonify(res.data)

    cache_key = 'workflow_locked_activity_{}'.format(activity_id)
    timeout = current_app.permanent_session_lifetime.seconds
    try:
        schema_load = LockSchema().load(request.form.to_dict())
    except ValidationError as err:
        current_app.logger.error("lock_activity: "+str(err))
        res = ResponseMessageSchema().load({"code":-1, "msg":str(err)})
        return jsonify(res.data)
    data = schema_load.data
    locked_value = data.get('locked_value')
    cur_locked_val = str(get_cache_data(cache_key)) or str()
    err = ''
    if cur_locked_val and not is_approval_user(activity_id):
        if locked_value != cur_locked_val:
            locked_value = cur_locked_val
            err = _('Locked')
        else:
            update_cache_data(
                cache_key,
                locked_value,
                timeout
            )
    else:
        # create new lock cache
        locked_value = str(current_user.get_id()) + '-' + \
            str(int(datetime.timestamp(datetime.now()) * 10 ** 3))
        update_cache_data(
            cache_key,
            locked_value,
            timeout
        )

    locked_by_email, locked_by_username = get_account_info(
        locked_value.split('-')[0])

    res = ResponseLockSchema().load({"code":200,"msg":"" if err else _("Success"),
                                     "locked_value":locked_value,"locked_by_email":locked_by_email,
                                     "locked_by_username":locked_by_username})
    return jsonify(res.data)


@blueprint.route('/activity/unlock/<string:activity_id>', methods=['POST'])
@login_required
def unlock_activity(activity_id="0"):
    """キャッシュデータを削除することによりロックを解除する。

    Args:
        activity_id (str, optional): 対象のアクティビティID.パスパラメータから取得. Defaults to '0'.

    Returns:
        dict: ロック解除が出来たかを示すjson data

    Raises:
        marshmallow.exceptions.ValidationError: if ResponseMessageSchema is invalid.
    ---
    post:
        description: "unlock activity"
        security:
            - login_required: []
        requestBody:
            required: false
            content:
                text/plain:
                    schema:
                        LockedValueSchema
                    example: '{"locked_value":"1-1661748792565"}'
        parameters:
            - in: path
              name: activity_id
              description: 対象のアクティビティID
              schema:
                type: string
        responses:
            200:
                description: "success"
                content:
                    application/json:
                        schema:
                            ResponseMessageSchema
                        example: {"code":200,"msg":"Unlock success"}
            400:
                description: "validation error"
                content:
                    application/json:
                        schema:
                            ResponseMessageSchema
                        example: {"code": -1,"msg":"validation error"}
            500:
                description: "arg error"
                content:
                    application/json:
                        schema:
                            ResponseMessageSchema
                        example: {"code": -1, "msg": "arguments error"}
    """
    try:
        type_null_check(activity_id, str)
    except ValueError as err:
        res = ResponseMessageSchema().load({"code":-1, "msg":"arguments error"})
        return jsonify(res.data), 500
    cache_key = 'workflow_locked_activity_{}'.format(activity_id)
    try:
        data = LockedValueSchema().load(json.loads(request.data.decode("utf-8")))
    except ValidationError as err:
        res = ResponseMessageSchema().load({'code':-1, 'msg':str(err)})
        return jsonify(res.data), 400
    locked_value = str(data.data.get('locked_value'))
    msg = None
    # get lock activity from cache
    cur_locked_val = str(get_cache_data(cache_key)) or str()
    if cur_locked_val and cur_locked_val == locked_value:
        delete_cache_data(cache_key)
        msg = _('Unlock success')
    res = ResponseUnlockSchema().load({'code':200,'msg':msg or _('Not unlock')})
    return jsonify(res.data), 200


@blueprint.route('/check_approval/<string:activity_id>', methods=['GET'])
@login_required
def check_approval(activity_id='0'):
    """アクティビティに対して承認の確認が必要であるかの判定をして、その結果を返す

    Args:
        activity_id (str, optional): 対象のアクティビティID.パスパラメータから取得. Defaults to '0'.

    Returns:
        dict: 承認の確認が必要かの判定結果を示すjson data

    Raises:
        marshmallow.exceptions.ValidationError: if ResponseMessageSchema is invalid.
    ---
    get:
        description: "check approval"
        security:
            - login_required: []
        responses:
            200:
                description: "success"
                content:
                    application/json:
                        schema:
                            CheckApprovalSchema
                        example: {"check_handle": -1, "check_continue": -1, "error": 1 }
            500:
                description: "arguments error"
                content:
                    application/json:
                        schema:
                            ResponseMessageSchema
                        example: {"code": -1, "msg": "arguments error"}
    """
    try:
        type_null_check(activity_id, str)
    except ValueError as err:
        res = ResponseMessageSchema().load({"code":-1, "msg":"arguments error"})
        return jsonify(res.data), 500
    response = {
        'check_handle': -1,
        'check_continue': -1,
        'error': 1
    }
    try:
        response = check_continue(response, activity_id)
    except Exception:
        current_app.logger.error("Unexpected error: {}".format(sys.exc_info()))
        response['error'] = -1
    res = CheckApprovalSchema().load(response)
    return jsonify(res.data), 200


@blueprint.route('/send_mail/<string:activity_id>/<string:mail_template>',
                 methods=['POST'])
@login_required
def send_mail(activity_id='0', mail_template=''):
    """Send mail.

    :param activity_id:
    :param mail_template:
    :return:
    """
    try:
        work_activity = WorkActivity()
        activity_detail = work_activity.get_activity_detail(activity_id)
        if current_app.config.get('WEKO_WORKFLOW_ENABLE_AUTO_SEND_EMAIL'):
            process_send_reminder_mail(activity_detail, mail_template)
    except ValueError:
        return jsonify(code=-1, msg='Error')
    return jsonify(code=1, msg='Success')


@blueprint.route('/save_activity_data', methods=['POST'])
@login_required_customize
def save_activity():
    """アイテムデータの新規登録、編集の完了後にアイテムデータの更新をする

    Returns:
        dict: アイテムデータの更新が成功したか示すjson data

    Raises:
        marshmallow.exceptions.ValidationError: if ResponseMessageSchema is invalid.
    ---
    post:
        description: "save activity"
        security:
            - login_required_customize: []
        requestBody:
            required: false
            content:
                application/json:
                    schema:
                        SaveActivitySchema
                    example: {"activity_id": "A-20220830-00001", "title": "title", "shared_user_id": -1}
        responses:
            200:
                description: "success"
                content:
                    application/json:
                        schema:
                            SaveActivityResponseSchema
                        example: {"success": True, "msg": ""}
            400:
                description: "arguments error"
                content:
                    application/json:
                        schema:
                            ResponseMessageSchema
                        example: {"code": -1,"msg":"arguments error"}
    """
    response = {
        "success": True,
        "msg": ""
    }
    try:
        try:
            data = SaveActivitySchema().load(request.get_json())
        except ValidationError as err:
            res = ResponseMessageSchema().load({'code':-1, 'msg':"arguments error"})
            return jsonify(res.data), 400
        save_activity_data(data.data)
    except Exception as error:
        response['success'] = False
        response["msg"] = str(error)
    res = SaveActivityResponseSchema().load(response)
    return jsonify(res.data), 200


@blueprint.route('/usage-report', methods=['GET'])
def usage_report():
    """
    Get usage reports.

    @return:
    """
    getargs = request.args
    item_type_usage_report = current_app.config.get(
        'WEKO_ITEMS_UI_USAGE_REPORT')
    conditions = filter_all_condition(getargs)
    conditions['workflow'] = [item_type_usage_report]
    conditions['status'] = ['doing']
    activity = WorkActivity()
    # For usage report, just get all activities with provided conditions
    activities, _, _, _, _ = activity \
        .get_activity_list(conditions=conditions, is_get_all=True)
    get_workflow_item_type_names(activities)
    activities_result = []
    for activity in activities:
        _activity = {"activity_id": activity.activity_id,
                     "item": activity.title,
                     "work_flow": activity.flows_name,
                     "email": activity.email,
                     "status": activity.StatusDesc,
                     "user_role": activity.role_name}
        activities_result.append(_activity)
    return jsonify(activities=activities_result)


@blueprint.route('/get-data-init', methods=['GET'])
@login_required
def get_data_init():
    """Init data."""
    from weko_records_ui.utils import get_roles, get_terms, get_workflows
    init_workflows = get_workflows()
    init_roles = get_roles()
    init_terms = get_terms()
    return jsonify(
        init_workflows=init_workflows,
        init_roles=init_roles,
        init_terms=init_terms)


class ActivityActionResource(ContentNegotiatedMethodView):
    """Workflow Activity Resource."""

    activity = WorkActivity()

    def activity_information(self, activity):
        """Display Activity Detail in response.

        Args:
            activity ([type]): [description]

        Returns:
            [type]: [description]

        """
        response = {
            'activityId': activity.activity_id,
            'email': None,
            'status': None
        }

        user = User.query.get(activity.activity_login_user)
        response['email'] = user.email if user else ''

        status = ActionStatusPolicy.describe(
            ActionStatusPolicy.ACTION_DOING)
        if activity.activity_status == \
                ActivityStatusPolicy.ACTIVITY_FINALLY:
            status = ActionStatusPolicy.describe(
                ActionStatusPolicy.ACTION_DONE)
        elif activity.activity_status == \
                ActivityStatusPolicy.ACTIVITY_CANCEL:
            status = ActionStatusPolicy.describe(
                ActionStatusPolicy.ACTION_CANCELED)
        response['status'] = _(status)

        current_app.logger.info('{}_{}_{}_{}_FINISH_{}'.format(
            self._prefix, request.method,
            current_user.email, self._time,
            activity.activity_id))
        return response

    def logging_error(self, name, detail):
        """Logging error.

        Args:
            error ([type]): [description]
            detail ([type]): [description]

        """
        current_app.logger.info('{}_{}_{}_{}_ERROR_{}: {}'.format(
            self._prefix, request.method,
            current_user.email, self._time,
            name,
            detail))

    def __init__(self, *args, **kwargs):
        """Constructor."""
        super(ActivityActionResource, self).__init__(
            *args,
            **kwargs
        )
        self._prefix = current_app.config.get(
            'WEKO_WORKFLOW_GAKUNINRDM_PREFIX')
        self._time = datetime.now().timestamp()

    @require_api_auth()
    @require_oauth_scopes(activity_scope.id)
    def post(self):
        """Handle POST activity action.

        Raises:
            InvalidInputRESTError: [description]
            InvalidInputRESTError: [description]
            InvalidInputRESTError: [description]

        Returns:
            [type]: [description]

        """
        current_app.logger.info('{}_{}_{}_{}_REQUEST'.format(
            self._prefix, request.method,
            current_user.email, self._time))

        item_type_id = request.form.get('item_type_id')
        itemmetadata = request.files.get('file')
        if not item_type_id or not itemmetadata:
            self.logging_error('missing_input', 'missing_input')
            raise InvalidInputRESTError()

        # checking the metadata
        check_result = check_import_items(itemmetadata, False, True)
        item = check_result.get('list_record')[0] \
            if check_result.get('list_record') else None
        if check_result.get('error') or not item or item.get('errors'):
            if check_result.get('error'):
                self.logging_error('check_import_items',
                                   check_result.get('error'))
            elif item.get('errors'):
                self.logging_error('check_import_items', item.get('errors'))
            else:
                self.logging_error('check_import_items', 'item_missing')
            raise InvalidInputRESTError()

        # register new item
        item['root_path'] = check_result.get('data_path') + '/data'
        import_result = import_items_to_system(item, None, True)
        shutil.rmtree(check_result.get('data_path'))
        if not import_result['success']:
            self.logging_error('import_items_to_system',
                               import_result['success'])
            raise InvalidInputRESTError()

        _default = current_app.config.get('WEKO_WORKFLOW_GAKUNINRDM_DATA')[0]
        post_activity = {
            'flow_id': _default.get('flow_id'),
            'itemtype_id': item_type_id,
            'workflow_id': _default.get('workflow_id')
        }

        try:
            activity = None
            pid = PersistentIdentifier.query.filter_by(
                pid_type='recid',
                pid_value=import_result.get('recid')
            ).first()
            activity = self.activity.init_activity(
                post_activity, item_id=pid.object_uuid)
            self.activity.update_title(
                activity.activity_id,
                item.get('item_title'))
        except Exception as ex:
            self.logging_error('init_activity', str(ex))
            raise InvalidInputRESTError()
        finally:
            if not activity or not activity.activity_id:
                self.logging_error('init_activity', 'activity_error')
                raise InvalidInputRESTError()

        return make_response(jsonify(self.activity_information(activity)), 200)

    @require_api_auth()
    @require_oauth_scopes(activity_scope.id)
    def get(self, activity_id):
        """Handle GET activity action.

        Args:
            activity_id ([type]): [description]

        Raises:
            ActivityBaseRESTError: [description]
            ActivityNotFoundRESTError: [description]

        Returns:
            [type]: [description]

        """
        current_app.logger.info('{}_{}_{}_{}_REQUEST'.format(
            self._prefix, request.method,
            current_user.email, self._time))

        if not activity_id:
            self.logging_error('missing_input', 'missing_input')
            raise ActivityBaseRESTError()

        activity = self.activity.get_activity_by_id(activity_id)
        if not activity:
            self.logging_error('get_activity_by_id', str(activity_id))
            raise ActivityNotFoundRESTError()

        return make_response(jsonify(self.activity_information(activity)), 200)

    @require_api_auth()
    @require_oauth_scopes(activity_scope.id)
    def delete(self, activity_id):
        """Handle DELETE activity action.

        This will cancel selected activity.
        Args:
            activity_id ([type]): [description]

        Raises:
            ActivityBaseRESTError: [description]
            RegisteredActivityNotFoundRESTError: [description]
            DeleteActivityFailedRESTError: [description]

        Returns:
            [type]: [description]

        """
        current_app.logger.info('{}_{}_{}_{}_REQUEST'.format(
            self._prefix, request.method,
            current_user.email, self._time))

        if not activity_id:
            self.logging_error('missing_input', 'missing_input')
            raise ActivityBaseRESTError()

        activity = self.activity.get_activity_by_id(activity_id)
        if not activity:
            self.logging_error('get_activity_by_id', str(activity_id))
            raise RegisteredActivityNotFoundRESTError()
        elif activity.activity_status != ActionStatusPolicy.ACTION_DOING:
            self.logging_error('get_activity_by_id', 'action_not_doing')
            raise DeleteActivityFailedRESTError()

        _activity = dict(
            activity_id=activity.activity_id,
            action_id=activity.action_id,
            action_status=ActionStatusPolicy.ACTION_CANCELED,
            action_order=activity.action_order
        )

        result = self.activity.quit_activity(_activity)
        if not result:
            self.logging_error('quit_activity', 'action_not_doing')
            raise DeleteActivityFailedRESTError()
        else:
            self.activity.upt_activity_action_status(
                activity_id=activity.activity_id,
                action_id=activity.action_id,
                action_status=ActionStatusPolicy.ACTION_CANCELED,
                action_order=activity.action_order)

        status = 200
        message = '登録アクティビティを削除'
        self.activity_information(activity)
        return make_response(message, status)


activity_blueprint.add_url_rule(
    '/<string:activity_id>',
    view_func=ActivityActionResource.as_view(
        'workflow_activity_action'
    ),
    methods=['GET', 'DELETE']
)


activity_blueprint.add_url_rule(
    '',
    view_func=ActivityActionResource.as_view(
        'workflow_activity_new'
    ),
    methods=['POST']
)<|MERGE_RESOLUTION|>--- conflicted
+++ resolved
@@ -267,25 +267,15 @@
     """アイテム登録ビューをレンダリングする
     セッションに保存されているデータから画面表示に必要な情報を取得し、
     レンダリングする。
-<<<<<<< HEAD
-
-    Returns:
-        str: render result of weko_workflow/item_login_success.html
-
-    ---
-    get:
-        description: "render template"
-        response:
-=======
-    
+
     Returns:
         str: アイテム登録ビュー
-    
+            render result of weko_workflow/item_login_success.html
+
     ---
     get:
         description: "render template"
         responses:
->>>>>>> ff221ae7
             200:
                 description: "render_template"
                 content:
@@ -1203,8 +1193,8 @@
         action_id (int, optional): 現在のアクションID.パスパラメータから取得. Defaults to 0.
 
     Returns:
-<<<<<<< HEAD
-        object: 成否判定のコードとメッセージを含むjson dataをレスポンスボディにもつResponse.json data validated by ResponseMessageSchema
+        object: 成否判定のコードとメッセージを含むjson dataをレスポンスボディにもつResponse.
+            json data validated by ResponseMessageSchema
 
     Raises:
         marshmallow.exceptions.ValidationError: if ResponseMessageSchema is invalid.
@@ -1212,31 +1202,18 @@
     TODO:
         400,500 を受け取った際のjsの挙動設計。postに400,500を返すとあるがjsの整備がまだなのですべて200で返す
 
-=======
-        dict: 成否判定のコードとメッセージを含むjson data
-    
->>>>>>> ff221ae7
     ---
     post:
         description: "next action"
         security:
             - login_required_customize: []
             - check_authority: []
-<<<<<<< HEAD
         requestBody:
             required: false
             content:
                 application/json:
                     schema:
                         ActionSchema, NextSchema, NextItemLinkSchema, NextIdentifierSchema, NextOAPolicySchema
-=======
-        request_Body:
-            required: true
-            content:
-                application/json:
-                    schema:
-                        object
->>>>>>> ff221ae7
                     example: {"action_version": "1.0.0", "commond": "this is test comment", "temporary_save": 0}
         parameters:
             - in: path
@@ -1255,7 +1232,6 @@
                 content:
                     application/json:
                         schema:
-<<<<<<< HEAD
                             ResponseMessageSchema
                         example: jsonify(code=0, "msg": "success")
             400:
@@ -1281,13 +1257,6 @@
         res = ResponseMessageSchema().load({"code":-1, "msg":"argument error"})
         return jsonify(res.data)
 
-=======
-                            object
-                        example: jsonify(code=0, msg="success")
-            500:
-                description: "シグナルを送信する際にエラーが発生した場合"
-    """
->>>>>>> ff221ae7
     work_activity = WorkActivity()
     history = WorkActivityHistory()
     activity_detail = work_activity.get_activity_detail(activity_id)
@@ -1369,14 +1338,11 @@
         deposit = WekoDeposit.get_record(item_id)
         if deposit:
             pid_without_ver = get_record_without_version(current_pid)
-<<<<<<< HEAD
     if pid_without_ver is None:
         current_app.logger.error("next_action: can not get pid_without_ver")
         res = ResponseMessageSchema().load({"code":-1, "msg":"can not get pid_without_ver"})
         return jsonify(res.data)
 
-=======
->>>>>>> ff221ae7
     current_app.logger.debug("action_endpoint: {0}, current_pid: {1}, item_id: {2}".format(
         action_endpoint, current_pid, pid_without_ver.pid_value))
     record = WekoRecord.get_record_by_pid(pid_without_ver.pid_value)
@@ -1609,7 +1575,7 @@
             else:
                 _identifier = IdentifierHandle(item_id)
                 _value, _type = _identifier.get_idt_registration_data()
-                
+
                 if _value:
                     _identifier.remove_idt_registration_metadata()
         else:
@@ -1752,7 +1718,6 @@
         activity_id (str, optional): 対象アクティビティID.パスパラメータから取得. Defaults to '0'.
         action_id (int, optional): 現在のアクションID.パスパラメータから取得. Defaults to 0.
         req (int, optional): 次のアクションの種類.パスパラメータから取得. Defaults to 0.
-<<<<<<< HEAD
                              0:1つ前のフローアクション
                              -1: アイテム登録アクション
                              それ以外: 2つ目のアクション
@@ -1766,36 +1731,17 @@
         400,500 を受け取った際のjsの挙動設計。postに400,500を返すとあるがjsの整備がまだなのですべて200で返す
     ---
 
-=======
-                             0: 1つ前のフローアクション
-                             -1: アイテム登録アクション
-                             それ以外: 2つ目のアクション
-
-    Returns:
-        dict: 成否判定のコードとメッセージを含むjson data
-    
-    ---
-    
->>>>>>> ff221ae7
     post:
         description: "previous_action"
         security:
             - login_required: []
             - check_authority: []
         requestBody:
-<<<<<<< HEAD
             required: false
             content:
                 application/json:
                     schema:
                         ActionSchema
-=======
-            required: true
-            content:
-                application/json:
-                    schema:
-                        object
->>>>>>> ff221ae7
                     example: {"action_version": "1.0.0", "commond": "test comment"}
         parameters:
             - in: path
@@ -1810,17 +1756,10 @@
                 type: int
             - in: path
               name: req
-<<<<<<< HEAD
               description: 次のアクションの種類.
                            0: 1つ前のフローアクション
                            -1: アイテム登録アクション
                            それ以外: 2つ目のアクション.
-=======
-              description: 次のアクションの種類
-                           0: 1つ前のフローアクション
-                           -1: アイテム登録アクション
-                           それ以外: 2つ目のアクション
->>>>>>> ff221ae7
               schema:
                 type: int
         responses:
@@ -1829,7 +1768,6 @@
                 content:
                     application/json:
                         schema:
-<<<<<<< HEAD
                             ResponseMessageSchema
                         example: {"code": 0, "msg": "success"}
             400:
@@ -1863,12 +1801,6 @@
         res = ResponseMessageSchema().load({"code":-1, "msg":str(err)})
         return jsonify(res.data)
     post_data = schema_load.data
-=======
-                            object
-                        example: {"code": 0, "msg": _("success")}
-    """
-    post_data = request.get_json()
->>>>>>> ff221ae7
     # A-20220808-00001
     #current_app.logger.error("previous:activity_id:{}".format(activity_id))
     # 7
@@ -2028,16 +1960,11 @@
 @check_authority
 def cancel_action(activity_id='0', action_id=0):
     """アクティビティIDで与えられたアクティビティをキャンセルする
-<<<<<<< HEAD
-=======
-
->>>>>>> ff221ae7
     Args:
         activity_id (str, optional): 対象アクティビティID.パスパラメータから取得. Defaults to '0'.
         action_id (int, optional): 現在のアクションID.パスパラメータから取得. Defaults to 0.
 
     Returns:
-<<<<<<< HEAD
         object: 成否判定のコードとメッセージ、リダイレクト先のURLを含むjson dataをレスポンスボディにもつResponse.
               json data validated by ResponseMessageSchema
 
@@ -2049,33 +1976,18 @@
 
     ---
 
-=======
-        dict: 成否判定のコードとメッセージ、リダイレクト先のURLを含むjson data
-
-    ---
-    
->>>>>>> ff221ae7
     post:
         description: "cancel action"
         security:
             - login_required_customize: []
             - check_authority: []
         requestBody:
-<<<<<<< HEAD
             required: false
             content:
                 application/json:
                     schema:
                         CancelSchema
                     example: {"action_version": "1.0.0", "commond": "this is test comment", "pid_value":1}
-=======
-            required: true
-            content:
-                application/json:
-                    schema:
-                        object
-                    example: {"action_version": "1.0.0", "commond": "this is test comment.", "pid_value": "1"}
->>>>>>> ff221ae7
         parameters:
             - in: path
               name: activity_id
@@ -2093,7 +2005,6 @@
                 content:
                     application/json:
                         schema:
-<<<<<<< HEAD
                             ResponseMessageSchema
                         example: {"code": 0, "msg": _("success"), "data": {"redirect": "/workflow/activity/detail/1"}}
             400:
@@ -2127,12 +2038,6 @@
         return jsonify(res.data)
 
     post_json = schema_load.data
-=======
-                            object
-                        example: {"code": 0, "msg": _("success"), "data": {"redirect": "/workflow/activity/detail/1"}}
-    """
-    post_json = request.get_json()
->>>>>>> ff221ae7
     work_activity = WorkActivity()
     # Clear deposit
     activity_detail = work_activity.get_activity_by_id(activity_id)
