--- conflicted
+++ resolved
@@ -599,13 +599,8 @@
         nullable=True, unique=False)
     """flow id."""
 
-<<<<<<< HEAD
-    flow = db.relationship(
-        Flow,
-=======
     flow_define = db.relationship(
         FlowDefine,
->>>>>>> 5ae2405c
         backref=db.backref('activity', lazy='dynamic')
     )
 
