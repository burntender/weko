# -*- coding: utf-8 -*-
#
# This file is part of WEKO3.
# Copyright (C) 2017 National Institute of Informatics.
#
# WEKO3 is free software; you can redistribute it
# and/or modify it under the terms of the GNU General Public License as
# published by the Free Software Foundation; either version 2 of the
# License, or (at your option) any later version.
#
# WEKO3 is distributed in the hope that it will be
# useful, but WITHOUT ANY WARRANTY; without even the implied warranty of
# MERCHANTABILITY or FITNESS FOR A PARTICULAR PURPOSE.  See the GNU
# General Public License for more details.
#
# You should have received a copy of the GNU General Public License
# along with WEKO3; if not, write to the
# Free Software Foundation, Inc., 59 Temple Place, Suite 330, Boston,
# MA 02111-1307, USA.

"""WEKO3 module docstring."""

import re
import uuid

from flask import abort, current_app, jsonify, request, url_for
from flask_admin import BaseView, expose
from flask_babelex import gettext as _
from invenio_accounts.models import Role, User
from invenio_db import db
<<<<<<< HEAD
from weko_index_tree.models import Index
=======
from invenio_i18n.ext import current_i18n
>>>>>>> 9cdb5514
from weko_records.api import ItemTypes

from weko_workflow.models import Action as _Action
from weko_workflow.models import FlowAction

from .api import Action, Flow, WorkActivity, WorkFlow
from .config import WEKO_WORKFLOW_SHOW_HARVESTING_ITEMS
from .models import WorkflowRole


class FlowSettingView(BaseView):
    @expose('/', methods=['GET'])
    def index(self):
        """Get flow list info.

        :return:
        """
        workflow = Flow()
        flows = workflow.get_flow_list()
        return self.render(
            'weko_workflow/admin/flow_list.html',
            flows=flows
        )

    @expose('/<string:flow_id>', methods=['GET'])
    def flow_detail(self, flow_id='0'):
        """Get flow detail info.

        :param flow_id:
        :return:
        """
        users = User.query.filter_by(active=True).all()
        roles = Role.query.all()
        actions = self.get_actions()
        if '0' == flow_id:
            flow = None
            return self.render(
                'weko_workflow/admin/flow_detail.html',
                flow_id=flow_id,
                flow=flow,
                flows=None,
                users=users,
                roles=roles,
                actions=None,
                action_list=actions
            )
        UUID_PATTERN = re.compile(r'^[\da-f]{8}-([\da-f]{4}-){3}[\da-f]{12}$',
                                  re.IGNORECASE)
        if not UUID_PATTERN.match(flow_id):
            abort(404)
        workflow = Flow()
        flow = workflow.get_flow_detail(flow_id)
        return self.render(
            'weko_workflow/admin/flow_detail.html',
            flow_id=flow_id,
            flow=flow,
            flows=None,
            users=users,
            roles=roles,
            actions=flow.flow_actions,
            action_list=actions
        )

    @staticmethod
    def update_flow(flow_id):
        post_data = request.get_json()
        workflow = Flow()
        try:
            workflow.upt_flow(flow_id, post_data)
        except ValueError as ex:
            response = jsonify(msg=str(ex))
            response.status_code = 400
            return response

        return jsonify(code=0, msg=_('Updated flow successfully.'))

    @expose('/<string:flow_id>', methods=['POST'])
    def new_flow(self, flow_id='0'):
        if flow_id != '0':
            return self.update_flow(flow_id)

        post_data = request.get_json()
        workflow = Flow()
        try:
            flow = workflow.create_flow(post_data)
        except ValueError as ex:
            response = jsonify(msg=str(ex))
            response.status_code = 400
            return response

        redirect_url = url_for('flowsetting.flow_detail', flow_id=flow.flow_id)
        return jsonify(code=0, msg='', data={'redirect': redirect_url})

    @expose('/<string:flow_id>', methods=['DELETE'])
    def del_flow(self, flow_id='0'):
        """Delete Flow info."""
        if '0' == flow_id:
            return jsonify(code=500, msg='No data to delete.',
                           data={'redirect': url_for('flowsetting.index')})

        code = 0
        msg = ''

        flow = Flow()
        flow_detail = flow.get_flow_detail(flow_id)
        if flow_detail:
            workflow = WorkFlow()
            workflows = workflow.get_workflow_by_flow_id(flow_detail.id)
            if workflows and len(workflows) > 0:
                code = 500
                msg = 'Cannot be deleted because flow is used.'
            else:
                """Delete flow"""
                result = flow.del_flow(flow_id)
                code = result.get('code')
                msg = result.get('msg')

        return jsonify(code=code, msg=msg,
                       data={'redirect': url_for('flowsetting.index')})

    @staticmethod
    def get_actions():
        """Get Actions info."""
        actions = Action().get_action_list()
        action_list = list()
        for action in actions:
            if action.action_name in current_app.config[
                    'WEKO_WORKFLOW_ACTIONS']:
                action_list.append(action)
        return action_list

    @expose('/action/<string:flow_id>', methods=['POST'])
    def upt_flow_action(self, flow_id=0):
        """Update FlowAction Info."""
        actions = request.get_json()
        workflow = Flow()
        dict_code = workflow.upt_flow_action(flow_id, actions)
        list_code = dict_code.get('list_code')
        msg = ''
        dict_msg = []
        status = False
        for code in list_code:
            if code == 0:
                msg = _('Updated flow action successfully')
                status = True
            if code == 1:
                msg = _(
                    'Approval by Administrator action does not exist,'
                    ' or not in the right order.')
            elif code == 2:
                msg = _('Approval by Advisor action is not in the right order.')
            elif code == 3:
                msg = _(
                    'Approval by Guarantor action is not in the right order.')
            elif code == 4:
                msg = _('Start or End action is not in the right order.')
            dict_msg.append(dict(msg=msg))
        return jsonify(result=dict_msg, status=status)


class WorkFlowSettingView(BaseView):
    MULTI_LANGUAGE = {
        "display": {
            "en": "Display",
            "ja": "表示"
        },
        "hide": {
            "en": "Hide",
            "ja": "非表示",
        },
        "display_hide": {
            "en": "Display/Hide",
            "ja": "表示/非表示",
        }
    }

    @expose('/', methods=['GET'])
    def index(self):
        """Get flow list info.

        :return:
        """
        workflow = WorkFlow()
        workflows = workflow.get_workflow_list()
        role = Role.query.all()
        for wf in workflows:
            list_hide = Role.query.outerjoin(WorkflowRole) \
                .filter(WorkflowRole.workflow_id == wf.id) \
                .filter(WorkflowRole.role_id == Role.id) \
                .all()
            if list_hide:
                displays, hides = self.get_name_display_hide(list_hide, role)
            else:
                displays = [x.name for x in role]
                hides = []
            wf.display = ',<br>'.join(displays)
            wf.hide = ',<br>'.join(hides)
        cur_lang = current_i18n.language if current_i18n.language else "en"
        display_label = self.MULTI_LANGUAGE["display"].get(cur_lang, "Display")
        return self.render(
            'weko_workflow/admin/workflow_list.html',
            workflows=workflows,
            display_label=display_label
        )

    @expose('/<string:workflow_id>', methods=['GET'])
    def workflow_detail(self, workflow_id='0'):
        """Get workflow info.

        :return:
        """
        if WEKO_WORKFLOW_SHOW_HARVESTING_ITEMS:
            itemtype_list = ItemTypes.get_latest()
        else:
            itemtype_list = ItemTypes.get_latest_custorm_harvesting()
        flow_api = Flow()
        flow_list = flow_api.get_flow_list()
        specials_itemtypes_list = []
        index_list = None
        action = _Action.query.filter_by(
            action_endpoint='item_login_application').one_or_none()
        enable_auto_set_index = current_app.config.get(
            'WEKO_WORKFLOW_ENABLE_AUTO_SET_INDEX_FOR_ITEM_TYPE')
        if action and enable_auto_set_index:
            index_list = Index().get_all()
            for flow in flow_list:
                flow_action = FlowAction.query.filter_by(
                    flow_id=flow.flow_id, action_id=action.id).one_or_none()
                if flow_action:
                    specials_itemtypes_list.append(flow.flow_name)
        if len(specials_itemtypes_list) == 0:
            enable_auto_set_index = False
        display = []
        hide = []
        role = Role.query.all()
        cur_lang = current_i18n.language if current_i18n.language else "en"
        display_label = self.MULTI_LANGUAGE["display"].get(cur_lang, "Display")
        hide_label = self.MULTI_LANGUAGE["hide"].get(cur_lang, "Hide")
        display_hide = self.MULTI_LANGUAGE["display_hide"].get(cur_lang,
                                                               "Display/Hide")
        if '0' == workflow_id:
            """Create new workflow"""
            return self.render(
                'weko_workflow/admin/workflow_detail.html',
                workflow=None,
                itemtype_list=itemtype_list,
                flow_list=flow_list,
                index_list=index_list,
                special_itemtype_list=specials_itemtypes_list,
                enable_showing_index_tree_selection=enable_auto_set_index,
                hide_list=hide,
                display_list=role,
                display_label=display_label,
                hide_label=hide_label,
                display_hide_label=display_hide,
            )

        """Update the workflow info"""
        workflow = WorkFlow()
        workflows = workflow.get_workflow_detail(workflow_id)
        hide = Role.query.outerjoin(WorkflowRole) \
            .filter(WorkflowRole.workflow_id == workflows.id) \
            .filter(WorkflowRole.role_id == Role.id) \
            .all()
        if hide:
            display = self.get_displays(hide, role)
        else:
            display = role
            hide = []

        return self.render(
            'weko_workflow/admin/workflow_detail.html',
            workflow=workflows,
            itemtype_list=itemtype_list,
            flow_list=flow_list,
            index_list=index_list,
            special_itemtype_list=specials_itemtypes_list,
            enable_showing_index_tree_selection=enable_auto_set_index,
            hide_list=hide,
            display_list=display,
            display_label=display_label,
            hide_label=hide_label,
            display_hide_label=display_hide
        )

    @expose('/<string:workflow_id>', methods=['POST', 'PUT'])
    def update_workflow(self, workflow_id='0'):
        """Update workflow info.

        :return:
        """
        json_data = request.get_json()
        list_hide = json_data.get('list_hide', [])
        form_workflow = dict(
            flows_name=json_data.get('flows_name', None),
            itemtype_id=json_data.get('itemtype_id', 0),
            flow_id=json_data.get('flow_id', 0),
            index_tree_id=json_data.get('index_id')
        )
        workflow = WorkFlow()
        if '0' == workflow_id:
            """Create new workflow"""
            form_workflow.update(
                flows_id=uuid.uuid4()
            )
            workflow.create_workflow(form_workflow)
            if len(list_hide) > 0:
                workflow_detail = workflow.get_workflow_by_flows_id(
                    form_workflow.get('flows_id'))
                self.save_workflow_role(workflow_detail.id, list_hide)
        else:
            """Update the workflow info"""
            form_workflow.update(
                id=json_data.get('id', None),
                flows_id=workflow_id
            )
            workflow.upt_workflow(form_workflow)
            if len(list_hide) > 0:
                self.save_workflow_role(form_workflow.get('id'), list_hide)
        return jsonify(code=0, msg='',
                       data={'redirect': url_for('workflowsetting.index')})

    @expose('/<string:workflow_id>', methods=['DELETE'])
    def delete_workflow(self, workflow_id='0'):
        """Update workflow info.

        :return:
        """
        workflow = WorkFlow()
        if '0' == workflow_id:
            return jsonify(code=500, msg='No data to delete.',
                           data={'redirect': url_for('workflowsetting.index')})

        code = 0
        msg = ''
        delete_flag = True

        workflow_detail = workflow.get_workflow_by_flows_id(workflow_id)
        if workflow_detail:
            activity = WorkActivity()
            activitys = activity.get_activity_by_workflow_id(workflow_detail.id)
            if activitys and len(activitys) > 0:
                for i in activitys:
                    if i.activity_status not in ['F', 'C']:
                        delete_flag = False
                        break

            if delete_flag:
                """Delete new workflow"""
                result = workflow.del_workflow(workflow_id)
                code = result.get('code')
                msg = result.get('msg')
            else:
                code = 500
                msg = 'Cannot be deleted because workflow is used.'

        return jsonify(code=code, msg=msg,
                       data={'redirect': url_for('workflowsetting.index')})

    @classmethod
    def get_name_display_hide(cls, list_hide, role):
        """Get workflow role: displays, hides.

        :param role:
        :param list_hide:

        :return: displays, hides.
        """
        displays = []
        hides = []
        if isinstance(role, list):
            for tmp in role:
                if not any(x.id == tmp.id for x in list_hide):
                    displays.append(tmp.name)
                else:
                    hides.append(tmp.name)
        return displays, hides

    @classmethod
    def get_displays(cls, list_hide, role):
        """Get workflow role: displays.

        :param role:
        :param list_hide:

        :return: displays.
        """
        displays = []
        if isinstance(role, list):
            for tmp in role:
                if not any(x.id == tmp.id for x in list_hide):
                    displays.append(tmp)
        return displays

    @classmethod
    def save_workflow_role(cls, wf_id, list_hide):
        """Update workflow role.

        :return:
        """
        with db.session.begin_nested():
            db.session.query(WorkflowRole).filter_by(
                workflow_id=wf_id).delete()
            if isinstance(list_hide, list):
                while list_hide:
                    tmp = list_hide.pop(0)
                    wfrole = dict(
                        workflow_id=wf_id,
                        role_id=tmp
                    )
                    db.session.execute(WorkflowRole.__table__.insert(), wfrole)
        db.session.commit()


workflow_adminview = {
    'view_class': WorkFlowSettingView,
    'kwargs': {
        'category': _('WorkFlow'),
        'name': _('WorkFlow List'),
        'endpoint': 'workflowsetting'
    }
}

flow_adminview = {
    'view_class': FlowSettingView,
    'kwargs': {
        'category': _('WorkFlow'),
        'name': _('Flow List'),
        'endpoint': 'flowsetting'
    }
}

__all__ = (
    'flow_adminview',
    'workflow_adminview',
)<|MERGE_RESOLUTION|>--- conflicted
+++ resolved
@@ -28,11 +28,8 @@
 from flask_babelex import gettext as _
 from invenio_accounts.models import Role, User
 from invenio_db import db
-<<<<<<< HEAD
 from weko_index_tree.models import Index
-=======
 from invenio_i18n.ext import current_i18n
->>>>>>> 9cdb5514
 from weko_records.api import ItemTypes
 
 from weko_workflow.models import Action as _Action
