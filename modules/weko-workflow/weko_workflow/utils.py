# -*- coding: utf-8 -*-
#
# This file is part of WEKO3.
# Copyright (C) 2017 National Institute of Informatics.
#
# WEKO3 is free software; you can redistribute it
# and/or modify it under the terms of the GNU General Public License as
# published by the Free Software Foundation; either version 2 of the
# License, or (at your option) any later version.
#
# WEKO3 is distributed in the hope that it will be
# useful, but WITHOUT ANY WARRANTY; without even the implied warranty of
# MERCHANTABILITY or FITNESS FOR A PARTICULAR PURPOSE.  See the GNU
# General Public License for more details.
#
# You should have received a copy of the GNU General Public License
# along with WEKO3; if not, write to the
# Free Software Foundation, Inc., 59 Temple Place, Suite 330, Boston,
# MA 02111-1307, USA.

"""Module of weko-workflow utils."""

from copy import deepcopy

from flask import current_app
from flask_babelex import gettext as _
from invenio_communities.models import Community
from invenio_db import db
from invenio_pidstore.models import PersistentIdentifier, PIDAlreadyExists, \
    PIDDoesNotExistError, PIDStatus
from weko_deposit.api import WekoDeposit, WekoRecord
from weko_records.api import ItemsMetadata, ItemTypes, Mapping
from weko_records.serializers.utils import get_mapping

from .api import WorkActivity
from .config import IDENTIFIER_GRANT_SELECT_DICT, IDENTIFIER_ITEMSMETADATA_FORM


def get_community_id_by_index(index_name):
    """
    Get community use indexName input is index_name_english.

    :param: index_name_english
    :return: dict of item type info
    """
    communities = Community.query.all()
    ret_community = []
    for community in communities:
        if community.index.index_name_english == index_name:
            ret_community.append(community.id)

    if len(ret_community) > 0:
        return ret_community[0]
    return None


def pidstore_identifier_mapping(post_json, idf_grant=0, activity_id='0'):
    """
    Mapp pidstore identifier data to ItemMetadata.

    :param post_json: request data
    :param idf_grant: identifier selected
    :param activity_id: activity id number
    """
    activity_obj = WorkActivity()
    activity_detail = activity_obj.get_activity_detail(activity_id)
    item = ItemsMetadata.get_record(id_=activity_detail.item_id)
    record = WekoDeposit.get_record(activity_detail.item_id)

    # transfer to JPCOAR format
    attrs = ['item_1551265147138', 'item_1551265178780']
    res = {
        attrs[0]: record.get(attrs[0]).get('attribute_value_mlt'),
        'pidstore_identifier': {}
        }
    tempdata = deepcopy(IDENTIFIER_ITEMSMETADATA_FORM)
    flag_del_pidstore = False
    identifier_value = ''
    identifier_type = ''
    identifierReg_value = ''
    identifierReg_type = ''

    if idf_grant == 1 and post_json.get('identifier_grant_jalc_doi_link'):
        jalcdoi_link = post_json.get('identifier_grant_jalc_doi_link')
        jalcdoi_tail = (jalcdoi_link.split('//')[1]).split('/')
        identifier_value = jalcdoi_link
        identifier_type = 'DOI'
        identifierReg_value = '/'.join(jalcdoi_tail[1:])
        identifierReg_type = 'JaLC'
    elif idf_grant == 2 and post_json.get('identifier_grant_jalc_cr_doi_link'):
        jalcdoi_cr_link = post_json.get('identifier_grant_jalc_cr_doi_link')
        jalcdoi_cr_tail = (jalcdoi_cr_link.split('//')[1]).split('/')
        identifier_value = jalcdoi_cr_link
        identifier_type = 'DOI'
        identifierReg_value = '/'.join(jalcdoi_cr_tail[1:])
        identifierReg_type = 'Crossref'
    elif idf_grant == 3 and post_json.get('identifier_grant_jalc_dc_doi_link'):
        jalcdoi_dc_link = post_json.get('identifier_grant_jalc_dc_doi_link')
        jalcdoi_dc_tail = (jalcdoi_dc_link.split('//')[1]).split('/')
        identifier_value = jalcdoi_dc_link
        identifier_type = 'DOI'
        identifierReg_value = '/'.join(jalcdoi_dc_tail[1:])
        identifierReg_type = 'Datacite'
    elif idf_grant == 4 and post_json.get('identifier_grant_crni_link'):
        jalcdoi_crni_link = post_json.get('identifier_grant_crni_link')
        identifier_value = jalcdoi_crni_link
        identifier_type = 'HDL'
        del tempdata[attrs[1]]
    elif idf_grant == -1:  # with draw identifier_grant
        pidstore_identifier = item.get('pidstore_identifier')
        flag_del_pidstore = del_invenio_pidstore(
            pidstore_identifier['identifier_value'])
    elif idf_grant != 0:
        current_app.logger.error(_('Identifier datas are empty!'))
        pidstore_identifier = item.get('pidstore_identifier')
        flag_del_pidstore = del_invenio_pidstore(
            pidstore_identifier['identifier_value'])
    try:
        tempdata[attrs[0]]['subitem_1551256116088'] = identifier_value
        tempdata[attrs[0]]['subitem_1551256122128'] = identifier_type
        if tempdata.get(attrs[1]):
            tempdata[attrs[1]]['subitem_1551256250276'] = identifierReg_value
            tempdata[attrs[1]]['subitem_1551256259586'] = identifierReg_type

        if not flag_del_pidstore:
            reg_invenio_pidstore(
                tempdata[attrs[0]]['subitem_1551256116088'], item.id)

        # Update metadata
        if tempdata != IDENTIFIER_ITEMSMETADATA_FORM:
            res[attrs[0]].append(tempdata[attrs[0]])
            res['pidstore_identifier']['identifier_value'] = identifier_value
            if tempdata.get(attrs[1]):
                res[attrs[1]] = (tempdata[attrs[1]])
            with db.session.begin_nested():
                item.update(res)
                item.commit()
            db.session.commit()
    except Exception as ex:
        current_app.logger.exception(str(ex))
        db.session.rollback()


def is_withdrawn_doi(doi_link):
    """
    Get doi was withdrawn.

    :param: doi_link
    :return: True/False
    """
    try:
        link_doi = doi_link['doi_link']
        query = PersistentIdentifier.query.filter_by(
            pid_value=link_doi, status=PIDStatus.DELETED)
        return query.count() > 0
    except PIDDoesNotExistError as pidNotEx:
        current_app.logger.error(pidNotEx)
        return False


def find_doi(doi_link):
    """
    Get doi has been register by another item.

    :param: doi_link
    :return: True/False
    """
    is_existed = False
    try:
        link_doi = doi_link['doi_link']
        pid_identifiers = PersistentIdentifier.query.filter_by(
            pid_type='doi', object_type='rec',
            pid_value=link_doi, status=PIDStatus.REGISTERED).all()
        for pid_identifier in pid_identifiers:
            if pid_identifier.pid_value == link_doi:
                is_existed = True
        return is_existed
    except PIDDoesNotExistError as pidNotEx:
        current_app.logger.error(pidNotEx)
        return is_existed


def del_invenio_pidstore(link_doi):
    """
    Change status of pids_tore has been registed.

    :param: link_doi
    :return: True/False
    """
    try:
        pid_identifier = PersistentIdentifier.query.\
            filter_by(pid_type='doi', object_type='rec', pid_value=link_doi,
                      status=PIDStatus.REGISTERED).one()
        if pid_identifier:
            pid_identifier.delete()
            return pid_identifier.status == PIDStatus.DELETED
        return False
    except PIDDoesNotExistError as pidNotEx:
        current_app.logger.error(pidNotEx)
        return False


def reg_invenio_pidstore(pid_value, item_id):
    """
    Register pids_tore.

    :param: pid_value, item_id
    """
    try:
        PersistentIdentifier.create('doi', pid_value, None,
                                    PIDStatus.REGISTERED, 'rec', item_id)
    except PIDAlreadyExists as pidArlEx:
        current_app.logger.error(pidArlEx)


def item_metadata_validation(item_id, identifier_type):
    """
    Validate item metadata.

    :param: item_id, identifier_type
    :return: error_list
    """
    if identifier_type == IDENTIFIER_GRANT_SELECT_DICT['NotGrant']:
        return None

    journalarticle_nameid = 14
    journalarticle_type = 'other（プレプリント）'
    thesis_nameid = 12
    report_nameid = 16
    report_types = ['technical report', 'research report', 'report']
    elearning_type = 'learning material'
    dataset_nameid = 22
    dataset_type = 'software'
    datageneral_nameid = [13, 17, 18, 19, 20, 21]
    datageneral_types = ['internal report', 'policy report', 'report part',
                         'working paper', 'interactive resource',
                         'musical notation', 'research proposal',
                         'technical documentation',
                         'workflow', 'その他（その他）']

    metadata_item = MappingData(item_id)
    item_type = metadata_item.get_data_item_type()
    resource_type, type_key = metadata_item.get_data_by_property("type.@value")
    type_check = check_required_data(resource_type, type_key)

    # check resource type request
    if not (item_type or resource_type) and type_check:
        error_list = {'required': [], 'pattern': [], 'types': [], 'doi': ''}
        error_list['required'].append(type_key)
        return error_list
    resource_type = resource_type.pop()

    # JaLC DOI identifier registration
    if identifier_type == IDENTIFIER_GRANT_SELECT_DICT['JaLCDOI']:
        # 別表2-1 JaLC DOI登録メタデータのJPCOAR/JaLCマッピング【ジャーナルアーティクル】
        # 別表2-2 JaLC DOI登録メタデータのJPCOAR/JaLCマッピング【学位論文】
        # 別表2-3 JaLC DOI登録メタデータのJPCOAR/JaLCマッピング【書籍】
        # 別表2-4 JaLC DOI登録メタデータのJPCOAR/JaLCマッピング【e-learning】
        # 別表2-6 JaLC DOI登録メタデータのJPCOAR/JaLCマッピング【汎用データ】
        if (item_type.name_id == journalarticle_nameid
            or resource_type == journalarticle_type) \
            or (item_type.name_id == thesis_nameid) \
            or (item_type.name_id == report_nameid
                or resource_type in report_types) \
            or (resource_type == elearning_type) \
            or (item_type.name_id in datageneral_nameid
                or resource_type in datageneral_types) \
                or item_type.name_id < 10:
            properties = ['title',
                          'identifier',
                          'identifierRegistration']
            error_list = validation_item_property(metadata_item,
                                                  identifier_type,
                                                  properties)
        # 別表2-5 JaLC DOI登録メタデータのJPCOAR/JaLCマッピング【研究データ】
        elif item_type.name_id == dataset_nameid or resource_type == \
                dataset_type:
            properties = ['title',
                          'givenName',
                          'identifier',
                          'identifierRegistration']
            error_list = validation_item_property(metadata_item,
                                                  identifier_type,
                                                  properties)
        else:
            error_list = 'false'
    # CrossRef DOI identifier registration
    elif identifier_type == IDENTIFIER_GRANT_SELECT_DICT['CrossRefDOI']:
        if item_type.name_id == journalarticle_nameid or resource_type == \
                journalarticle_type:
            properties = ['title',
                          'identifier',
                          'publisher',
                          'identifierRegistration',
                          'sourceIdentifier',
                          'sourceTitle']
            error_list = validation_item_property(metadata_item,
                                                  identifier_type,
                                                  properties)
        elif item_type.name_id in [thesis_nameid, report_nameid] or \
                resource_type in report_types:
            properties = ['title',
                          'identifier',
                          'identifierRegistration']
            error_list = validation_item_property(metadata_item,
                                                  identifier_type,
                                                  properties)
        else:
            error_list = 'false'
    else:
        error_list = 'false'

    if error_list == 'false':
        return _('Cannot register selected DOI for current Item Type of this '
                 'item.')

    return error_list


def validation_item_property(mapping_data, identifier_type, properties):
    """
    Validate item property.

    :param mapping_data: Mapping Data contain record and item_map
    :param identifier_type: Selected identifier
    :param properties: Property's keywords
    :return: error_list or None
    """
    error_list = {'required': [], 'pattern': [], 'types': [], 'doi': ''}
    empty_list = {'required': [], 'pattern': [], 'types': [], 'doi': ''}
    # check タイトル dc:title
    if 'title' in properties:
        title_data, title_key = mapping_data.get_data_by_property(
            "title.@value")
        lang_data, lang_key = mapping_data.get_data_by_property(
            "title.@attributes.xml:lang")

        repeatable = True
        requirements = check_required_data(title_data, title_key, repeatable)
        lang_requirements = check_required_data(lang_data,
                                                lang_key,
                                                repeatable)
        if requirements:
            error_list['required'] += requirements
        if lang_requirements:
            error_list['required'] += lang_requirements

    # check 識別子 jpcoar:givenName
    if 'givenName' in properties:
        _, key = mapping_data.get_data_by_property(
            "creator.givenName.@value")
        data = []
        creators = mapping_data.record.get(key.split('.')[0])
        for creator in creators.get("attribute_value_mlt"):
            for subitem in creator:
                for item in creator[subitem]:
                    if item.get(key.split('.')[1]):
                        data.append(item.get(key.split('.')[1]))

        repeatable = True
        requirements = check_required_data(data, key, repeatable)
        if requirements:
            error_list['pattern'] += requirements

    # check 識別子 jpcoar:identifier
    if 'identifier' in properties:
        data, key = mapping_data.get_data_by_property("identifier.@value")
        type_data, type_key = mapping_data.get_data_by_property(
            "identifier.@attributes.identifierType")

        repeatable = True
        requirements = check_required_data(data, key, repeatable)
<<<<<<< HEAD
        type_requirements = check_required_data(type_data, type_key, repeatable)
=======
        type_requirements = check_required_data(type_data,
                                                type_key,
                                                repeatable)
>>>>>>> cfac21e3
        if requirements:
            error_list['required'] += requirements
        if type_requirements:
            error_list['required'] += type_requirements
        else:
            for item in type_data:
                if item not in ['HDL', 'URI', 'DOI']:
                    error_list['required'].append(type_key)

    # check ID登録 jpcoar:identifierRegistration
    if 'identifierRegistration' in properties:
        data, key = mapping_data.get_data_by_property(
            "identifierRegistration.@value")
        type_data, type_key = mapping_data.get_data_by_property(
            "identifierRegistration.@attributes.identifierType")

        requirements = check_required_data(data, key)
        type_requirements = check_required_data(type_data, type_key)
        if requirements:
            error_list['required'] += requirements
        # half-with and special character check
        # else:
        #     for item in data:
        #         char_re = re.compile(r'[^a-zA-Z0-9\-\.\_\;\(\)\/.]')
        #         result = char_re.search(item)
        #         if bool(result):
        #             error_list['pattern'].append(key)
        if type_requirements:
            error_list['required'] += type_requirements
        else:
            for item in type_data:
                if (identifier_type == IDENTIFIER_GRANT_SELECT_DICT['JaLCDOI']
                        and not item == 'JaLC') or \
                    (identifier_type == IDENTIFIER_GRANT_SELECT_DICT[
                        'CrossRefDOI'] and not item == 'Crossref'):
                    error_list['required'].append(type_key)

    # check 収録物識別子 jpcoar:sourceIdentifier
    if 'sourceIdentifier' in properties:
        data, key = mapping_data.get_data_by_property(
            "sourceIdentifier.@value")
        type_data, type_key = mapping_data.get_data_by_property(
            "sourceIdentifier.@attributes.identifierType")

        requirements = check_required_data(data, key)
        type_requirements = check_required_data(type_data, type_key)
        if requirements:
            error_list['required'] += requirements
        if type_requirements:
            error_list['required'] += type_requirements

    # check 収録物名 jpcoar:sourceTitle
    if 'sourceTitle' in properties:
        data, key = mapping_data.get_data_by_property("sourceTitle.@value")
        lang_data, lang_key = mapping_data.get_data_by_property(
            "sourceTitle.@attributes.xml:lang")

        requirements = check_required_data(data, key)
        lang_requirements = check_required_data(lang_data, lang_key)
        if requirements:
            error_list['required'] += requirements
        if lang_requirements:
            error_list['required'] += lang_requirements
        else:
            if 'en' not in lang_data:
                error_list['required'].append(lang_key)

    # check 収録物名 dc:publisher
    if 'publisher' in properties:
        data, key = mapping_data.get_data_by_property("publisher.@value")
        lang_data, lang_key = mapping_data.get_data_by_property(
            "publisher.@attributes.xml:lang")

        repeatable = True
        requirements = check_required_data(data, key, repeatable)
        lang_requirements = check_required_data(lang_data,
                                                lang_key,
                                                repeatable)
        if requirements:
            error_list['required'] += requirements
        if lang_requirements:
            error_list['required'] += lang_requirements
        else:
            if 'en' not in lang_data:
                error_list['required'].append(lang_key)

    if error_list == empty_list:
        return None
    else:
        return error_list


def check_required_data(data, key, repeatable=False):
    """
    Check whether data exist or not.

    :param data: request data
    :param key: key of attribute contain data
    :return: error_list or None
    """
    error_list = []

    if not data:
        error_list.append(key)
    else:
        if not repeatable and len(data) > 1:
            error_list.append(key)
        else:
            for item in data:
                if not item:
                    error_list.append(key)

    if not error_list:
        return None
    else:
        return error_list


class MappingData(object):
    """Mapping Data class."""

    record = None
    item_map = None

    def __init__(self, item_id):
        """Initilize pagination."""
        self.record = WekoRecord.get_record(item_id)
        item_type = self.get_data_item_type()
        item_type_mapping = Mapping.get_record(item_type.id)
        self.item_map = get_mapping(item_type_mapping, "jpcoar_mapping")

    def get_data_item_type(self):
        """Return item type data."""
        return ItemTypes.get_by_id(id_=self.record.get('item_type_id'))

    def get_data_by_property(self, item_property):
        """
        Get data by property text.

        :param item_property: property value in item_map
        :return: error_list or None
        """
        key = self.item_map.get(item_property)
        data = []
        if not key:
            current_app.logger.debug(str(item_property) + ' jpcoar:mapping '
                                                          'is not correct')
            return None, None
        attribute = self.record.get(key.split('.')[0])
        if not attribute:
            return None, key
        else:
            for attr in attribute.get('attribute_value_mlt'):
                data.append(attr.get(key.split('.')[1]))
        return data, key<|MERGE_RESOLUTION|>--- conflicted
+++ resolved
@@ -65,15 +65,9 @@
     activity_obj = WorkActivity()
     activity_detail = activity_obj.get_activity_detail(activity_id)
     item = ItemsMetadata.get_record(id_=activity_detail.item_id)
-    record = WekoDeposit.get_record(activity_detail.item_id)
-
-    # transfer to JPCOAR format
-    attrs = ['item_1551265147138', 'item_1551265178780']
-    res = {
-        attrs[0]: record.get(attrs[0]).get('attribute_value_mlt'),
-        'pidstore_identifier': {}
-        }
+
     tempdata = deepcopy(IDENTIFIER_ITEMSMETADATA_FORM)
+    attrs = list(IDENTIFIER_ITEMSMETADATA_FORM.keys())
     flag_del_pidstore = False
     identifier_value = ''
     identifier_type = ''
@@ -105,7 +99,8 @@
         jalcdoi_crni_link = post_json.get('identifier_grant_crni_link')
         identifier_value = jalcdoi_crni_link
         identifier_type = 'HDL'
-        del tempdata[attrs[1]]
+        del tempdata[attrs[2]]
+        del tempdata[attrs[3]]
     elif idf_grant == -1:  # with draw identifier_grant
         pidstore_identifier = item.get('pidstore_identifier')
         flag_del_pidstore = del_invenio_pidstore(
@@ -116,22 +111,42 @@
         flag_del_pidstore = del_invenio_pidstore(
             pidstore_identifier['identifier_value'])
     try:
-        tempdata[attrs[0]]['subitem_1551256116088'] = identifier_value
-        tempdata[attrs[0]]['subitem_1551256122128'] = identifier_type
-        if tempdata.get(attrs[1]):
-            tempdata[attrs[1]]['subitem_1551256250276'] = identifierReg_value
-            tempdata[attrs[1]]['subitem_1551256259586'] = identifierReg_type
+        tempdata[attrs[0]] = identifier_value
+        tempdata[attrs[1]] = identifier_type
+        if tempdata.get(attrs[2]) and tempdata.get(attrs[3]):
+            tempdata[attrs[2]] = identifierReg_value
+            tempdata[attrs[3]] = identifierReg_type
 
         if not flag_del_pidstore:
-            reg_invenio_pidstore(
-                tempdata[attrs[0]]['subitem_1551256116088'], item.id)
+            reg_invenio_pidstore(tempdata[attrs[0]], item.id)
 
         # Update metadata
         if tempdata != IDENTIFIER_ITEMSMETADATA_FORM:
-            res[attrs[0]].append(tempdata[attrs[0]])
-            res['pidstore_identifier']['identifier_value'] = identifier_value
-            if tempdata.get(attrs[1]):
-                res[attrs[1]] = (tempdata[attrs[1]])
+            # transfer to JPCOAR format
+            record = WekoDeposit.get_record(activity_detail.item_id)
+            item_type = ItemsMetadata.get_by_object_id(activity_detail.item_id)
+            identifier_map = identifier_jpcoar_mapping(item_type.item_type_id,
+                                                       attrs[0:2])
+            _identifier_data = record.get(identifier_map['id']).\
+                get('attribute_value_mlt')
+            # data DOI generate
+            _identifier_data.append({
+                    identifier_map['val']: tempdata[attrs[0]],
+                    identifier_map['type']: tempdata[attrs[1]]
+                })
+            res = {
+                identifier_map['id']: _identifier_data,
+                'pidstore_identifier': {}
+            }
+
+            res['pidstore_identifier']['identifier_value'] = tempdata[attrs[0]]
+            if tempdata.get(attrs[2]) and tempdata.get(attrs[3]):
+                identifierReg_map = identifier_jpcoar_mapping(
+                    item_type.item_type_id,attrs[0:2])
+                res[identifierReg_map['id']] = ({
+                    identifierReg_map['val']: tempdata[attrs[2]],
+                    identifierReg_map['type']: tempdata[attrs[3]]
+                    })
             with db.session.begin_nested():
                 item.update(res)
                 item.commit()
@@ -370,13 +385,9 @@
 
         repeatable = True
         requirements = check_required_data(data, key, repeatable)
-<<<<<<< HEAD
-        type_requirements = check_required_data(type_data, type_key, repeatable)
-=======
         type_requirements = check_required_data(type_data,
                                                 type_key,
                                                 repeatable)
->>>>>>> cfac21e3
         if requirements:
             error_list['required'] += requirements
         if type_requirements:
@@ -493,6 +504,27 @@
         return None
     else:
         return error_list
+
+
+def identifier_jpcoar_mapping(item_type_id, keys):
+    """
+    Mapping jpcoar for identifier.
+
+    :param item_type_id: id of item_type
+    :param keys: a list key of attribute mapping
+    :return: res_dict
+    """
+    res_dict = {}
+    if item_type_id:
+        type_mapping = Mapping.get_record(item_type_id)
+        item_map = get_mapping(type_mapping, "jpcoar_mapping")
+        if keys[0] in item_map:
+            _identifier_map = item_map[keys[0]].split('.')
+            res_dict['id'] = _identifier_map[0]
+            res_dict['val'] = _identifier_map[1]
+        if keys[1] in item_map:
+            res_dict['type'] = item_map[keys[1]].split('.')[1]
+    return res_dict
 
 
 class MappingData(object):
