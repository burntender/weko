--- conflicted
+++ resolved
@@ -1662,7 +1662,6 @@
     return thumbnail
 
 
-<<<<<<< HEAD
 def is_usage_application_item_type(activity_detail):
     """Check whether item type is in Usage Application item types.
 
@@ -2931,7 +2930,8 @@
         session['itemlogin_community_id'] = community_id
 
     return ctx
-=======
+
+
 def get_allow_multi_thumbnail(item_type_id):
     from weko_items_ui.api import item_login
     step_item_login_url, need_file, need_billing_file, \
@@ -2939,5 +2939,4 @@
         item_save_uri, files, endpoints, need_thumbnail, files_thumbnail, \
         allow_multi_thumbnail \
         = item_login(item_type_id=item_type_id)
-    return allow_multi_thumbnail
->>>>>>> 236f0481
+    return allow_multi_thumbnail