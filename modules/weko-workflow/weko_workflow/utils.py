--- conflicted
+++ resolved
@@ -1362,20 +1362,12 @@
 
     for key, meta in item_type.get('meta_list', {}).items():
         if key in record_metadata:
-<<<<<<< HEAD
-            if 'attribute_value_mlt' in record_metadata[key]:
-                if meta.get('option', {}).get('multiple'):
-                    item_metadata[key] = \
-                        record_metadata[key]['attribute_value_mlt']
-                else:
-=======
             if meta.get('option', {}).get('multiple'):
                 if 'attribute_value_mlt' in record_metadata[key]:
                     item_metadata[key] = \
                         record_metadata[key]['attribute_value_mlt']
             else:
                 if 'attribute_value_mlt' in record_metadata[key]:
->>>>>>> 50fed4b2
                     item_metadata[key] = \
                         record_metadata[key]['attribute_value_mlt'][0]
 
