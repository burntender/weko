{#
# This file is part of WEKO3.
# Copyright (C) 2017 National Institute of Informatics.
#
# WEKO3 is free software; you can redistribute it
# and/or modify it under the terms of the GNU General Public License as
# published by the Free Software Foundation; either version 2 of the
# License, or (at your option) any later version.
#
# WEKO3 is distributed in the hope that it will be
# useful, but WITHOUT ANY WARRANTY; without even the implied warranty of
# MERCHANTABILITY or FITNESS FOR A PARTICULAR PURPOSE.  See the GNU
# General Public License for more details.
#
# You should have received a copy of the GNU General Public License
# along with WEKO3; if not, write to the
# Free Software Foundation, Inc., 59 Temple Place, Suite 330, Boston,
# MA 02111-1307, USA.
#}

{%- extends admin_base_template %}

{% block css %}
  {{ super() }}
  {% assets "weko_theme_css_buttons" %}<link href="{{ ASSET_URL }}" rel="stylesheet">{% endassets %}
{% endblock %}

{%- block javascript %}
  {%- include config.WEKO_WORKFLOW_POP_PAGE -%}
  {{ super() }}
  {% assets "flow_detail_admin_js" %}<script src="{{ ASSET_URL }}"></script>{% endassets %}
{%- endblock javascript %}

{%- block body %}
{% from "weko_theme/macros/modal_page.html" import all_modal %}
{{ all_modal() }}
<input type="hidden" id="actions" name="actions" value='{{ actions }}'>
<div id="alerts"></div>
<div class="row">
  <div class="col-sm-offset-2">
    <div class="col-sm-4">
      <div class="form-horizontal">
        <div class="form-group" id="div_flow_name">
          <label for="txt_flow_name" class="col-sm-4 control-label">{{_('Flow Name')}}</label>
          <div class="col-sm-8">
            <input type="text" class="form-control" id="txt_flow_name"
                                                    name="flow_name"
                                                    placeholder="{{_('Ener the Flow name')}}"  value="{{flow.flow_name if flow}}">
          </div>
        </div>
      </div>
    </div>
    <div class="col-sm-4">
      <div class="form-horizontal">
        <div class="form-group">
          <label class="col-sm-3 control-label">{{_('Flow Update')}}</label>
          <div class="col-sm-9">
            <p class="form-control-static">{{flow.updated.date() if flow}}</p>
          </div>
        </div>
        <div class="form-group">
          <label class="col-sm-3 control-label">{{_('Flow Author')}}</label>
          <div class="col-sm-9">
            {%- set username = current_userprofile.username|default(current_user.email) if current_userprofile else None %}
            {%- if flow %}
            <p class="form-control-static">{{flow.user_profile.email if flow}}</p>
            {% else %}
            <p class="form-control-static">{{ username or current_user.email }}</p>
            {% endif %}
          </div>
        </div>
        <div class="form-group">
          <label class="col-sm-3 control-label">{{_('Flow Status')}}</label>
          <div class="col-sm-9">
            <p class="form-control-static">{{_(flow.flow_status.value if flow)}}</p>
          </div>
        </div>
        <div class="form-group">
          <div class="col-sm-offset-3 col-sm-9">
            {%- if flow_id == '0' %}
            <button type="button" class="btn btn-primary" id="btn-new-flow">
              <span class="glyphicon glyphicon-save" aria-hidden="true"></span>&nbsp
                  {{_('Save')}}
            </button>
            {%- else %}
            <button type="button" class="btn btn-primary" id="btn-upt-flow">
              <span class="glyphicon glyphicon-save" aria-hidden="true"></span>&nbsp
                     {{_('Save')}}
            </button>
            {% endif %}
            <button type="button" class="btn btn-danger" id="btn-del-flow" {%- if flow_id == '0' %} disabled {% endif %}>
              <span class="glyphicon glyphicon-trash" aria-hidden="true"></span>&nbsp
                   {{_('Delete')}}
            </button>
          </div>
        </div>
      </div>
    </div>
  </div>
</div>
<div class="row">
  <div class="col-sm-offset-2 col-sm-8"><hr></div>
</div>
<div class="row">
  <div class="col-sm-offset-2 col-sm-8">
    <label>{{_('Action List')}}</label><br>
    <button class="btn btn-success pull-right" id="btn_pop_action" {%- if flow_id == '0' %} disabled {% endif %}>
      <span class="glyphicon glyphicon-plus" aria-hidden="true"></span>&nbsp
      {{_('More Action')}}
    </button><br/><br/><br/>
    <div class="table-responsive">
      <table class="table table-striped table-bordered table-hover">
        <thead>
          <tr>
            <th>{{_('Order')}}</th>
            <th class="hide">{{_('Action ID')}}</th>
            <th>{{_('Action Name')}}</th>
            <th>{{_('Action Role')}}</th>
            <th>{{_('Action User')}}</th>
            <th class="hide">{{_('Action Status')}}</th>
            <th class="hide">{{_('Action Update')}}</th>
            <th class="hide">{{_('Action Version')}}</th>
            <th>{{_('Change Order')}}</th>
          </tr>
        </thead>
        <tbody id="tb_action_list">
        {%- if actions %}
          {%- for action in actions|sort(attribute='action_order') %}
            <tr id="row_{{action.action_id}}" class="row_{{action.action_id}}">
              <td class="hide action_ids" data-workflow-flow-action-id="{{action.id}}">{{action.action_id}}</td>
              <th scope="row"><span class="action_order">{{loop.index}}</span></th>
              <td>
                <span id="td_action_name_{{action.action_id}}">{{action.action.action_name}}</span>
                {%- if action.action.action_name == "Approval" %}
                  <span class="approval-order"></span>
                {%- endif %}
              </td>
              <td>
                <div class="form-inline">
                  <div class="hide">{{action.action_role.action_role}}</div>
                  <div class="hide">{{action.action_role.action_role_exclude}}</div>
				          <select class="form-control td_action_role" id="td_action_role_{{action.action_id}}" data-action-id="{{action.action_id}}" data-row-order-role="{{loop.index}}">
                    <option value="0"></option>
                    {%- for role in roles if role %}
                    <option value="{{role.id}}" {% if role.id == action.action_role.action_role%}selected{% endif %}>{{role.name}}</option>
                    {%- endfor %}
                  </select>
                  <div class="checkbox">
                    <label>
                      <input type="checkbox" class="td_action_role_deny" id="td_action_role_deny_{{action.action_id}}" data-action-id="{{action.action_id}}" data-row-order-role-deny="{{loop.index}}"
                        {% if action.action_role.action_role_exclude %}checked{% endif %}>
                      {{_('Deny')}}
                    </label>
                  </div>
                </div>
              </td>
              <td>
                <div class="form-inline" id="form_{{action.action_order}}">
				          <select class="form-control td_action_user" id="td_action_user_{{action.action_id}}" data-action-id="{{action.action_id}}" data-row-order="{{loop.index}}">
                    <option value="0"></option>
                    {%- for user in users if user %}
                      <option value="{{user.id}}" {% if user.id == action.action_role.action_user%}selected{% endif %}>{{user.email}}</option>
                    {%- endfor %}
                    <option class="{%- if action.action.action_name == 'Approval' %}specify-property-option{%- else %}hide{%- endif %}" value="-1">{{_('Specify property')}}</option>
                    {%- if action.action_role.specify_property %}
                      {%- for specifed in specifed_properties if specifed %}
                        {%- if action.action_role.specify_property == specifed["value"] %}
                          <option value="{{action.action_role.specify_property}}" selected>{{specifed["text"]}}</option>
                        {%- endif %}
                      {%- endfor %}
                    {%- endif %}
                    <option class="{%- if action.action.action_name == 'Approval' %}item-registrant-option{%- else %}hide{%- endif %}" {% if action.action_role.action_item_registrant%} selected {% endif %}  value="{{workflow_registrant_id}}">{{_('Item registrant')}}</option>                                    
                  </select>
                  <div class="checkbox">
                    <label>
                      <input type="checkbox" class="td_action_user_deny" id="td_action_user_deny_{{action.action_id}}" data-action-id="{{action.action_id}}" data-row-order-user-deny="{{loop.index}}" {% if action.action_role.action_user_exclude %}checked{% endif %}> {{_('Deny')}}
                    </label>
                  </div>
<<<<<<< HEAD
                  <br>
                  {% if action.action.action_name == 'Approval' and use_restricted_item %}
                    <div class="mail_setting_for_approval">
                      <div class="form-inline">
                        <label style="font-weight: unset;">
                          <input type="checkbox" class="pointer checkbox_change" id="td_action_request_approval_{{action.action_id}}" {% if action.send_mail_setting.request_approval and action.send_mail_setting.request_approval.send %}checked{% endif %}>
                          {{_('Approval Request Notification Email')}}</label>
                      </div>
                      <select style="width: 200px" id="td_action_request_approval_mail_{{action.action_id}}" {% if not action.send_mail_setting.request_approval or not action.send_mail_setting.request_approval.send %}disabled{% endif %}>
                        <option value="0"></option>
                        {%- for mail_template in mail_templates %}
                          <option value="{{mail_template['key']}}" {% if action.send_mail_setting.request_approval and mail_template['key'] == action.send_mail_setting.request_approval.mail %}selected{% endif %}>{{mail_template['content']['subject']}}</option>
                        {%- endfor %}
                      </select>
                      <div class="form-inline">
                        <label style="font-weight: unset;">
                          <input type="checkbox" class="pointer checkbox_change" id="td_action_approval_reject_{{action.action_id}}" {% if action.send_mail_setting.inform_reject and action.send_mail_setting.inform_reject.send %}checked{% endif %}>
                          {{_('Approval Rejection Notification Email')}}</label>
                      </div>
                      <select style="width: 200px" id="td_action_approval_reject_mail_{{action.action_id}}" {% if not action.send_mail_setting.inform_reject or not action.send_mail_setting.inform_reject.send %}disabled{% endif %}>
                        <option value="0"></option>
                        {%- for mail_template in mail_templates %}
                          <option value="{{mail_template['key']}}" {% if action.send_mail_setting.inform_reject and mail_template['key'] == action.send_mail_setting.inform_reject.mail %}selected{% endif %}>{{mail_template['content']['subject']}}</option>
                        {%- endfor %}
                      </select>
                      <div class="form-inline">
                        <label style="font-weight: unset;">
                          <input type="checkbox" class="pointer checkbox_change" id="td_action_approval_done_{{action.action_id}}" {% if action.send_mail_setting.inform_approval and action.send_mail_setting.inform_approval.send %}checked{% endif %}>
                          {{_('Approval Notification Email')}}</label>
                      </div>
                      <select style="width: 200px" id="td_action_approval_done_mail_{{action.action_id}}" {% if not action.send_mail_setting.inform_approval or not action.send_mail_setting.inform_approval.send %}disabled{% endif %}>
                        <option value="0"></option>
                        {%- for mail_template in mail_templates %}
                          <option value="{{mail_template['key']}}" {% if action.send_mail_setting.inform_approval and mail_template['key'] == action.send_mail_setting.inform_approval.mail %}selected{% endif %}>{{mail_template['content']['subject']}}</option>
                        {%- endfor %}
                      </select>
                    </div>
                  {% elif action.action.action_name == 'Item Registration' and use_restricted_item %}
=======
                  {% if action.action.action_name == 'Approval'%}
                  <div>
                    <button class="btn btn-primary pull-right ten-pixel-top-margin btn_setting_nortification_mail" id="btn_setting_nortification_mail_{{loop.index}}" data-old-action-order="{{loop.index}}">
                      {{_('Notification Email Setting')}}
                    </button>
                    <input type="hidden" id="loop_index" value='{{ loop.index }}'>
                    {% include "weko_workflow/admin/mail_setting.html" %}
                  </div>
                  {% elif action.action.action_name == 'Item Registration' %}
>>>>>>> 16f91458
                    <div class="mail_setting_for_itemReg">
                      <div class="form-inline">
                        <label style="font-weight: unset;">
                          <input type="checkbox" class="pointer checkbox_change" id="td_action_item_reg_done_{{action.action_id}}" {% if action.send_mail_setting.inform_itemReg and action.send_mail_setting.inform_itemReg.send %}checked{% endif %}>
                          {{_('Send an email to the registrant')}}</label>
                      </div>
                       <select style="width: 200px" id="td_action_item_reg_done_mail_{{action.action_id}}" {% if not action.send_mail_setting.inform_itemReg or not action.send_mail_setting.inform_itemReg.send %}disabled{% endif %}>
                         <option value="0"></option>
                         {%- for mail_template in mail_templates %}
                           <option value="{{mail_template['key']}}" {% if action.send_mail_setting.inform_itemReg and mail_template['key'] == action.send_mail_setting.inform_itemReg.mail %}selected{% endif %}>ID:{{mail_template['key']}} {{mail_template['content']['subject']}}</option>
                         {%- endfor %}
                       </select>
                    </div>
                  {% endif %}
              </td>
              <td class="hide">{{_(action.action_status.value)}}</td>
              <td class="hide"><span id="td_action_date_{{action.action_id}}">{{action.action_date.date()}}</span></td>
              <td class="hide"><span id="td_action_ver_{{action.action_id}}">{{action.action_version|default(action.action.action_version)}}</span></td>
              <td>
                <div class="btn-group" role="group" aria-label="Swap">
                 <button type="button" class="btn btn-default btn-sm sortable sortable_up" {%- if loop.first %}disabled{%- endif %}>
                        <i class="fa fa-angle-up"></i>
                 </button><br/><br/>
                 <button type="button" class="btn btn-default btn-sm sortable sortable_down" {%- if loop.last %}disabled{%- endif %}>
                        <i class="fa fa-angle-down"></i>
                 </button>
                </div>
              </td>
            </tr>
          {%- endfor %}
        {%- endif %}
        </tbody>
      </table>
    </div>
  </div>
</div>
<div class="row">
<div class="col-sm-offset-2 col-sm-8">
  <button type="button" class="btn btn-default" onclick="window.location.href='{{url_for('flowsetting.index')}}';">
    <span class="glyphicon glyphicon-chevron-left" aria-hidden="true"></span>&nbsp
    {{_('Back')}}
 </button>
<button type="button" class="btn btn-primary pull-right" id="btn_submit"
    data-uri="{{url_for('flowsetting.upt_flow_action', flow_id=flow_id)}}" {%- if flow_id == '0' %} disabled {% endif %}>
    <span class="glyphicon glyphicon-save" aria-hidden="true"></span>&nbsp
     {{_('Save')}}
</button>
</div>
</div>

<table class="table table-striped table-bordered table-hover flow-row-template hide">
<tbody>
  <tr id="row_apply_action.id">
    <th scope="row"><span class="action_order"></span></th>
    <td class="hide action_ids" data-workflow-flow-action-id="action.id">apply_action.id</td>
    <td><span id="td_action_name_apply_action.id">apply_action.name</span></td>
    <td>
      <div class="form-inline">
        <select class="form-control td_action_role" id="td_action_role_apply_action.id" data-action-id="apply_action.id">
          <option value="0" selected></option>
          {%- for role in roles if role %}
            <option value="{{role.id}}">{{role.name}}</option>
          {%- endfor %}
        </select>
        <div class="checkbox">
          <input type="checkbox" class="td_action_role_deny" id="td_action_role_deny_apply_action.id" data-action-id="apply_action.id">
          {{_("Deny")}}
        </div>
      </div>
    </td>
    <td>
      <div class="form-inline">
        <select class="form-control td_action_user" id="td_action_user_apply_action.id" data-action-id="apply_action.id">
          <option value="0" selected></option>
          {%- for user in users if user -%}
            <option value="{{user.id}}">{{user.email}}</option>
          {%- endfor -%}
          <option class="specify-property-option" value="-1">{{_('Specify property')}}</option>
          <option class="item-registrant-option"  value="{{workflow_registrant_id}}">{{_('Item registrant')}}</option>     
        </select>
        <div class="checkbox">
          <input type="checkbox" class="td_action_user_deny" id="td_action_user_deny_apply_action.id" data-action-id="apply_action.id">
          {{_("Deny")}}
        </div>
<<<<<<< HEAD
        {% if use_restricted_item %}
        <div class="mail_setting_for_approval">
          <div class="form-inline">
            <label style="font-weight: unset;">
              <input type="checkbox" class="pointer checkbox_change" id="td_action_request_approval_apply_action.id">
              {{_('Approval Request Notification Email')}}</label>
            </label>
          </div>
          <select style="width: 200px" id="td_action_request_approval_mail_apply_action.id" disabled>
            <option value="0" selected></option>
            {%- for mail_template in mail_templates %}
              <option value="{{mail_template['key']}}">{{mail_template['content']['subject']}}</option>
            {%- endfor %}
          </select>
          <div class="form-inline">
            <label style="font-weight: unset;">
              <input type="checkbox" class="pointer checkbox_change" id="td_action_approval_reject_apply_action.id">
              {{_('Approval Rejection Notification Email')}}</label>
            </label>
          </div>
          <select style="width: 200px" id="td_action_approval_reject_mail_apply_action.id" disabled>
            <option value="0" selected></option>
            {%- for mail_template in mail_templates %}
              <option value="{{mail_template['key']}}">{{mail_template['content']['subject']}}</option>
            {%- endfor %}
          </select>
          <div class="form-inline">
            <label style="font-weight: unset;">
              <input type="checkbox" class="pointer checkbox_change" id="td_action_approval_done_apply_action.id">
              {{_('Approval Notification Email')}}</label>
            </label>
=======
      </div>
      <button class="btn btn-primary ten-pixel-top-margin pull-right btn_setting_nortification_mail" id="btn_setting_nortification_mail_loop.index" data-old-action-order="loop.index">
        {{_('Notification Email Setting')}}
      </button>
      <!-- /.modal -->
      <div class="modal fade modal_for_setting_nortification_mail" id="settingModal_loop.index" tabindex="-1" role="dialog" aria-labelledby="setting_nortification_mail_Label">
        <div class="modal-dialog" role="document">
          <div class="modal-content">
            <div class="modal-header">
              <button type="button" class="close" data-dismiss="modal" aria-label="Close">
                <span aria-hidden="true">&times;</span>
              </button>
              <h4 class="modal-title" id="setting_nortification_mail_Label">{{_('Notification Email Setting')}}</h4>
            </div>
            <div class="modal-body">
              <div class="panel panel-default panel-body" style="overflow-y: auto; max-height:400px;">
                <div class="mail_setting_for_approval">
                  <div class="form-inline">
                    <label style="font-weight: unset;">
                      <input type="checkbox" class="pointer checkbox_change" id="td_action_request_approval_apply_action.id">
                      {{_('Approval Request Notification Email')}}
                    </label>
                  </div>
                  <div style="display: flex; justify-content: flex-end;">
                    <nobr>{{_('Login User')}}：</nobr>
                    <select style="width: 250px" id="td_action_request_approval_mail_apply_action.id" disabled>
                      <option value="0" selected></option>
                      {%- for mail_template in mail_templates %}
                      <option value="{{mail_template['key']}}">ID:{{mail_template['key']}} {{mail_template['content']['subject']}}</option>
                      {%- endfor %}
                    </select>
                  </div>
                  <div style="display: flex; justify-content: flex-end;">
                    <nobr>{{_('Guest User')}}：</nobr>
                    <select style="width: 250px" id="td_action_request_approval_mail_for_guest_apply_action.id" disabled>
                      <option value="0" selected></option>
                      {%- for mail_template in mail_templates %}
                      <option value="{{mail_template['key']}}">ID:{{mail_template['key']}} {{mail_template['content']['subject']}}</option>
                      {%- endfor %}
                    </select>
                  </div>
                  <br>
                  <div class="form-inline">
                    <label style="font-weight: unset;">
                      <input type="checkbox" class="pointer checkbox_change" id="td_action_approval_reject_apply_action.id">
                      {{_('Approval Rejection Notification Email')}}</label>
                    </label>
                  </div>
                  <div style="display: flex; justify-content: flex-end;">
                    <nobr>{{_('Login User')}}：</nobr>
                    <select style="width: 250px" id="td_action_approval_reject_mail_apply_action.id" disabled>
                      <option value="0" selected></option>
                      {%- for mail_template in mail_templates %}
                      <option value="{{mail_template['key']}}">ID:{{mail_template['key']}} {{mail_template['content']['subject']}}</option>
                      {%- endfor %}
                    </select>
                  </div>
                  <div style="display: flex; justify-content: flex-end;">
                    <nobr>{{_('Guest User')}}：</nobr>
                    <select style="width: 250px" id="td_action_approval_reject_mail_for_guest_apply_action.id" disabled>
                      <option value="0" selected></option>
                      {%- for mail_template in mail_templates %}
                      <option value="{{mail_template['key']}}">ID:{{mail_template['key']}} {{mail_template['content']['subject']}}</option>
                      {%- endfor %}
                    </select>
                  </div>
                  <br>
                  <div class="form-inline">
                    <label style="font-weight: unset;">
                      <input type="checkbox" class="pointer checkbox_change" id="td_action_approval_done_apply_action.id">
                      {{_('Approval Notification Email')}}</label>
                    </label>
                  </div>
                  <div style="display: flex; justify-content: flex-end;">
                    <nobr>{{_('Login User')}}：</nobr>
                    <select style="width: 250px" id="td_action_approval_done_mail_apply_action.id" disabled>
                      <option value="0" selected></option>
                      {%- for mail_template in mail_templates %}
                      <option value="{{mail_template['key']}}">ID:{{mail_template['key']}} {{mail_template['content']['subject']}}</option>
                      {%- endfor %}
                    </select>
                  </div>
                  <div style="display: flex; justify-content: flex-end;">
                    <nobr>{{_('Guest User')}}：</nobr>
                    <select style="width: 250px" id="td_action_approval_done_mail_for_guest_apply_action.id" disabled>
                      <option value="0" selected></option>
                      {%- for mail_template in mail_templates %}
                      <option value="{{mail_template['key']}}">ID:{{mail_template['key']}} {{mail_template['content']['subject']}}</option>
                      {%- endfor %}
                    </select>
                  </div>
                </div>
              </div>
              <div class="modal-footer">
                <button type="button" class="btn btn-info close-button" data-dismiss="modal">
                  <span class="glyphicon glyphicon-remove"></span>
                  {{_('Close')}}
                </button>
              </div>
            </div>
>>>>>>> 16f91458
          </div>
        </div><!-- /.modal -->
        <div class="mail_setting_for_itemReg">
          <div class="form-inline">
            <label style="font-weight: unset;">
              <input type="checkbox" class="pointer checkbox_change" id="td_action_item_reg_done_apply_action.id">
              {{_('Send an email to the registrant')}}</label>
            </label>
          </div>
           <select style="width: 200px" id="td_action_item_reg_done_mail_apply_action.id" disabled>
             <option value="0" selected></option>
             {%- for mail_template in mail_templates %}
               <option value="{{mail_template['key']}}">{{mail_template['content']['subject']}}</option>
             {%- endfor %}
           </select>
        </div>
        {% endif %}
      </div>
    </td>
    <td class="hide">{{_("Usable")}}</td>
    <td class="hide"><span id="td_action_date_apply_action.id">apply_action.action_date</span></td>
    <td class="hide"><span id="td_action_ver_apply_action.id">apply_action.action_version</span></td>
    <td>
      <div class="btn-group" role="group" aria-label="Swap">
        <button type="button" class="btn btn-default btn-sm sortable sortable_up"><i class="fa fa-angle-up"></i></button><br/><br/>
        <button type="button" class="btn btn-default btn-sm sortable sortable_down"><i class="fa fa-angle-down"></i></button>
      </div>
    </td>
  </tr>
</tbody>
</table>
{%- endblock %}<|MERGE_RESOLUTION|>--- conflicted
+++ resolved
@@ -176,47 +176,7 @@
                       <input type="checkbox" class="td_action_user_deny" id="td_action_user_deny_{{action.action_id}}" data-action-id="{{action.action_id}}" data-row-order-user-deny="{{loop.index}}" {% if action.action_role.action_user_exclude %}checked{% endif %}> {{_('Deny')}}
                     </label>
                   </div>
-<<<<<<< HEAD
-                  <br>
                   {% if action.action.action_name == 'Approval' and use_restricted_item %}
-                    <div class="mail_setting_for_approval">
-                      <div class="form-inline">
-                        <label style="font-weight: unset;">
-                          <input type="checkbox" class="pointer checkbox_change" id="td_action_request_approval_{{action.action_id}}" {% if action.send_mail_setting.request_approval and action.send_mail_setting.request_approval.send %}checked{% endif %}>
-                          {{_('Approval Request Notification Email')}}</label>
-                      </div>
-                      <select style="width: 200px" id="td_action_request_approval_mail_{{action.action_id}}" {% if not action.send_mail_setting.request_approval or not action.send_mail_setting.request_approval.send %}disabled{% endif %}>
-                        <option value="0"></option>
-                        {%- for mail_template in mail_templates %}
-                          <option value="{{mail_template['key']}}" {% if action.send_mail_setting.request_approval and mail_template['key'] == action.send_mail_setting.request_approval.mail %}selected{% endif %}>{{mail_template['content']['subject']}}</option>
-                        {%- endfor %}
-                      </select>
-                      <div class="form-inline">
-                        <label style="font-weight: unset;">
-                          <input type="checkbox" class="pointer checkbox_change" id="td_action_approval_reject_{{action.action_id}}" {% if action.send_mail_setting.inform_reject and action.send_mail_setting.inform_reject.send %}checked{% endif %}>
-                          {{_('Approval Rejection Notification Email')}}</label>
-                      </div>
-                      <select style="width: 200px" id="td_action_approval_reject_mail_{{action.action_id}}" {% if not action.send_mail_setting.inform_reject or not action.send_mail_setting.inform_reject.send %}disabled{% endif %}>
-                        <option value="0"></option>
-                        {%- for mail_template in mail_templates %}
-                          <option value="{{mail_template['key']}}" {% if action.send_mail_setting.inform_reject and mail_template['key'] == action.send_mail_setting.inform_reject.mail %}selected{% endif %}>{{mail_template['content']['subject']}}</option>
-                        {%- endfor %}
-                      </select>
-                      <div class="form-inline">
-                        <label style="font-weight: unset;">
-                          <input type="checkbox" class="pointer checkbox_change" id="td_action_approval_done_{{action.action_id}}" {% if action.send_mail_setting.inform_approval and action.send_mail_setting.inform_approval.send %}checked{% endif %}>
-                          {{_('Approval Notification Email')}}</label>
-                      </div>
-                      <select style="width: 200px" id="td_action_approval_done_mail_{{action.action_id}}" {% if not action.send_mail_setting.inform_approval or not action.send_mail_setting.inform_approval.send %}disabled{% endif %}>
-                        <option value="0"></option>
-                        {%- for mail_template in mail_templates %}
-                          <option value="{{mail_template['key']}}" {% if action.send_mail_setting.inform_approval and mail_template['key'] == action.send_mail_setting.inform_approval.mail %}selected{% endif %}>{{mail_template['content']['subject']}}</option>
-                        {%- endfor %}
-                      </select>
-                    </div>
-                  {% elif action.action.action_name == 'Item Registration' and use_restricted_item %}
-=======
-                  {% if action.action.action_name == 'Approval'%}
                   <div>
                     <button class="btn btn-primary pull-right ten-pixel-top-margin btn_setting_nortification_mail" id="btn_setting_nortification_mail_{{loop.index}}" data-old-action-order="{{loop.index}}">
                       {{_('Notification Email Setting')}}
@@ -224,8 +184,8 @@
                     <input type="hidden" id="loop_index" value='{{ loop.index }}'>
                     {% include "weko_workflow/admin/mail_setting.html" %}
                   </div>
-                  {% elif action.action.action_name == 'Item Registration' %}
->>>>>>> 16f91458
+                  {% elif action.action.action_name == 'Item Registration' and use_restricted_item %}
+
                     <div class="mail_setting_for_itemReg">
                       <div class="form-inline">
                         <label style="font-weight: unset;">
@@ -310,7 +270,7 @@
           <input type="checkbox" class="td_action_user_deny" id="td_action_user_deny_apply_action.id" data-action-id="apply_action.id">
           {{_("Deny")}}
         </div>
-<<<<<<< HEAD
+
         {% if use_restricted_item %}
         <div class="mail_setting_for_approval">
           <div class="form-inline">
@@ -342,7 +302,7 @@
               <input type="checkbox" class="pointer checkbox_change" id="td_action_approval_done_apply_action.id">
               {{_('Approval Notification Email')}}</label>
             </label>
-=======
+
       </div>
       <button class="btn btn-primary ten-pixel-top-margin pull-right btn_setting_nortification_mail" id="btn_setting_nortification_mail_loop.index" data-old-action-order="loop.index">
         {{_('Notification Email Setting')}}
@@ -443,7 +403,7 @@
                 </button>
               </div>
             </div>
->>>>>>> 16f91458
+
           </div>
         </div><!-- /.modal -->
         <div class="mail_setting_for_itemReg">
