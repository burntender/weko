--- conflicted
+++ resolved
@@ -195,11 +195,7 @@
             </div>
             <div class="col-xs-11 col-md-11 col-lg-11">
               {%- if is_enable_item_name_link -%}
-<<<<<<< HEAD
-                <a href="#" id="lnk_item_detail">{{ item.get('title') or item.get('title_ja') if item }}</a>
-=======
                 <a href="#" id="lnk_item_detail">{{ item.get('title_ja', item.get('title')) if item }}</a>
->>>>>>> 3f886c80
               {%- endif -%}
             </div>
           </div>
@@ -260,9 +256,9 @@
               {% include 'weko_workflow/lock_activity.html' %}
             </div>
             <div class="panel-body" id="step_page">
-              <div class="hide" id="hide-actionId">{{action_id}}</div>
-              <div class="hide" id="hide-actionstep_item_login_url">{{step_item_login_url}}</div>
-              <div class="hide" id="hide-actioncur_step">{{cur_step}}</div>
+              <div class="hide" id="hide-actionId">{{ action_id }}</div>
+              <div class="hide" id="hide-actionstep_item_login_url">{{ step_item_login_url }}</div>
+              <div class="hide" id="hide-actioncur_step">{{ cur_step }}</div>
               {%- if 'item_login' == cur_step or 'item_login_application' == cur_step or 'file_upload' == cur_step %}
                 {% include step_item_login_url %}
               {%- elif 'item_link' == cur_step %}
@@ -273,11 +269,7 @@
               {%- elif 'identifier_grant' == cur_step %}
                 {%- include 'weko_workflow/identifier_grant.html' %}
                 {%- include "weko_workflow/modal_quit_confirmation.html" %}
-<<<<<<< HEAD
-                {%- elif 'approval' == cur_step or 'approval_advisor' == cur_step or 'approval_guarantor' == cur_step or 'approval_administrator' == cur_step %}
-=======
               {%- elif 'approval' == cur_step or 'approval_advisor' == cur_step or 'approval_guarantor' == cur_step or 'approval_administrator' == cur_step %}
->>>>>>> 3f886c80
                 {%- with preview_carousel_id='preview_carousel' %}
                   {% include 'weko_workflow/record_after_update.html' %}
                 {%- endwith %}
