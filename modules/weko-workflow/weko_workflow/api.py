--- conflicted
+++ resolved
@@ -46,12 +46,8 @@
     """Operated on the Flow."""
 
     def create_flow(self, flow):
-<<<<<<< HEAD
-        """Create new flow.
-=======
         """
         Create new flow.
->>>>>>> 406e5630
 
         :param flow:
         :return:
@@ -237,11 +233,7 @@
 
 
 class WorkFlow(object):
-<<<<<<< HEAD
     """Operated on the WorkFlow."""
-=======
-    """Operated on the WorkFlow"""
->>>>>>> 406e5630
 
     def create_workflow(self, workflow):
         """Create new workflow.
@@ -329,11 +321,7 @@
 
 
 class Action(object):
-<<<<<<< HEAD
     """Operated on the Action."""
-=======
-    """Operated on the Action"""
->>>>>>> 406e5630
 
     def create_action(self, action):
         """Create new action info.
@@ -381,11 +369,7 @@
 
 
 class ActionStatus(object):
-<<<<<<< HEAD
     """Operated on the ActionStatus."""
-=======
-    """Operated on the ActionStatus"""
->>>>>>> 406e5630
 
     def create_action_status(self, action_status):
         """Create new action status info.
@@ -608,15 +592,6 @@
             action_stus = activity_ac.action_status
             return action_stus
 
-<<<<<<< HEAD
-    def upt_activity_action_id_grant(
-            self,
-            activity_id,
-            action_id,
-            identifier_grant):
-        """Update activity info.
-
-=======
     # add by ryuu end
 
     def upt_activity_action_id_grant(self, activity_id, action_id,
@@ -626,7 +601,6 @@
                                      identifier_grant_jalc_dc_doi_suffix):
         """
         Update activity info
->>>>>>> 406e5630
         :param activity_id:
         :param action_id:
         :param identifier_grant:
@@ -812,7 +786,6 @@
                                                     action_id=history.action_id)
                 )
             }
-<<<<<<< HEAD
         with db.session.no_autoflush:
             activity = _Activity.query.filter_by(
                 activity_id=activity_id).one_or_none()
@@ -832,30 +805,6 @@
                         'Status': history_dict[flow_action.action_id].get(
                             'Result') if flow_action.action_id in history_dict else ' '
                     })
-=======
-            with db.session.no_autoflush:
-                activity = _Activity.query.filter_by(
-                    activity_id=activity_id).one_or_none()
-                if activity is not None:
-                    flow_actions = _FlowAction.query.filter_by(
-                        flow_id=activity.flow_define.flow_id).order_by(asc(
-                            _FlowAction.action_order)).all()
-                    for flow_action in flow_actions:
-                        steps.append({
-                            'ActivityId': activity_id,
-                            'ActionId': flow_action.action_id,
-                            'ActionName': flow_action.action.action_name,
-                            'ActionVersion': flow_action.action_version,
-                            'ActionEndpoint':
-                                flow_action.action.action_endpoint,
-                            'Author': history_dict[flow_action.action_id].get(
-                                'Updater') if flow_action.action_id in
-                            history_dict else '',
-                            'Status': history_dict[flow_action.action_id].get(
-                                'Result') if flow_action.action_id in
-                            history_dict else ' '
-                        })
->>>>>>> 406e5630
 
         return steps
 
@@ -999,11 +948,7 @@
 
 
 class WorkActivityHistory(object):
-<<<<<<< HEAD
     """Operated on the Activity."""
-=======
-    """Operated on the Activity"""
->>>>>>> 406e5630
 
     def create_activity_history(self, activity):
         """Create new activity history.
@@ -1143,13 +1088,7 @@
 
 
 class GetCommunity(object):
-<<<<<<< HEAD
     """Get Community Info."""
-=======
-    """
-    Get Community Info
-    """
->>>>>>> 406e5630
 
     @classmethod
     def get_community_by_id(self, community_id):
