# -*- coding: utf-8 -*-
#
# This file is part of WEKO3.
# Copyright (C) 2017 National Institute of Informatics.
#
# WEKO3 is free software; you can redistribute it
# and/or modify it under the terms of the GNU General Public License as
# published by the Free Software Foundation; either version 2 of the
# License, or (at your option) any later version.
#
# WEKO3 is distributed in the hope that it will be
# useful, but WITHOUT ANY WARRANTY; without even the implied warranty of
# MERCHANTABILITY or FITNESS FOR A PARTICULAR PURPOSE.  See the GNU
# General Public License for more details.
#
# You should have received a copy of the GNU General Public License
# along with WEKO3; if not, write to the
# Free Software Foundation, Inc., 59 Temple Place, Suite 330, Boston,
# MA 02111-1307, USA.

"""WEKO3 module docstring."""

import math
from typing import List
import urllib.parse
import uuid
from datetime import datetime, timedelta
import json

from flask import abort, current_app, request, session, url_for
from flask_login import current_user
from invenio_accounts.models import Role, User, userrole
from invenio_db import db
from invenio_pidstore.models import PersistentIdentifier, PIDStatus
from sqlalchemy import and_, asc, desc, func, or_, not_, cast, String
from sqlalchemy.exc import SQLAlchemyError
from sqlalchemy.orm.exc import NoResultFound
from weko_deposit.api import WekoDeposit
from weko_records.serializers.utils import get_item_type_name
from weko_records.models import ItemMetadata as _ItemMetadata
from weko_records.api import RequestMailList

from .config import IDENTIFIER_GRANT_LIST, IDENTIFIER_GRANT_SUFFIX_METHOD, \
    WEKO_WORKFLOW_ALL_TAB, WEKO_WORKFLOW_TODO_TAB, WEKO_WORKFLOW_WAIT_TAB
<<<<<<< HEAD
from .models import Action as _Action
from .models import ActionCommentPolicy, ActionFeedbackMail, ActivityRequestMail,\
=======
from .models import Action as _Action, ActivityRequestMail
from .models import ActionCommentPolicy, ActionFeedbackMail, \
>>>>>>> 04945c08
    ActionIdentifier, ActionJournal, ActionStatusPolicy
from .models import Activity as _Activity
from .models import ActivityAction, ActivityHistory, ActivityStatusPolicy
from .models import FlowAction as _FlowAction
from .models import FlowActionRole as _FlowActionRole
from .models import FlowDefine as _Flow
from .models import FlowStatusPolicy
from .models import WorkFlow as _WorkFlow
from .models import WorkflowRole


class Flow(object):
    """Operated on the Flow."""

    def create_flow(self, flow):
        """
        Create new flow.

        :param flow:
        :return:
        """
        try:
            flow_name = flow.get('flow_name')
            if not flow_name:
                raise ValueError('Flow name cannot be empty.')

            with db.session.no_autoflush:
                cur_names = map(
                    lambda flow: flow.flow_name,
                    _Flow.query.add_columns(_Flow.flow_name).all()
                )
                if flow_name in cur_names:
                    raise ValueError('Flow name is already in use.')

                action_start = _Action.query.filter_by(
                    action_endpoint='begin_action').one_or_none()
                action_end = _Action.query.filter_by(
                    action_endpoint='end_action').one_or_none()
            _flow = _Flow(
                flow_id=uuid.uuid4(),
                flow_name=flow_name,
                flow_user=current_user.get_id()
            )
            _flowaction_start = _FlowAction(
                flow_id=_flow.flow_id,
                action_id=action_start.id,
                action_version=action_start.action_version,
                action_order=1
            )
            _flowaction_end = _FlowAction(
                flow_id=_flow.flow_id,
                action_id=action_end.id,
                action_version=action_end.action_version,
                action_order=2
            )
            with db.session.begin_nested():
                db.session.add(_flow)
                db.session.add(_flowaction_start)
                db.session.add(_flowaction_end)
            db.session.commit()
            return _flow
        except Exception as ex:
            current_app.logger.exception(str(ex))
            db.session.rollback()
            raise

    def upt_flow(self, flow_id, flow):
        """Update flow info.

        :param flow_id:
        :param flow:
        :return:
        """
        try:
            flow_name = flow.get('flow_name')
            if not flow_name:
                raise ValueError('Flow name cannot be empty.')

            with db.session.begin_nested():
                # Get all names but the one being updated
                cur_names = map(
                    lambda flow: flow.flow_name,
                    _Flow.query.add_columns(_Flow.flow_name)
                    .filter(_Flow.flow_id != flow_id).all()
                )
                if flow_name in cur_names:
                    raise ValueError('Flow name is already in use.')

                _flow = _Flow.query.filter_by(
                    flow_id=flow_id).one_or_none()
                if _flow:
                    _flow.flow_name = flow_name
                    _flow.flow_user = current_user.get_id()
                    db.session.merge(_flow)
            db.session.commit()
            return _flow
        except Exception as ex:
            current_app.logger.exception(str(ex))
            db.session.rollback()
            raise

    def get_flow_list(self):
        """Get flow list info.

        :return:
        """
        with db.session.no_autoflush:
            query = _Flow.query.filter_by(
                is_deleted=False).order_by(asc(_Flow.flow_id))
            return query.all()

    def get_flow_detail(self, flow_id):
        """Get flow detail info.

        :param flow_id:
        :return:
        """
        with db.session.no_autoflush:
            query = _Flow.query.filter_by(
                flow_id=flow_id)
            flow_detail = query.one_or_none()
            if not flow_detail:
                abort(500)
            for action in flow_detail.flow_actions:
                action_roles = _FlowActionRole.query.filter_by(
                    flow_action_id=action.id).first()
                action.action_role = action_roles if action_roles else None
            return flow_detail

    def del_flow(self, flow_id):
        """Delete flow info.

        :param flow_id:
        :return:
        """
        try:
            with db.session.begin_nested():
                flow = _Flow.query.filter_by(
                    flow_id=flow_id).one_or_none()
                if flow:
                    # logical delete
                    # flow.is_deleted = True
                    # db.session.merge(flow)
                    # physical delete
                    _FlowAction.query.filter_by(flow_id=flow_id).delete()
                    _Flow.query.filter_by(
                        flow_id=flow_id).delete()
            db.session.commit()
            return {'code': 0, 'msg': ''}
        except Exception as ex:
            db.session.rollback()
            current_app.logger.exception(str(ex))
            return {'code': 500, 'msg': str(ex)}

    def upt_flow_action(self, flow_id, actions):
        """Update FlowAction Info."""
        with db.session.begin_nested():
            for order, action in enumerate(actions):
                flowaction_filter = _FlowAction.query.filter_by(
                    id=action.get('workflow_flow_action_id', -1))
                if action.get('action', None) == 'DEL':
                    flowaction_id = flowaction_filter.one_or_none().id
                    _FlowActionRole.query.filter_by(
                        flow_action_id=flowaction_id).delete()
                    flowaction_filter.delete()
                    continue
                flowaction = flowaction_filter.one_or_none()
                if flowaction is None:
                    """new"""
                    flowaction = _FlowAction(
                        flow_id=flow_id,
                        action_id=action.get('id'),
                        action_order=order + 1,
                        action_version=action.get('version'),
                        send_mail_setting=action.get('send_mail_setting')
                    )
                    _flow = _Flow.query.filter_by(
                        flow_id=flow_id).one_or_none()
                    _flow.flow_status = FlowStatusPolicy.AVAILABLE
                    db.session.add(flowaction)
                else:
                    """Update"""
                    flowaction.action_order = order + 1
                    flowaction.send_mail_setting = \
                        action.get('send_mail_setting')
                    db.session.merge(flowaction)
                _FlowActionRole.query.filter_by(
                    flow_action_id=flowaction.id).delete()
                if str.isdigit(action.get('user')):
                    flowactionrole = _FlowActionRole(
                        flow_action_id=flowaction.id,
                        action_role=action.get(
                            'role') if '0' != action.get('role') else None,
                        action_role_exclude=action.get(
                            'role_deny') if '0' != action.get(
                            'role') else False,
                        action_user=action.get(
                            'user') if '0' != action.get(
                                'user') else None,
                        specify_property=None,
                        action_user_exclude=action.get(
                            'user_deny') if '0' != action.get(
                                'user') else False
                    )
                elif action.get('user') == str(current_app.config.get("WEKO_WORKFLOW_ITEM_REGISTRANT_ID")):
                    flowactionrole = _FlowActionRole(
                        flow_action_id=flowaction.id,
                        action_role=action.get(
                            'role') if '0' != action.get('role') else None,
                        action_role_exclude=action.get(
                            'role_deny') if '0' != action.get(
                            'role') else False,
                        action_user= None,
                        specify_property=None,
                        action_user_exclude=action.get(
                            'user_deny') if '0' != action.get(
                                'user') else False,
                        action_item_registrant = True if '0' != action.get(
                                'user') else False
                    )
                elif action.get('user') == str(current_app.config.get("WEKO_WORKFLOW_REQUEST_MAIL_ID")):
                    flowactionrole = _FlowActionRole(
                        flow_action_id=flowaction.id,
                        action_role=action.get(
                            'role') if '0' != action.get('role') else None,
                        action_role_exclude=action.get(
                            'role_deny') if '0' != action.get(
                            'role') else False,
                        action_user= None,
                        specify_property=None,
                        action_user_exclude=action.get(
                            'user_deny') if '0' != action.get(
                                'user') else False,
                        action_request_mail = True if '0' != action.get(
                                'user') else False
                    )
                else:
                    flowactionrole = _FlowActionRole(
                        flow_action_id=flowaction.id,
                        action_role=action.get(
                            'role') if '0' != action.get('role') else None,
                        action_role_exclude=action.get(
                            'role_deny') if '0' != action.get(
                            'role') else False,
                        action_user=None,
                        specify_property=action.get(
                            'user') if '0' != action.get('user') else None,
                        action_user_exclude=action.get(
                            'user_deny') if '0' != action.get('user') else False
                    )
                if flowactionrole.action_role or flowactionrole.action_user or \
                        flowactionrole.specify_property or flowactionrole.action_item_registrant or \
                        flowactionrole.action_request_mail:
                    db.session.add(flowactionrole)
        db.session.commit()

    def get_next_flow_action(self, flow_id, cur_action_id, action_order):
        """Return next action info.

        :param flow_id:
        :param cur_action_id:
        :param action_order:
        :return:
        """
        with db.session.no_autoflush:
            query = _FlowAction.query.filter_by(flow_id=flow_id,
                                                action_id=cur_action_id)
            if action_order:
                query = query.filter_by(action_order=action_order)
            cur_action = query.first()
            if cur_action:
                next_action_order = cur_action.action_order + 1
                next_action = _FlowAction.query.filter_by(
                    flow_id=flow_id).filter_by(
                    action_order=next_action_order).all()
                return next_action
        return None

    def get_previous_flow_action(self, flow_id, cur_action_id, action_order):
        """Return next action info.

        :param flow_id:
        :param cur_action_id:
        :param action_order:
        :return:
        """
        with db.session.no_autoflush:
            query = _FlowAction.query.filter_by(flow_id=flow_id,
                                                action_id=cur_action_id)
            if action_order:
                query = query.filter_by(action_order=action_order)
            cur_action = query.first()
            if cur_action and cur_action.action_order > 1:
                previous_action_order = cur_action.action_order - 1
                previous_action = _FlowAction.query.filter_by(
                    flow_id=flow_id).filter_by(
                    action_order=previous_action_order).all()
                return previous_action
            return None

    def get_flow_action_detail(self, flow_id, action_id, action_order):
        """Get fow action detail.

        :param flow_id:
        :param action_id:
        :param action_order:
        :return:
        """
        with db.session.no_autoflush:
            query = _FlowAction.query.filter_by(flow_id=flow_id,
                                                action_id=action_id)
            if action_order:
                query = query.filter_by(action_order=action_order)
            cur_action = query.first()
            return cur_action

    def get_last_flow_action(self, flow_id):
        """Return last action info.

        :param flow_id: registered id of flow
        :return: flow action or None when error
        """
        with db.session.no_autoflush:
            flow_actions = _FlowAction.query.filter_by(
                flow_id=flow_id).order_by(asc(
                    _FlowAction.action_order)).all()
            if flow_actions:
                last_action = flow_actions.pop()
                return last_action
        return None

    def get_item_registration_flow_action(self, flow_id):
        """Return Item Registration action info.

        :param flow_id: item_registration's flow id
        :return flow_action: flow action's object
        """
        action_id = current_app.config.get(
            "WEKO_WORKFLOW_ITEM_REGISTRATION_ACTION_ID", 3)
        with db.session.no_autoflush:
            flow_action = _FlowAction.query.filter_by(
                flow_id=flow_id,
                action_id=action_id).all()
            return flow_action
    
    def get_flow_action_list(self, flow_define_id :int) -> List[_FlowAction]:
        """ get workflow_flow_action from workflow_workflow.flow_id 
            Args:
                flow_define_id : int  workflow_workflow.flow_id 
            Eeturns:
                record list of workflow_flow_action
        """
        with db.session.no_autoflush:
            flow_def = _Flow.query.filter_by(id=flow_define_id).first()
            flow_action = _FlowAction.query.filter_by(
                flow_id=flow_def.flow_id).order_by(asc(_FlowAction.action_order)).all()
            return flow_action


class WorkFlow(object):
    """Operated on the WorkFlow."""

    def create_workflow(self, workflow):
        """Create new workflow.

        :param workflow:
        :return:
        """
        assert workflow
        try:
            with db.session.begin_nested():
                db.session.execute(_WorkFlow.__table__.insert(), workflow)
            db.session.commit()
            return workflow
        except Exception as ex:
            db.session.rollback()
            current_app.logger.exception(str(ex))
            return None

    def upt_workflow(self, workflow):
        """Update workflow info.

        :param workflow:
        :return:
        """
        assert workflow
        try:
            with db.session.begin_nested():
                _workflow = _WorkFlow.query.filter_by(
                    flows_id=workflow.get('flows_id')
                ).one_or_none()
                if _workflow:
                    _workflow.flows_name = workflow.get('flows_name')
                    _workflow.itemtype_id = workflow.get('itemtype_id')
                    _workflow.flow_id = workflow.get('flow_id')
                    _workflow.index_tree_id = workflow.get('index_tree_id')
                    _workflow.open_restricted = workflow.get('open_restricted')
                    _workflow.location_id = workflow.get('location_id')
                    _workflow.is_gakuninrdm = workflow.get('is_gakuninrdm')
                    db.session.merge(_workflow)
            db.session.commit()
            return _workflow
        except Exception as ex:
            db.session.rollback()
            current_app.logger.exception(str(ex))
            return None

    def get_workflow_list(self):
        """Get workflow list info.

        :return:
        """
        with db.session.no_autoflush:
            query = _WorkFlow.query.filter_by(
                is_deleted=False).order_by(asc(_WorkFlow.flows_id))
            return query.all()

    def get_workflow_detail(self, workflow_id):
        """Get workflow detail info.

        :param workflow_id:
        :return:
        """
        with db.session.no_autoflush:
            query = _WorkFlow.query.filter_by(
                flows_id=workflow_id)
            return query.one_or_none()

    def get_workflow_by_id(self, workflow_id):
        """Get workflow detail info by workflow id.

        :param workflow_id:
        :return:
        """
        with db.session.no_autoflush:
            query = _WorkFlow.query.filter_by(
                id=workflow_id)
            return query.one_or_none()

    @staticmethod
    def get_workflow_by_ids(ids: list):
        """Get workflow detail info by workflow id.

        :param ids:
        :return:
        """
        with db.session.no_autoflush:
            query = _WorkFlow.query.filter(_WorkFlow.id.in_(ids))
            return query.all()

    def get_workflow_by_flows_id(self, flows_id):
        """Get workflow detail info by flows id.

        :param flows_id:
        :return:
        """
        with db.session.no_autoflush:
            query = _WorkFlow.query.filter_by(
                flows_id=flows_id)
            return query.one_or_none()

    def get_workflow_by_flow_id(self, flow_id):
        """Get workflow detail info by flow id.

        :param flow_id:
        :return:
        """
        with db.session.no_autoflush:
            query = _WorkFlow.query.filter_by(
                flow_id=flow_id, is_deleted=False)
            return query.all()

    def del_workflow(self, workflow_id):
        """Delete flow info.

        :param workflow_id:
        :return:
        """
        try:
            with db.session.begin_nested():
                workflow = _WorkFlow.query.filter_by(
                    flows_id=workflow_id).one_or_none()
                if workflow:
                    workflow.is_deleted = True
                    db.session.merge(workflow)
            db.session.commit()
            return {'code': 0, 'msg': ''}
        except Exception as ex:
            db.session.rollback()
            current_app.logger.exception(str(ex))
            return {'code': 500, 'msg': str(ex)}

    def find_workflow_by_name(self, workflow_name):
        """Find workflow by name.

        :param workflow_name:
        :return:
        """
        with db.session.no_autoflush:
            return _WorkFlow.query.filter_by(flows_name=workflow_name).first()

    def update_itemtype_id(self, workflow, itemtype_id):
        """
        Update itemtype id to workflow.

        :param workflow:
        :param itemtype_id:
        :return:
        """
        try:
            with db.session.begin_nested():
                if workflow:
                    workflow.itemtype_id = itemtype_id
                    db.session.merge(workflow)
            db.session.commit()
        except Exception as ex:
            current_app.logger.exception(str(ex))
            db.session.rollback()

    def get_workflow_by_itemtype_id(self, item_type_id):
        """Get workflow detail info by item type id.

        :param item_type_id:
        :return:
        """
        with db.session.no_autoflush:
            query = _WorkFlow.query.filter_by(
                itemtype_id=item_type_id, is_deleted=False)
            return query.all()

    def get_workflows_by_roles(self, workflows):
        """Get list workflow.

        :param workflows.

        :return: wfs.
        """
        def get_display_role(list_hide, role):
            displays = []
            if isinstance(role, list):
                for tmp in role:
                    if not any(x.id == tmp.id for x in list_hide):
                        displays.append(tmp)
            return displays
        wfs = []
        current_user_roles = [role.id for role in current_user.roles]
        if isinstance(workflows, list):
            role = Role.query.all()
            while workflows:
                tmp = workflows.pop(0)
                list_hide = Role.query.outerjoin(WorkflowRole) \
                    .filter(WorkflowRole.workflow_id == tmp.id) \
                    .filter(WorkflowRole.role_id == Role.id) \
                    .all()
                displays = get_display_role(list_hide, role)
                if any(x.id in current_user_roles for x in displays):
                    wfs.append(tmp)
        return wfs


class Action(object):
    """Operated on the Action."""

    def create_action(self, action):
        """Create new action info.

        :param action:
        :return:
        """
        pass

    def upt_action(self, action):
        """Update action info.

        :param action:
        :return:
        """
        pass

    def get_action_list(self, is_deleted=False):
        """Get action list info.

        :param is_deleted:
        :return:
        """
        with db.session.no_autoflush:
            query = _Action.query.order_by(asc(_Action.id))
            return query.all()

    def get_action_detail(self, action_id):
        """Get detail info of action.

        :param action_id:
        :return:
        """
        with db.session.no_autoflush:
            query = _Action.query.filter_by(id=action_id)
            return query.one_or_none()

    def del_action(self, action_id):
        """Delete the action info.

        :param action_id:
        :return:
        """
        pass


class ActionStatus(object):
    """Operated on the ActionStatus."""

    def create_action_status(self, action_status):
        """Create new action status info.

        :param action_status:
        :return:
        """
        pass

    def upt_action_status(self, action_status):
        """Update action status info.

        :param action_status:
        :return:
        """
        pass

    def get_action_status_list(self, is_deleted=False):
        """Get action status list info.

        :param is_deleted:
        :return:
        """
        pass

    def get_action_status_detail(self, action_status_id):
        """Get detail info of action status.

        :param action_status_id:
        :return:
        """
        pass

    def del_action_status(self, action_status_id):
        """Delete the action status info.

        :param action_status_id:
        :return:
        """
        pass


class WorkActivity(object):
    """Operated on the Activity."""

    def init_activity(self, activity, community_id=None, item_id=None):
        """Create new activity.

        :param activity:
        :param community_id:
        :param item_id:
        :return:
        """
        try:
            action_id = 0
            next_action_id = 0
            action_has_term_of_use = False
            next_action_order = 0
            with db.session.no_autoflush:
                action = _Action.query.filter_by(
                    action_endpoint='begin_action').one_or_none()
                if action is not None:
                    action_id = action.id
                flow_define = _Flow.query.filter_by(
                    id=activity.get('flow_id')).one_or_none()
                if flow_define:
                    flow_actions = _FlowAction.query.filter_by(
                        flow_id=flow_define.flow_id).order_by(
                        asc(_FlowAction.action_order)).all()
                    if flow_actions and len(flow_actions) >= 2:
                        next_action_id = flow_actions[1].action_id
                        next_action_order = flow_actions[1].action_order
                        enable_show_term_of_use = current_app.config[
                            'WEKO_WORKFLOW_ENABLE_SHOWING_TERM_OF_USE']
                        if enable_show_term_of_use:
                            application_item_types = current_app.config[
                                'WEKO_ITEMS_UI_SHOW_TERM_AND_CONDITION']
                            item_type_name = \
                                get_item_type_name(activity.get('itemtype_id'))
                            if item_type_name in application_item_types:
                                action_has_term_of_use = True
            extra_info = dict()
            # Get extra info
            if activity.get('extra_info'):
                extra_info = activity["extra_info"]
            # Get related title.
            if activity.get('related_title'):
                extra_info["related_title"] = urllib.parse.unquote(
                    activity["related_title"])
            # Get confirm term of use.
            if activity.get('activity_confirm_term_of_use') is True:
                activity_confirm_term_of_use = True
            else:
                activity_confirm_term_of_use = False if\
                    action_has_term_of_use else True

            # Get created user
            if activity.get("activity_login_user") is not None:
                activity_login_user = activity.get("activity_login_user")
            else:
                activity_login_user = current_user.get_id()
            # Get the updated user of activity
            if activity.get("activity_update_user") is not None:
                activity_update_user = activity.get("activity_update_user")
            else:
                activity_update_user = current_user.get_id()

            db_activity = _Activity(
                activity_id=self.get_new_activity_id(),
                item_id=item_id,
                workflow_id=activity.get('workflow_id'),
                flow_id=activity.get('flow_id'),
                action_id=next_action_id,
                action_status=ActionStatusPolicy.ACTION_BEGIN,
                activity_login_user=activity_login_user,
                activity_update_user=activity_update_user,
                activity_status=ActivityStatusPolicy.ACTIVITY_MAKING,
                activity_start=datetime.utcnow(),
                activity_community_id=community_id,
                activity_confirm_term_of_use=activity_confirm_term_of_use,
                extra_info=extra_info,
                action_order=next_action_order
            )
            db.session.add(db_activity)
            db.session.commit()
        except BaseException as ex:
            raise ex
        else:
            try:
                # Update the activity with calculated activity_id
                PersistentIdentifier.create(
                    pid_type='actid',
                    pid_value=db_activity.activity_id,
                    status=PIDStatus.REGISTERED
                )

                # Add history and flow_action
                db_history = ActivityHistory(
                    activity_id=db_activity.activity_id,
                    action_id=action_id,
                    action_version=action.action_version,
                    action_status=ActionStatusPolicy.ACTION_DONE,
                    action_user=activity_login_user,
                    action_date=db_activity.activity_start,
                    action_comment=ActionCommentPolicy.BEGIN_ACTION_COMMENT,
                    action_order=1
                )
                db.session.add(db_history)

                with db.session.begin_nested():
                    # set action handler for all the action except approval
                    # actions
                    for flow_action in flow_actions:
                        action_instance = Action()
                        action = action_instance.get_action_detail(
                            flow_action.action_id)
                        action_handler = activity_login_user \
                            if not action.action_endpoint == 'approval' else -1
                        db_activity_action = ActivityAction(
                            activity_id=db_activity.activity_id,
                            action_id=flow_action.action_id,
                            action_status=ActionStatusPolicy.ACTION_DONE,
                            action_handler=action_handler,
                            action_order=flow_action.action_order
                        )
                        db.session.add(db_activity_action)

            except BaseException as ex:
                raise ex
            else:
                return db_activity

    def get_new_activity_id(self):
        """Get new an activity ID.

        :return: activity ID.
        """
        # Table lock for calculate new activity id
        if db.get_engine().driver!='pysqlite':
            db.session.execute(
                'LOCK TABLE ' + _Activity.__tablename__ + ' IN EXCLUSIVE MODE')

        # Calculate activity_id based on id
        utc_now = datetime.utcnow()
        current_date_start = utc_now.strftime("%Y-%m-%d 00:00:00")
        next_date_start = (utc_now + timedelta(1)).\
            strftime("%Y-%m-%d 00:00:00")

        max_id = db.session.query(func.count(_Activity.id)).filter(
            _Activity.created >= '{}'.format(current_date_start),
            _Activity.created < '{}'.format(next_date_start),
        ).scalar()  
        # Cannot use '.with_for_update()'. FOR UPDATE is not allowed 
        # with aggregate functions

        if max_id:
            # Calculate aid
            number = max_id + 1
            if number > 99999:
                raise IndexError('The number is out of range \
                    (maximum is 99999, current is {}'.format(number))
        else:
            # The default activity Id of the current day
            number = 1

        # Activity Id's format
        activity_id_format = current_app.\
            config['WEKO_WORKFLOW_ACTIVITY_ID_FORMAT']

        # A-YYYYMMDD-NNNNN (NNNNN starts from 00001)
        datetime_str = utc_now.strftime("%Y%m%d")

        # Define activity Id of day
        return activity_id_format.format(
            datetime_str,
            '{inc:05d}'.format(inc=number))

    def upt_activity_agreement_step(self, activity_id, is_agree):
        """Update agreement step of activity.

        :param activity_id:
        :param is_agree:
        :return:
        """
        with db.session.begin_nested():
            activity = self.get_activity_by_id(activity_id)
            activity.activity_confirm_term_of_use = is_agree
            db.session.merge(activity)
        db.session.commit()

    def upt_activity_action(self, activity_id, action_id, action_status,
                            action_order):
        """Update activity info.

        :param activity_id:
        :param action_id:
        :param action_status:
        :return:
        """
        try:
            with db.session.begin_nested():
                activity = self.get_activity_by_id(activity_id)
                activity.action_id = action_id
                activity.action_status = action_status
                if action_order:
                    activity.action_order = action_order
                db.session.merge(activity)
            db.session.commit()
            return True
        except Exception as ex:
            return False

    def upt_activity_metadata(self, activity_id, metadata):
        """Update metadata to activity table.

        :param activity_id:
        :param metadata:
        :return:
        """
        with db.session.begin_nested():
            activity = _Activity.query.filter_by(
                activity_id=activity_id).one_or_none()
            activity.temp_data = metadata
            db.session.merge(activity)
        db.session.commit()

    def get_activity_metadata(self, activity_id):
        """Get metadata from activity table.

        :param activity_id:
        :return metadata:
        """
        with db.session.no_autoflush:
            activity = _Activity.query.filter_by(
                activity_id=activity_id,).one_or_none()
            metadata = activity.temp_data
            return metadata

    def upt_activity_action_status(
        self,
        activity_id,
        action_id,
        action_status,
            action_order):
        """Update activity info.

        :param action_order:
        :param activity_id:
        :param action_id:
        :param action_status:
        :return:
        """
        try:
            with db.session.begin_nested():
                query = ActivityAction.query.filter_by(
                    activity_id=activity_id,
                    action_id=action_id)
                if action_order:
                    query = query.filter_by(action_order=action_order)
                activity_action = query.first()
                activity_action.action_status = action_status
                db.session.merge(activity_action)
            db.session.commit()
            return True
        except Exception as ex:
            return False

    def upt_activity_action_comment(self, activity_id, action_id, comment,
                                    action_order):
        """Update activity info.

        :param action_order:
        :param activity_id:
        :param action_id:
        :param comment:
        :return:
        """
        with db.session.begin_nested():
            query = ActivityAction.query.filter_by(
                activity_id=activity_id,
                action_id=action_id)
            if action_order:
                query = query.filter_by(action_order=action_order)
            activity_action = query.first()
            if activity_action:
                activity_action.action_comment = comment
                db.session.merge(activity_action)
        db.session.commit()

    def get_activity_action_comment(
            self, activity_id, action_id, action_order):
        """Get activity info.

        :param action_order:
        :param activity_id:
        :param action_id:
        :return:
        """
        with db.session.no_autoflush:
            query = ActivityAction.query.filter_by(
                activity_id=activity_id,
                action_id=action_id)
            if action_order:
                query = query.filter_by(action_order=action_order)
            activity_action = query.first()
            return activity_action

    def is_last_approval_step(self, activity_id, action_id, action_order):
        """Check whether current approval step is the last one.

        :param activity_id:
        :param action_id:
        :param action_order:
        :return:
        """
        with db.session.no_autoflush:
            max_approval_order = \
                db.session.query(
                    func.max(ActivityAction.action_order)).filter_by(
                    activity_id=activity_id,
                    action_id=action_id).first()[0]
            return max_approval_order == action_order if action_order else True

    def create_or_update_action_journal(self, activity_id, action_id, journal):
        """Create or update action journal info.

        :param activity_id:
        :param action_id:
        :param journal:
        :return:
        """
        with db.session.begin_nested():
            action_journal = ActionJournal.query.filter_by(
                activity_id=activity_id,
                action_id=action_id).one_or_none()
            if action_journal:
                action_journal.action_journal = journal
                db.session.merge(action_journal)
            else:
                new_action_journal = ActionJournal(
                    activity_id=activity_id,
                    action_id=action_id,
                    action_journal=journal,
                )
                db.session.add(new_action_journal)
        db.session.commit()

    def create_or_update_action_identifier(self, activity_id,
                                           action_id, identifier):
        """Create or update action identifier grant info.

        :param activity_id:
        :param action_id:
        :param identifier:
        :return:
        """
        with db.session.begin_nested():
            action_identifier = ActionIdentifier.query.filter_by(
                activity_id=activity_id,
                action_id=action_id).one_or_none()
            if action_identifier:
                action_identifier.action_identifier_select = identifier.get(
                    'action_identifier_select')
                action_identifier.action_identifier_jalc_doi =\
                    identifier.get(
                        'action_identifier_jalc_doi')
                action_identifier.action_identifier_jalc_cr_doi =\
                    identifier.get(
                        'action_identifier_jalc_cr_doi')
                action_identifier.action_identifier_jalc_dc_doi =\
                    identifier.get(
                        'action_identifier_jalc_dc_doi')
                action_identifier.action_identifier_ndl_jalc_doi =\
                    identifier.get(
                        'action_identifier_ndl_jalc_doi')
                db.session.merge(action_identifier)
            else:
                new_action_identifier = ActionIdentifier(
                    activity_id=activity_id,
                    action_id=action_id,
                    action_identifier_select=identifier.get(
                        'action_identifier_select'),
                    action_identifier_jalc_doi=identifier.get(
                        'action_identifier_jalc_doi'),
                    action_identifier_jalc_cr_doi=identifier.get(
                        'action_identifier_jalc_cr_doi'),
                    action_identifier_jalc_dc_doi=identifier.get(
                        'action_identifier_jalc_dc_doi'),
                    action_identifier_ndl_jalc_doi=identifier.get(
                        'action_identifier_ndl_jalc_doi')
                )
                db.session.add(new_action_identifier)

        db.session.commit()

    def create_or_update_action_feedbackmail(self,
                                             activity_id,
                                             action_id,
                                             feedback_maillist):
        """Create or update action ActionFeedbackMail's model.

        :param activity_id: activity identifier
        :param action_id:   action identifier
        :param feedback_maillist: list of feedback mail in json format
        :return:
        """
        try:
            with db.session.begin_nested():
                action_feedbackmail = ActionFeedbackMail.query.filter_by(
                    activity_id=activity_id).one_or_none()
                if action_feedbackmail:
                    action_feedbackmail.feedback_maillist = feedback_maillist
                    db.session.merge(action_feedbackmail)
                else:
                    action_feedbackmail = ActionFeedbackMail(
                        activity_id=activity_id,
                        action_id=action_id,
                        feedback_maillist=feedback_maillist
                    )
                    db.session.add(action_feedbackmail)
            db.session.commit()
        except SQLAlchemyError as ex:
            db.session.rollback()
            current_app.logger.exception(str(ex))

    def create_or_update_activity_request_mail(self,
                                             activity_id,
                                             request_maillist,
<<<<<<< HEAD
                                             display_request_button=False):
        """Create or update action ActionRequstMail's model.
        :param activity_id: activity identifier
        :param action_id:   action identifier
        :param request_maillist: list of request mail in json format
=======
                                             is_display_request_button):
        """Create or update action ActivityRequestMail's model.

        :param activity_id: activity identifier
        :param request_maillist: list of request mail in json format
        :param is_display_request_button: whether display request button on the item detail page.
>>>>>>> 04945c08
        :return:
        """
        try:
            with db.session.begin_nested():
                activity_request_mail = ActivityRequestMail.query.filter_by(
                    activity_id=activity_id).one_or_none()
                if activity_request_mail:
                    activity_request_mail.request_maillist = request_maillist
<<<<<<< HEAD
=======
                    activity_request_mail.display_request_button = is_display_request_button
>>>>>>> 04945c08
                    db.session.merge(activity_request_mail)
                else:
                    activity_request_mail = ActivityRequestMail(
                        activity_id=activity_id,
<<<<<<< HEAD
                        request_maillist=request_maillist,
                        display_request_button=display_request_button
=======
                        display_request_button=is_display_request_button,
                        request_maillist=request_maillist
>>>>>>> 04945c08
                    )
                    db.session.add(activity_request_mail)
            db.session.commit()
        except SQLAlchemyError as ex:
            db.session.rollback()
            current_app.logger.exception(str(ex))

    def get_action_journal(self, activity_id, action_id):
        """Get action journal info.

        :param activity_id:
        :param action_id:
        :return:
        """
        with db.session.no_autoflush:
            action_journal = ActionJournal.query.filter_by(
                activity_id=activity_id,
                action_id=action_id, ).one_or_none()
            return action_journal

    def get_action_identifier_grant(self, activity_id, action_id):
        """Get action idnetifier grant info.

        :param activity_id:
        :param action_id:
        :return:
        """
        identifier = {'action_identifier_select': '',
                      'action_identifier_jalc_doi': '',
                      'action_identifier_jalc_cr_doi': '',
                      'action_identifier_jalc_dc_doi': '',
                      'action_identifier_ndl_jalc_doi': ''
                      }
        with db.session.no_autoflush:
            action_identifier = ActionIdentifier.query.filter_by(
                activity_id=activity_id,
                action_id=action_id).one_or_none()
            if action_identifier:
                identifier['action_identifier_select'] =\
                    action_identifier.action_identifier_select
                identifier['action_identifier_jalc_doi'] =\
                    action_identifier.action_identifier_jalc_doi
                identifier['action_identifier_jalc_cr_doi'] =\
                    action_identifier.action_identifier_jalc_cr_doi
                identifier['action_identifier_jalc_dc_doi'] =\
                    action_identifier.action_identifier_jalc_dc_doi
                identifier['action_identifier_ndl_jalc_doi'] =\
                    action_identifier.action_identifier_ndl_jalc_doi
            else:
                identifier = action_identifier
        return identifier

    def get_action_feedbackmail(self, activity_id, action_id):
        """Get ActionFeedbackMail object from model base on activity's id.

        :param activity_id: acitivity identifier
        :param action_id:   action identifier
        :return:    object's model or none
        """
        with db.session.no_autoflush:
            action_feedbackmail = ActionFeedbackMail.query.filter_by(
                activity_id=activity_id).one_or_none()
            return action_feedbackmail

<<<<<<< HEAD
    def get_activity_request_mail(self, activity_id):
        """Get ActivityRequestMail object from model base on activity's id.
=======
    def get_activity_requestmail(self, activity_id):
        """Get ActivityRequestMail object from model base on activity's id.

>>>>>>> 04945c08
        :param activity_id: acitivity identifier
        :return:    object's model or none
        """
        with db.session.no_autoflush:
            activity_request_mail = ActivityRequestMail.query.filter_by(
                activity_id=activity_id).one_or_none()
            return activity_request_mail

    def get_activity_action_status(self, activity_id, action_id, action_order):
        """Get activity action status."""
        with db.session.no_autoflush:
            query = ActivityAction.query.filter_by(activity_id=activity_id,
                                                   action_id=action_id)
            if action_order:
                query_with_order = query.filter_by(action_order=action_order)
            activity_ac = query_with_order.first()
            if activity_ac:
                action_stus = activity_ac.action_status
            else:
                activity_ac = query.first()
                action_stus = activity_ac.action_status
            return action_stus

    def upt_activity_item(self, activity, item_id):
        """Update activity info for item id.

        :param activity:
        :param item_id:
        :return:
        """
        try:
            with db.session.begin_nested():
                db_activity = _Activity.query.filter_by(
                    activity_id=activity.get('activity_id')).one()
                db_activity.item_id = item_id
                db_activity.action_status = activity.get('action_status')
                db_new_history = ActivityHistory(
                    activity_id=db_activity.activity_id,
                    action_id=db_activity.action_id,
                    action_version=activity.get('action_version'),
                    action_status=activity.get('action_status'),
                    action_user=current_user.get_id(),
                    action_date=datetime.utcnow(),
                    action_comment=activity.get('commond'),
                    action_order=db_activity.action_order
                )
                db.session.merge(db_activity)
                db.session.add(db_new_history)
            db.session.commit()
            return True
        except NoResultFound as ex:
            current_app.logger.exception(str(ex))
            return None
        except Exception as ex:
            db.session.rollback()
            current_app.logger.exception(str(ex))
            return None

    def end_activity(self, activity):
        """End activity."""
        try:
            with db.session.begin_nested():
                db_activity = self.get_activity_by_id(
                    activity.get('activity_id'))
                if db_activity:
                    db_activity.activity_status = \
                        ActivityStatusPolicy.ACTIVITY_FINALLY
                    db_activity.action_id = activity.get('action_id')
                    db_activity.action_status = activity.get('action_status')
                    db_activity.activity_end = datetime.utcnow()
                    db_activity.temp_data = None
                    db_activity.action_order = activity.get('action_order')
                    if activity.get('item_id') is not None:
                        db_activity.item_id = activity.get('item_id')
                    db.session.merge(db_activity)
                    db_history = ActivityHistory(
                        activity_id=activity.get('activity_id'),
                        action_id=activity.get('action_id'),
                        action_version=activity.get('action_version'),
                        action_status=activity.get('action_status'),
                        action_user=current_user.get_id(),
                        action_date=datetime.utcnow(),
                        action_comment=ActionCommentPolicy.
                        FINALLY_ACTION_COMMENT,
                        action_order=activity.get('action_order'))
                    db.session.add(db_history)
            db.session.commit()
        except Exception as ex:
            db.session.rollback()
            current_app.logger.exception(str(ex))

    def quit_activity(self, activity):
        """Cancel doing activity.

        :param activity:
        :return:
        """
        flow = Flow()
        work_activity = WorkActivity()
        activity_detail = work_activity.get_activity_detail(
            activity.get('activity_id'))

        last_flow_action = flow.get_last_flow_action(
            activity_detail.flow_define.flow_id)

        if not last_flow_action:
            current_app.logger.error('Cannot get last action of flow!')
            return None

        try:
            with db.session.begin_nested():
                db_activity = self.get_activity_by_id(
                    activity.get('activity_id'))
                if db_activity:
                    db_activity.action_id = activity.get('action_id')
                    db_activity.action_status = activity.get('action_status')
                    db_activity.activity_status = \
                        ActivityStatusPolicy.ACTIVITY_CANCEL
                    db_activity.activity_end = datetime.utcnow()
                    db_activity.temp_data = None
                    if 'item_id' in activity:
                        db_activity.item_id = activity.get('item_id')
                    db.session.merge(db_activity)

                    db_history = ActivityHistory(
                        activity_id=activity.get('activity_id'),
                        action_id=activity.get('action_id'),
                        action_version=activity.get('action_version'),
                        action_status=activity.get('action_status'),
                        action_user=current_user.get_id(),
                        action_date=datetime.utcnow(),
                        action_comment=activity.get('commond'),
                        action_order=activity.get('action_order')
                    )
                    db.session.add(db_history)
                    last_action_order = last_flow_action.action_order if \
                        activity_detail.action_order else None
                    db_history = ActivityHistory(
                        activity_id=activity.get('activity_id'),
                        action_id=last_flow_action.action_id,
                        action_version=last_flow_action.action_version,
                        action_status=ActionStatusPolicy.ACTION_DONE,
                        action_user=current_user.get_id(),
                        action_date=datetime.utcnow(),
                        action_comment=ActionCommentPolicy.
                        FINALLY_ACTION_COMMENT,
                        action_order=last_action_order
                    )
                    db.session.add(db_history)
            db.session.commit()
            return True
        except Exception as ex:
            db.session.rollback()
            current_app.logger.exception(str(ex))
            return None

    def validate_date_to_filter(self, created):
        """
        Validate date created.

        :param created:
        :return:
        """
        created_date = created[0]
        if len(created_date) == 10:
            try:
                date_after_parse = datetime.strptime(created_date,
                                                     '%Y-%m-%d')
                return date_after_parse
            except ValueError:
                return None
        else:
            return None

    def filter_by_date(self, created_from, created_to, query):
        """
        Filter date created.

        :param created_from:
        :param created_to:
        :param query:
        :return:
        """
        date_created_from = None
        date_created_to = None

        if created_from:
            date_created_from = self.validate_date_to_filter(created_from)
            if date_created_from:
                date_created_from = date_created_from + timedelta(
                    hours=0, minutes=0, seconds=0)

        if created_to:
            date_created_to = self.validate_date_to_filter(created_to)
            if date_created_to:
                date_created_to = date_created_to + timedelta(
                    hours=23, minutes=59, seconds=59)

        if date_created_from and date_created_to:
            return query.filter(
                _Activity.created.between(date_created_from, date_created_to))
        elif date_created_from:
            return query.filter(_Activity.created >= date_created_from)
        elif date_created_to:
            return query.filter(_Activity.created <= date_created_to)
        else:
            return query

    @staticmethod
    def __filter_by_title(query, title):
        """Filter by title.

        @param query:
        @param title:
        @return:
        """
        if title:
            query = query.filter(or_(
                _Activity.title.like(i + '%') for i in title))
        return query

    @staticmethod
    def __filter_by_user(query, user):
        """Filter by user.

        @param query:
        @param user:
        @return:
        """
        if user:
            query = query.filter(User.email.in_(user))
        return query

    @staticmethod
    def __filter_by_workflow(query, workflow):
        """Filter by workflow name.

        @param query:
        @param workflow:
        @return:
        """
        if workflow:
            query = query.filter(
                or_(_WorkFlow.flows_name.like(i + '%') for i in workflow))
        return query

    @staticmethod
    def __filter_by_status(query, status):
        """Filter by activity status.

        @param query:
        @param status:
        @return:
        """
        if status:
            list_status = []
            for i in status:
                if i == 'doing':
                    list_status.append(
                        ActivityStatusPolicy.ACTIVITY_MAKING)
                elif i == 'done':
                    list_status.append(
                        ActivityStatusPolicy.ACTIVITY_FINALLY)
                elif i == 'actioncancel':
                    list_status.append(
                        ActivityStatusPolicy.ACTIVITY_CANCEL)
            query = query.filter(
                _Activity.activity_status.in_(list_status))
        return query

    def filter_conditions(self, conditions: dict, query):
        """Filter based on conditions.

        :param conditions:
        :param query:
        :return:
        """
        if conditions:
            title = conditions.get('item')
            status = conditions.get('status')
            workflow = conditions.get('workflow')
            user = conditions.get('user')
            created_from = conditions.get('createdfrom')
            created_to = conditions.get('createdto')
            # Filter by title
            query = self.__filter_by_title(query, title)
            # Filter by users
            query = self.__filter_by_user(query, user)
            # Filter by status
            query = self.__filter_by_status(query, status)
            # Filter by workflow name
            query = self.__filter_by_workflow(query, workflow)
            # Filter by date
            if created_from or created_to:
                query = self.filter_by_date(created_from, created_to, query)
        return query

    @staticmethod
    def query_activities_by_tab_is_wait(query):
        """
        Query activities by tab is wait.

        :param query:
        :return:
        """
        self_user_id = int(current_user.get_id())
        self_user_id_json = json.dumps({"user" : self_user_id})
        self_group_ids = [role.id for role in current_user.roles]
        query = query \
            .filter(_FlowAction.action_id == _Activity.action_id) \
            .filter(
                or_(
                    _Activity.activity_status
                    == ActivityStatusPolicy.ACTIVITY_BEGIN,
                    _Activity.activity_status
                    == ActivityStatusPolicy.ACTIVITY_MAKING
                )
            )

        if current_app.config['WEKO_WORKFLOW_ENABLE_SHOW_ACTIVITY']:
            query = query \
                .filter(_Activity.activity_login_user == self_user_id) \
                .filter(
                    or_(
                        and_(
                            _FlowActionRole.action_user != self_user_id,
                            _FlowActionRole.action_user_exclude == '0'
                        ),
                        and_(
                            _FlowActionRole.action_role.notin_(self_group_ids),
                            _FlowActionRole.action_role_exclude == '0'
                        ),
                        and_(
                            ActivityAction.action_handler != self_user_id
                        )
                    )
                )
        else:
            query = query \
                .filter(
                    or_(
                        _Activity.activity_login_user == self_user_id,
                        cast(_Activity.shared_user_ids, String).contains(self_user_id_json),
                        _Activity.temp_data.op("#>>")("{'metainfo', 'shared_user_ids'}").contains(self_user_id_json),
                        _Activity.temp_data.op("#>>")("{'metainfo', 'owner'}") == str(self_user_id),
                    )
                ) \
                .filter(
                    or_(
                        and_(
                            _FlowActionRole.action_user != self_user_id,
                            _FlowActionRole.action_user_exclude == '0',
                            not_(cast(_Activity.shared_user_ids, String).contains(self_user_id_json)),
                            not_(_Activity.temp_data.op("#>>")("{'metainfo', 'shared_user_ids'}").contains(self_user_id_json),),
                            not_(_Activity.temp_data.op("#>>")("{'metainfo', 'owner'}") == str(self_user_id)),
                        ),
                        and_(
                            _FlowActionRole.action_role.notin_(self_group_ids),
                            _FlowActionRole.action_role_exclude == '0',
                            not_(cast(_Activity.shared_user_ids, String).contains(self_user_id_json)),
                            not_(_Activity.temp_data.op("#>>")("{'metainfo', 'shared_user_ids'}").contains(self_user_id_json),),
                            not_(_Activity.temp_data.op("#>>")("{'metainfo', 'owner'}") == str(self_user_id)),
                        ),
                        and_(
                            ActivityAction.action_handler != self_user_id,
                            not_(cast(_Activity.shared_user_ids, String).contains(self_user_id_json)),
                            not_(_Activity.temp_data.op("#>>")("{'metainfo', 'shared_user_ids'}").contains(self_user_id_json),),
                            not_(_Activity.temp_data.op("#>>")("{'metainfo', 'owner'}") == str(self_user_id)),
                        ),
                        and_(
                            or_(
                                cast(_Activity.shared_user_ids, String).contains(self_user_id_json),
                                _Activity.temp_data.op("#>>")("{'metainfo', 'shared_user_ids'}").contains(self_user_id_json),
                                _Activity.temp_data.op("#>>")("{'metainfo', 'owner'}") == str(self_user_id),
                            ),
                            _FlowActionRole.action_user 
                            != _Activity.activity_login_user,
                            _FlowActionRole.action_user_exclude == '0'
                        ),
                        and_(
                            or_(
                                cast(_Activity.shared_user_ids, String).contains(self_user_id_json),
                                _Activity.temp_data.op("#>>")("{'metainfo', 'shared_user_ids'}").contains(self_user_id_json),
                                _Activity.temp_data.op("#>>")("{'metainfo', 'owner'}") == str(self_user_id),
                            ),
                            ActivityAction.action_handler 
                            != _Activity.activity_login_user
                        ),
                    )
                )

        return query

    @staticmethod
    def query_activities_by_tab_is_all(
        query,
        is_community_admin,
        community_user_ids,
    ):
        """Query activities by tab is all.

        :param query:
        :param is_community_admin:
        :param community_user_ids:
        :return:
        """
        self_user_id = int(current_user.get_id())
        self_user_id_json = json.dumps({"user" : self_user_id})
        self_group_ids = [role.id for role in current_user.roles]
        recid_list= WorkActivity().get_recids_for_request_mail_by_mailaddress(current_user.email)
        if is_community_admin:
            query = query \
                .filter(_Activity.activity_login_user.in_(community_user_ids))
        else:
            query = query.filter(
                or_(
                    and_(
                        _Activity.activity_login_user == self_user_id,
                        _Activity.activity_status
                        == ActivityStatusPolicy.ACTIVITY_FINALLY
                    ),
                    and_(
                        ActivityAction.action_handler == self_user_id
                    ),
                    and_(
                        _Activity.approval1 == current_user.email
                    ),
                    and_(
                        _Activity.approval2 == current_user.email
                    ),
                    and_(
                        _FlowActionRole.action_user == self_user_id,
                        _FlowActionRole.action_user_exclude == '0'
                    ),
                    and_(
                        _FlowActionRole.action_role.in_(self_group_ids),
                        _FlowActionRole.action_role_exclude == '0'
                    ),
                    and_(
                        or_(
                            cast(_Activity.shared_user_ids, String).contains(self_user_id_json),
                            _Activity.temp_data.op("#>>")("{'metainfo', 'shared_user_ids'}").contains(self_user_id_json),
                            _Activity.temp_data.op("#>>")("{'metainfo', 'owner'}") == str(self_user_id),
                        ),
                        _FlowAction.action_id != 4
                    ),
                    and_(
                        _FlowActionRole.action_item_registrant == True,
                        _ItemMetadata.json.op('->>')('owner') == current_user.get_id()
                    ),
                    and_(
                        _FlowActionRole.action_request_mail == True,
                        cast(ActivityRequestMail.request_maillist, String).contains('"'+current_user.email+'"')
                    ),
                    _Activity.extra_info.op("->>")('record_id').in_(recid_list)
                )
            )

        return query

    @staticmethod
    def check_current_user_role():
        """Check current user role.

        Returns:
            _type_: _description_
        """        
        is_admin = False
        is_community_admin = False
        # Super admin roles
        supers = current_app.config['WEKO_PERMISSION_SUPER_ROLE_USER']
        # Community admin roles
        community_roles = current_app.config[
            'WEKO_PERMISSION_ROLE_COMMUNITY']
        for role in list(current_user.roles or []):
            if role.name in supers:
                is_admin = True
                break
            elif role.name in community_roles:
                is_community_admin = True

        return is_admin, is_community_admin

    @staticmethod
    def query_activities_by_tab_is_todo(query, is_admin):
        """
        Query activities by tab is todo.

        :param query:
        :param is_admin:
        :return:
        """
        query = query \
            .filter(or_(_Activity.activity_status
                        == ActivityStatusPolicy.ACTIVITY_BEGIN,
                        _Activity.activity_status
                        == ActivityStatusPolicy.ACTIVITY_MAKING))
        if not is_admin or current_app.config[
                'WEKO_WORKFLOW_ENABLE_SHOW_ACTIVITY']:
            self_user_id = int(current_user.get_id())
            self_user_id_json = json.dumps({"user" : self_user_id})
            self_group_ids = [role.id for role in current_user.roles]
            recid_list= WorkActivity().get_recids_for_request_mail_by_mailaddress(current_user.email)
            query = query \
                .filter(
                    or_(
                        and_(
                            _FlowActionRole.action_user == self_user_id,
                            _FlowActionRole.action_user_exclude == '0'
                        ),
                        and_(
                            _FlowActionRole.action_role.in_(self_group_ids),
                            _FlowActionRole.action_role_exclude == '0'
                        ),
                        and_(
                            _FlowActionRole.id.is_(None)
                        ),
                        and_(
                            or_(
                                cast(_Activity.shared_user_ids, String).contains(self_user_id_json),
                                _Activity.temp_data.op("#>>")("{'metainfo', 'shared_user_ids'}").contains(self_user_id_json),
                                _Activity.temp_data.op("#>>")("{'metainfo', 'owner'}")== str(self_user_id),
                            )
                        ),
                        and_(
                             _FlowActionRole.action_item_registrant == True,
                        ),
                        and_(
                            _FlowActionRole.action_request_mail == True,
                        )
                    )
                )\
                .filter(_FlowAction.action_id == _Activity.action_id) \
                .filter(_FlowAction.action_order == _Activity.action_order)
            if is_admin:
                query = query.filter(
                    ActivityAction.action_handler.in_([-1, self_user_id])
                )
            else:
                query = query.filter(
                    or_(
                        ActivityAction.action_handler == self_user_id,
                        and_(
                            _FlowActionRole.action_user == self_user_id,
                            _FlowActionRole.action_user_exclude == '0'
                        ),
                        and_(
                            _FlowActionRole.action_role.in_(self_group_ids),
                            _FlowActionRole.action_role_exclude == '0'
                        ),
                        and_(
                            or_(
                                cast(_Activity.shared_user_ids, String).contains(self_user_id_json),
                                _Activity.temp_data.op("#>>")("{'metainfo', 'shared_user_ids'}").contains(self_user_id_json),
                                _Activity.temp_data.op("#>>")("{'metainfo', 'owner'}") == str(self_user_id),
                            )
                        ),
                        and_(
                            _FlowActionRole.action_item_registrant == True,
                            _ItemMetadata.json.op('->>')('owner') == current_user.get_id() 
                        ),
                        and_(
                        _FlowActionRole.action_request_mail == True,
                        cast(ActivityRequestMail.request_maillist, String).contains('"'+current_user.email+'"'),
                        or_(_FlowActionRole.action_role.in_(self_group_ids),
                            _FlowActionRole.action_role == None
                            )
                        ),
                        and_(
                            _Activity.extra_info.op("->>")('record_id').in_(recid_list),
                            or_(_FlowActionRole.action_role.in_(self_group_ids),
                                _FlowActionRole.action_role == None
                            )
                        )
                    )
                )
        return query

    @staticmethod
    def __common_query_activity_list():
        """Common query.

        @return:
        """
        # select columns
        common_query = db.session.query(
            _Activity,
            User.email,
            _WorkFlow.flows_name,
            _Action.action_name,
            Role.name
        )

        # query all activities
        common_query = common_query \
            .outerjoin(_Flow).outerjoin(
                _WorkFlow,
                and_(
                    _Activity.workflow_id == _WorkFlow.id,
                )
            ).outerjoin(_Action) \
            .outerjoin(_FlowAction).outerjoin(_FlowActionRole) \
            .outerjoin(ActivityRequestMail,and_(ActivityRequestMail.activity_id == _Activity.activity_id))\
            .outerjoin(
                ActivityAction,
                and_(
                    ActivityAction.activity_id == _Activity.activity_id,
                    ActivityAction.action_id == _Activity.action_id,
                )
            )

        if current_app.config['WEKO_WORKFLOW_ENABLE_SHOW_ACTIVITY'] or \
                current_app.config['WEKO_ITEMS_UI_MULTIPLE_APPROVALS']:
            common_query = common_query \
                .outerjoin(
                    User,
                    and_(
                        _Activity.activity_login_user == User.id,
                    )
                ) \
                .outerjoin(
                    userrole, and_(User.id == userrole.c.user_id)
                ).outerjoin(Role, and_(userrole.c.role_id == Role.id)
                ).outerjoin(
                    _ItemMetadata, and_( _ItemMetadata.id == _Activity.item_id)
                )
        else:
            common_query = common_query \
                .outerjoin(
                    User,
                    and_(
                        _Activity.activity_update_user == User.id,
                    )
                ).outerjoin(
                    _ItemMetadata, and_( _ItemMetadata.id == _Activity.item_id)
                )
        return common_query

    @staticmethod
    def __format_activity_data_to_show_on_workflow(activities,
                                                   action_activities):
        """Format activity data to show on Workflow.

        @param activities:
        @param action_activities:
        """
        for activity_data, last_update_user, \
            flow_name, action_name, role_name \
                in action_activities:
            if activity_data.activity_status == \
                    ActivityStatusPolicy.ACTIVITY_FINALLY:
                activity_data.StatusDesc = ActionStatusPolicy.describe(
                    ActionStatusPolicy.ACTION_DONE)
            elif activity_data.activity_status == \
                    ActivityStatusPolicy.ACTIVITY_CANCEL:
                activity_data.StatusDesc = ActionStatusPolicy.describe(
                    ActionStatusPolicy.ACTION_CANCELED)
            else:
                activity_data.StatusDesc = ActionStatusPolicy.describe(
                    ActionStatusPolicy.ACTION_DOING)

            activity_data.email = last_update_user
            activity_data.flows_name = flow_name
            activity_data.action_name = action_name
            activity_data.role_name = role_name if role_name else ''
            # Append to do and action activities into the master list
            activities.append(activity_data)

    @staticmethod
    def __get_community_user_ids():
        """Get community user ids.

        @return:
        """
        community_roles = current_app.config[
            'WEKO_PERMISSION_ROLE_COMMUNITY']
        community_user_ids = []
        for role_name in community_roles:
            community_users = User.query.outerjoin(userrole).outerjoin(Role) \
                .filter(role_name == Role.name) \
                .filter(userrole.c.role_id == Role.id) \
                .filter(User.id == userrole.c.user_id) \
                .all()
            _tmp = [community_user.id for community_user in
                    community_users]
            community_user_ids.extend(_tmp)

        return community_user_ids

    def get_activity_list(self, community_id=None, conditions=None,
                          is_get_all=False):
        """Get activity list info.

        Args:
            community_id (_type_, optional): community id. Defaults to None.
            conditions (_type_, optional): _description_. Defaults to None.
            is_get_all (bool, optional): _description_. Defaults to False.

        Returns:
            _type_: _description_
        """
        with db.session.no_autoflush:
            is_admin, is_community_admin = self.check_current_user_role()

            tab_list = conditions.get('tab')

            # Get tab of page
            tab = WEKO_WORKFLOW_TODO_TAB if not tab_list else tab_list[0]
            size = 20
            page = 1

            activities = []

            # query activities
            query_action_activities = self.__common_query_activity_list()

            # query activities by tab is wait
            if tab == WEKO_WORKFLOW_WAIT_TAB:
                page_wait = conditions.get('pageswait')
                size_wait = conditions.get('sizewait')
                if page_wait and page_wait[0].isnumeric():
                    page = page_wait[0]
                if size_wait and size_wait[0].isnumeric():
                    size = size_wait[0]
                query_action_activities = self.query_activities_by_tab_is_wait(
                    query_action_activities)
            # query activities by tab is all
            elif tab == WEKO_WORKFLOW_ALL_TAB:
                page_all = conditions.get('pagesall')
                size_all = conditions.get('sizeall')
                if page_all and page_all[0].isnumeric():
                    page = page_all[0]
                if size_all and size_all[0].isnumeric():
                    size = size_all[0]
                if not is_admin:
                    community_user_ids = self.__get_community_user_ids()
                    query_action_activities = self \
                        .query_activities_by_tab_is_all(
                            query_action_activities, is_community_admin,
                            community_user_ids
                        )
            # query activities by tab is todo
            elif tab == WEKO_WORKFLOW_TODO_TAB:
                page_todo = conditions.get('pagestodo')
                size_todo = conditions.get('sizetodo')
                if page_todo and page_todo[0].isnumeric():
                    page = page_todo[0]
                if size_todo and size_todo[0].isnumeric():
                    size = size_todo[0]
                if not is_admin:
                    community_user_ids = self.__get_community_user_ids()
                    query_action_activities = self\
                        .query_activities_by_tab_is_all(
                            query_action_activities, is_community_admin,
                            community_user_ids
                        )

                query_action_activities = self.query_activities_by_tab_is_todo(
                    query_action_activities, is_admin
                )

            # Filter conditions
            query_action_activities = self.filter_conditions(
                conditions, query_action_activities)

            # Count all result
            count = query_action_activities.distinct(_Activity.id).count()
            max_page = math.ceil(count / int(size))
            name_param = ''
            if count > 0:
                name_param, page = self.__get_activity_list_per_page(
                    activities, max_page, name_param, page,
                    query_action_activities, size, tab, is_get_all
                )
            return activities, max_page, size, page, name_param, count

    def __get_activity_list_per_page(
        self, activities, max_page, name_param,
        page, query_action_activities, size, tab, is_get_all=False
    ):
        """Get activity list per page.

        @param activities:
        @param max_page:
        @param name_param:
        @param page:
        @param query_action_activities:
        @param size:
        @param tab:
        @return:
        """
        if int(page) > max_page:
            page = 1
            name_param = 'pages' + tab
        offset = int(size) * (int(page) - 1)
        # Get activities
        query_action_activities = query_action_activities \
            .distinct(_Activity.id).order_by(desc(_Activity.id))
        if not is_get_all:
            query_action_activities = query_action_activities.limit(
                size).offset(offset)
        action_activities = query_action_activities.all()
        if action_activities:
            # Format activities
            self.__format_activity_data_to_show_on_workflow(
                activities, action_activities)
        return name_param, page

    def get_all_activity_list(self, community_id=None):
        """Get all activity list info.

        :return: List of activities
        """
        with db.session.no_autoflush:
            self_group_ids = [role.id for role in current_user.roles]

            db_flow_action_users = _FlowActionRole.query.filter_by(
                action_user_exclude=False).all()
            db_flow_action_ids = [db_flow_action_user.flow_action_id for
                                  db_flow_action_user in db_flow_action_users]
            db_flow_action_roles = _FlowActionRole.query.filter_by(
                action_user_exclude=False).filter(
                _FlowActionRole.action_role.in_(self_group_ids)).all()
            db_flow_action_ids.extend(
                [db_flow_action_role.flow_action_id for
                 db_flow_action_role in db_flow_action_roles])
            db_flow_actions = _FlowAction.query.filter(
                _FlowAction.id.in_(db_flow_action_ids)).all()
            db_flow_define_flow_ids = [db_flow_action.flow_id for
                                       db_flow_action in db_flow_actions]
            db_flow_defines = _Flow.query.filter(
                _Flow.flow_id.in_(db_flow_define_flow_ids)).all()
            db_flow_define_ids = [db_flow_define.id for
                                  db_flow_define in db_flow_defines]
            db_activities = _Activity.query.filter_by().all()
            db_flow_define_ids.extend(
                [db_activity.flow_id for db_activity in db_activities])
            db_flow_define_ids = list(set(db_flow_define_ids))
            if community_id is not None:
                activities = _Activity.query.filter(
                    _Activity.flow_id.in_(db_flow_define_ids),
                    _Activity.activity_community_id == community_id
                ).order_by(
                    desc(_Activity.id)).all()
            else:
                activities = _Activity.query.filter(
                    _Activity.flow_id.in_(db_flow_define_ids)).order_by(
                    desc(_Activity.id)).all()
            return activities

    def get_activity_steps(self, activity_id):
        """Get activity steps."""
        steps = []
        his = WorkActivityHistory()
        histories = his.get_activity_history_list(activity_id)
        if not histories:
            abort(404)
        history_dict = {}
        activity = WorkActivity()
        activity_detail = activity.\
            get_activity_detail(histories[0].activity_id)
        is_action_order = True if histories[0].action_order else False
        for history in histories:
            update_user_mail = history.user.email \
                if history.user else \
                activity_detail.extra_info.get('guest_mail')
            keys = history.action_order if history.action_order else \
                history.action_id
            history_dict[keys] = {
                'Updater': update_user_mail,
                'Result': ActionStatusPolicy.describe(
                    self.get_activity_action_status(
                        activity_id=activity_id,
                        action_id=history.action_id,
                        action_order=history.action_order
                    )
                )
            }
        with db.session.no_autoflush:
            self.get_activity_by_id(activity_id)
            activity = self.get_activity_by_id(activity_id)
            if activity is not None:
                flow_actions = _FlowAction.query.filter_by(
                    flow_id=activity.flow_define.flow_id).order_by(asc(
                        _FlowAction.action_order)).all()
                doing_index_id = -1
                retry_index_id = -1
                for flow_action in flow_actions:
                    keys = flow_action.action_order if is_action_order else \
                        flow_action.action_id
                    action_status = \
                        history_dict[keys].get('Result') \
                        if keys in history_dict else ' '
                    if action_status == \
                            ActionStatusPolicy.describe(
                                ActionStatusPolicy.ACTION_DOING):
                        doing_index_id = len(steps)
                    elif action_status == \
                            ActionStatusPolicy.describe(
                                ActionStatusPolicy.ACTION_RETRY):
                        retry_index_id = len(steps)
                    steps.append({
                        'ActivityId': activity_id,
                        'ActionId': flow_action.action_id,
                        'ActionName': flow_action.action.action_name,
                        'ActionVersion': flow_action.action_version,
                        'ActionEndpoint': flow_action.action.action_endpoint,
                        'Author': history_dict[flow_action.action_order].get(
                            'Updater')
                        if flow_action.action_order in history_dict else '',
                        'Status': action_status,
                        'ActionOrder': flow_action.action_order
                    })
                if doing_index_id > 0 and retry_index_id > 0:
                    for i in range(doing_index_id + 1, retry_index_id):
                        steps[i]['Status'] = ' '

        return steps

    def get_activity_detail(self, activity_id):
        """Get activity detail info.

        :param activity_id:
        :return:
        """
        with db.session.no_autoflush:
            activity = self.get_activity_by_id(activity_id)
            if activity:
                activity_login_user = User.query.filter_by(
                    id=activity.activity_login_user).one_or_none()
                if activity_login_user:
                    activity.login_user = activity_login_user.email
                activity_update_user = User.query.filter_by(
                    id=activity.activity_update_user).one_or_none()
                if activity_update_user:
                    activity.update_user = activity_update_user.email
            return activity

    def get_activity_action_role(self, activity_id, action_id, action_order):
        """Get activity action."""
        from weko_records.api import ItemsMetadata
        roles = {
            'allow': [],
            'deny': []
        }
        users = {
            'allow': [],
            'deny': []
        }
        with db.session.no_autoflush:
            activity = _Activity.query.filter_by(
                activity_id=activity_id).first()
            query = _FlowAction.query.filter_by(
                flow_id=activity.flow_define.flow_id,
                action_id=int(action_id))
            if action_order:
                query = query.filter_by(action_order=action_order)
            flow_action = query.first()
            for action_role in flow_action.action_roles:
                if action_role.action_role_exclude:
                    roles['deny'].append(action_role.action_role)
                elif action_role.action_role:
                    roles['allow'].append(action_role.action_role)
                if action_role.action_user_exclude:
                    users['deny'].append(action_role.action_user)
                elif action_role.action_user:
                    users['allow'].append(action_role.action_user)
                if action_role.action_user_exclude and action_role.action_item_registrant:
                    item_metadata = ItemsMetadata.get_record(activity.item_id)
                    owner_id = item_metadata["owner"]
                    if owner_id:
                        users['deny'].append(int(owner_id))
                elif not action_role.action_user_exclude and action_role.action_item_registrant:
                    item_metadata = ItemsMetadata.get_record(activity.item_id)
                    owner_id = item_metadata["owner"]
                    if owner_id:
                        users['allow'].append(int(owner_id))
                if action_role.action_user_exclude and action_role.action_request_mail:
                    approval_ids = self.get_user_ids_of_request_mails_by_activity_id(activity_id)
                    for id in approval_ids:
                        users['deny'].append(id)
                elif not action_role.action_user_exclude and action_role.action_request_mail:
                    approval_ids = self.get_user_ids_of_request_mails_by_activity_id(activity_id)
                    for id in approval_ids:
                        users['allow'].append(id)
            return roles, users

    def get_user_ids_of_request_mails_by_activity_id(self, activity_id):
        """
        Get user information of request_mails by activity_id
        :param activity_id: int, Id number of item
        :return: return ids of request mails that set to item
        """
        activity_detail = self.get_activity_detail(activity_id)
        #制限公開アイテムに対して利用申請を出している場合、extra_infoがついているのでそれから制限公開アイテムのrecidをとる。
        restricted_record_id = activity_detail.extra_info.get("record_id") if activity_detail.extra_info else None
        #extra_infoがあった場合、このactivity_idは利用申請系ワークフローであるので紐づいている制限公開アイテムのIDで別のメソッドを回す。
        if activity_detail.extra_info and activity_detail.extra_info.get("is_restricted_access", "") and restricted_record_id :
            return self.get_user_ids_of_request_mails_by_record_id(restricted_record_id)
        #request_mail_listをactivity_idでworkflow_activity_request_mailテーブルから引っ張ってくる。
        request_mails = self.get_activity_request_mail(activity_id)
        #該当するactivity_idがなかった場合、空リストを返す
        if not request_mails:
            return []
        #request_maillistが空リストかworkflow_activity_request_mailのdisplay_request_buttonがFalseなら空リストを返す
        if not request_mails.request_maillist or not request_mails.display_request_button:
            return []
        maillist=request_mails.request_maillist
        user_ids=[]
        for mail in maillist:
            #リクエスト送信先のメールアドレスでユーザーが登録されているか
            temp_user_info = db.session.query(User).filter_by(email=mail["email"]).first()
            if not temp_user_info:
                continue
            #ユーザーロールがあるか否か
            user_role = db.session.query(Role).join(userrole).filter_by(user_id=temp_user_info.id).all()
            if not user_role:
                continue
            user_ids.append(temp_user_info.id)
        return user_ids
    
    def get_user_ids_of_request_mails_by_record_id(self, record_id):
        """
        Get user information of request_mails by record_id
        :param record_id: int, Id number of record
        :return: return ids of request mails that set to item
        """
        #request_mail_listはuuidでメールリストと紐づいているのでrecidをuuidに変換する。
        record_uuid = PersistentIdentifier.get("recid",record_id).get_assigned_object()
        #request_mail_listをuuidで引っ張ってくる。
        request_mails = RequestMailList.get_mail_list_by_item_id(record_uuid)
        #該当するuuidがなかった場合、空リストを返す
        if not request_mails:
            return []
        user_ids=[]
        for mail in request_mails:
            if not mail:
                continue
            #リクエスト送信先のメールアドレスでユーザーが登録されているか
            temp_user_info = db.session.query(User).filter_by(email=mail["email"]).first()
            if not temp_user_info:
                continue
            #ユーザーロールがあるか否か
            user_role = db.session.query(Role).join(userrole).filter_by(user_id=temp_user_info.id).all()
            if not user_role:
                continue
            user_ids.append(temp_user_info.id)
        return user_ids

    def check_user_role_for_mail(self, user_id, roles):
        """
        Check user_id's role in roles
        :param record_id: int, user's id
               roles: get_activity_action_role's return,ex: roles={'allow':[1],'deny':[]} 
        :return: return ids of request mails that set to item  
        """
        user_role = db.session.query(Role).join(userrole).filter_by(user_id=user_id).all()
        is_approver = True
        supers = current_app.config['WEKO_PERMISSION_SUPER_ROLE_USER']
        for role in list(user_role or []):
            if role.name in supers:
                return True
        for role in user_role:
            if roles['deny'] and role.id in roles['deny']:
                is_approver = False
                break
            elif roles['deny'] and role.id not in roles['deny']:
                is_approver = True
            if roles['allow'] and role.id in roles['allow']:
                is_approver = True
                break
            elif roles['allow'] and role.id not in roles['allow']:
                is_approver = False
        return is_approver
    
    def get_recids_for_request_mail_by_mailaddress(self, address):   
        request_mail_list =  RequestMailList.get_request_mail_by_mailaddress(address)
        recid_list=[]
        for request_mail in request_mail_list:
            try:
                tmp_uuid = request_mail.item_id
                tmp_recid = PersistentIdentifier.get_by_object("recid","rec",tmp_uuid).pid_value
                recid_list.append(tmp_recid)
            except Exception as ex:
                current_app.logger.exception(str(ex))
        return recid_list

    def del_activity(self, activity_id):
        """Delete activity info.

        :param activity_id:
        :return:
        """
        pass

    def get_activity_index_search(self, activity_id):
        """Get page info after item search."""
        from flask_babelex import gettext as _
        from invenio_pidstore.resolver import Resolver
        from weko_records.api import ItemsMetadata
        from werkzeug.utils import import_string

        from .utils import get_identifier_setting
        from .views import check_authority_action
        activity = WorkActivity()
        activity_detail = activity.get_activity_detail(activity_id)
        item = None
        if activity_detail is not None and activity_detail.item_id is not None:
            try:
                item = ItemsMetadata.get_record(id_=activity_detail.item_id)
            except NoResultFound as ex:
                current_app.logger.exception(str(ex))
                item = None
        steps = activity.get_activity_steps(activity_id)
        history = WorkActivityHistory()
        histories = history.get_activity_history_list(activity_id)
        workflow = WorkFlow()
        workflow_detail = workflow.get_workflow_by_id(
            activity_detail.workflow_id)
        if ActivityStatusPolicy.ACTIVITY_FINALLY != \
                activity_detail.activity_status:
            activity_detail.activity_status_str = \
                request.args.get('status', 'ToDo')
        else:
            activity_detail.activity_status_str = _('End')
        cur_action = activity_detail.action
        action_endpoint = cur_action.action_endpoint
        action_id = cur_action.id
        action_order = activity_detail.action_order
        temporary_comment = activity.get_activity_action_comment(
            activity_id=activity_id, action_id=action_id,
            action_order=action_order)
        if temporary_comment:
            temporary_comment = temporary_comment.action_comment
        cur_step = action_endpoint
        step_item_login_url = None
        approval_record = []
        pid = None
        if ('item_login' == action_endpoint or 'item_login_application'
                == action_endpoint or 'file_upload' == action_endpoint):
            activity_session = dict(
                activity_id=activity_id,
                action_id=activity_detail.action_id,
                action_version=cur_action.action_version,
                action_status=ActionStatusPolicy.ACTION_DOING,
                commond=''
            )
            session['activity_info'] = activity_session
            step_item_login_url = url_for(
                'weko_items_ui.iframe_index',
                item_type_id=workflow_detail.itemtype_id)
            if item:
                pid_identifier = PersistentIdentifier.get_by_object(
                    pid_type='depid', object_type='rec', object_uuid=item.id)
                step_item_login_url = url_for(
                    'invenio_deposit_ui.iframe_depid',
                    pid_value=pid_identifier.pid_value)
        # if 'approval' == action_endpoint:
        if item:
            pid_identifier = PersistentIdentifier.get_by_object(
                pid_type='depid', object_type='rec', object_uuid=item.id)
            record_class = import_string('weko_deposit.api:WekoRecord')
            resolver = Resolver(pid_type='recid', object_type='rec',
                                getter=record_class.get_record)
            pid, approval_record = resolver.resolve(pid_identifier.pid_value)

        res_check = check_authority_action(activity_id, action_id,
                                           activity_detail.action_order)

        getargs = request.args
        ctx = {'community': None}
        community_id = ""
        if 'community' in getargs:
            comm = GetCommunity.get_community_by_id(
                request.args.get('community'))
            ctx = {'community': comm}
            if comm is not None:
                community_id = comm.id

        # display_activity of Identifier grant
        if action_endpoint == 'identifier_grant' and item:
            community_id = request.args.get('community', None)
            if not community_id:
                community_id = 'Root Index'
            identifier_setting = get_identifier_setting(community_id)

            # valid date pidstore_identifier data
            text_empty = '<Empty>'
            if identifier_setting:
                if not identifier_setting.jalc_doi:
                    identifier_setting.jalc_doi = text_empty
                if not identifier_setting.jalc_crossref_doi:
                    identifier_setting.jalc_crossref_doi = text_empty
                if not identifier_setting.jalc_datacite_doi:
                    identifier_setting.jalc_datacite_doi = text_empty
                if not identifier_setting.ndl_jalc_doi:
                    identifier_setting.ndl_jalc_doi = text_empty

            temporary_idt_select = 0
            temporary_idt_inputs = []
            last_idt_setting = activity.get_action_identifier_grant(
                activity_id=activity_id, action_id=action_id)
            if last_idt_setting:
                temporary_idt_select = last_idt_setting.get(
                    'action_identifier_select')
                temporary_idt_inputs.append(
                    last_idt_setting.get('action_identifier_jalc_doi'))
                temporary_idt_inputs.append(
                    last_idt_setting.get('action_identifier_jalc_cr_doi'))
                temporary_idt_inputs.append(
                    last_idt_setting.get('action_identifier_jalc_dc_doi'))
                temporary_idt_inputs.append(
                    last_idt_setting.get('action_identifier_ndl_jalc_doi'))

            ctx['temporary_idf_grant'] = temporary_idt_select
            ctx['temporary_idf_grant_suffix'] = temporary_idt_inputs
            ctx['idf_grant_data'] = identifier_setting
            ctx['idf_grant_input'] = IDENTIFIER_GRANT_LIST
            ctx['idf_grant_method'] = current_app.config.get(
                'IDENTIFIER_GRANT_SUFFIX_METHOD',
                IDENTIFIER_GRANT_SUFFIX_METHOD)

        return activity_detail, item, steps, action_id, cur_step, \
            temporary_comment, approval_record, step_item_login_url,\
            histories, res_check, pid, community_id, ctx

    def upt_activity_detail(self, item_id):
        """Update activity info for item id.

        :param item_id:
        :return:
        """
        try:
            with db.session.no_autoflush:
                action = _Action.query.filter_by(
                    action_endpoint='end_action').one_or_none()
                db_activity = _Activity.query.filter_by(
                    item_id=item_id).one_or_none()
                if db_activity is None:
                    return None
                db_activity.item_id = None
                db_activity.action_id = action.id
                db_activity.action_status = ActionStatusPolicy.ACTION_SKIPPED
                db_activity.activity_status =\
                    ActivityStatusPolicy.ACTIVITY_FINALLY,
            with db.session.begin_nested():
                activity_history_data = dict(
                    activity_id=db_activity.activity_id,
                    action_id=action.id,
                    action_version=action.action_version,
                    action_status=ActionStatusPolicy.ACTION_DONE,
                    action_user=current_user.get_id(),
                    action_date=db_activity.activity_start,
                    action_comment=ActionCommentPolicy.FINALLY_ACTION_COMMENT
                )
                if db_activity.action_order:
                    activity_history_data[
                        'action_order'] = db_activity.action_order
                db_history = ActivityHistory(**activity_history_data)

                db.session.merge(db_activity)
                db.session.add(db_history)
            db.session.commit()
            return db_activity
        except NoResultFound as ex:
            current_app.logger.exception(str(ex))
            return None
        except Exception as ex:
            db.session.rollback()
            current_app.logger.exception(str(ex))
            return None

    def get_workflow_activity_by_item_id(self, object_uuid):
        """Get workflow activity status by item ID.

        :param object_uuid:
        """
        try:
            with db.session.no_autoflush:
                activity = _Activity.query.filter_by(
                    item_id=object_uuid).order_by(
                    _Activity.updated.desc()).first()
                return activity
        except Exception as ex:
            current_app.logger.error(ex)
            return None

    @staticmethod
    def get_activity_by_id(activity_id):
        """Get activity by identifier.

        @param activity_id: Activity identifier.
        @return:
        """
        return _Activity.query.filter_by(activity_id=activity_id).one_or_none()

    def update_activity(self, activity_id: str, activity_data: dict):
        """Update activity.

        :param activity_id: Activity Identifier.
        :param activity_data: Activity data.
        :return:
        """
        try:
            with db.session.begin_nested():
                activity = self.get_activity_by_id(activity_id)
                if activity:
                    for k, v in activity_data.items():
                        setattr(activity, k, v)
                    db.session.merge(activity)
            db.session.commit()
        except Exception as ex:
            db.session.rollback()
            current_app.logger.error(ex)
            raise ex

    @staticmethod
    def update_activity_action_handler(activity_id, action_handler_id):
        """Update activity action handler.

        :param activity_id:
        :param action_handler_id:
        :return:
        """
        try:
            with db.session.begin_nested():
                # Set all action
                # handler for current user except approval actions
                activity_actions = ActivityAction().\
                    query.filter_by(activity_id=activity_id).all()
                for activity_action in activity_actions:
                    action = _Action.query.filter_by(
                        id=activity_action.action_id).one_or_none()
                    if action.action_endpoint.startswith('approval_'):
                        activity_action.action_handler = -1
                    else:
                        activity_action.action_handler = action_handler_id
            db.session.merge(activity_action)
        except Exception as ex:
            current_app.logger.error(ex)
            return None

    @staticmethod
    def get_corresponding_usage_activities(user_id):
        """Get corresponding usage activities.

        @param user_id:
        @return:
        """
        with db.session.no_autoflush:
            activities = _Activity.query.filter_by(
                activity_login_user=int(user_id)).order_by(asc(_Activity.id))
            usage_application_list = {
                "activity_ids": [],
                "activity_data_type": {}
            }
            output_report_list = {
                "activity_ids": [],
                "activity_data_type": {}
            }
            for activity in activities:
                activity_detail = WorkActivity().get_activity_detail(
                    activity.activity_id)
                workflow_detail = WorkFlow().get_workflow_by_id(
                    activity_detail.workflow_id)
                item_type = get_item_type_name(workflow_detail.itemtype_id)
                item_type_list = current_app.config[
                    'WEKO_ITEMS_UI_USAGE_APPLICATION_ITEM_TYPES_LIST']
                if item_type in item_type_list:
                    usage_application_list["activity_ids"].append(
                        activity.activity_id)
                    usage_application_list["activity_data_type"][
                        activity.activity_id] = activity.extra_info.get(
                        "related_title") if activity.extra_info else None
                elif item_type == current_app.config[
                        'WEKO_ITEMS_UI_OUTPUT_REPORT']:
                    output_report_list["activity_ids"].append(
                        activity.activity_id)
                    output_report_list["activity_data_type"][
                        activity.activity_id] = activity.extra_info.get(
                        "related_title") if activity.extra_info else None

        return usage_application_list, output_report_list

    def get_activity_by_workflow_id(self, workflow_id):
        """Get workflow activity by workflow ID."""
        try:
            with db.session.no_autoflush:
                activitys = _Activity.query.filter_by(
                    workflow_id=workflow_id).all()
                return activitys
        except Exception as ex:
            current_app.logger.error(ex)
            return None

    def update_title(self, activity_id, title):
        """
        Update title to activity.

        :param activity_id:
        :param title:
        :return:
        """
        try:
            with db.session.begin_nested():
                activity = self.get_activity_detail(activity_id)
                if activity:
                    activity.title = title
                    db.session.merge(activity)
            db.session.commit()
        except Exception as ex:
            current_app.logger.exception(str(ex))
            db.session.rollback()

    def cancel_usage_report_activities(self, activities_id: list):
        """Cancel usage report activities are excepted.

        @param activities_id:
        @return:
        """
        activities = self.get_usage_report_activities(activities_id)
        item_id_lst = []
        if not activities:
            return item_id_lst
        try:
            for activity in activities:
                activity.activity_status = ActivityStatusPolicy.ACTIVITY_CANCEL
                if activity.item_id:
                    item_id_lst.append(activity.item_id)
                db.session.merge(activity)
            if len(item_id_lst) > 0:
                cancel_records = WekoDeposit.get_records(item_id_lst)
                for record in cancel_records:
                    cancel_deposit = WekoDeposit(record, record.model)
                    cancel_deposit.clear()
            db.session.commit()
        except Exception as ex:
            current_app.logger.exception(str(ex))
            db.session.rollback()
            return False

    @staticmethod
    def get_usage_report_activities(
            activities_id: list, size: int = None, page: int = None) -> list:
        """Get usage report activities.

        Args:
            activities_id ([list]): Activity identifier list
            size ([int], optional): the number of activities. Defaults to None.
            page ([int], optional): page. Defaults to None.

        Returns:
            [list]: Activities list.

        """
        query = _Activity.query
        if activities_id:
            query = query.filter(
                _Activity.activity_id.in_(activities_id)
            )
        else:
            query = query.join(_WorkFlow).filter(
                _WorkFlow.flows_name
                == current_app.config.get('WEKO_WORKFLOW_USAGE_REPORT_WORKFLOW_NAME')
            )
        query = query.filter(
            or_(_Activity.activity_status
                == ActivityStatusPolicy.ACTIVITY_BEGIN,
                _Activity.activity_status
                == ActivityStatusPolicy.ACTIVITY_MAKING)
        ).order_by(asc(_Activity.id))
        if page is not None and size is not None:
            offset = int(size) * (int(page) - 1)
            query = query.limit(size).offset(offset)
        activities = query.all()
        return activities

    @staticmethod
    def count_all_usage_report_activities(activities_id: list) -> int:
        """Count all usage report activities.

        Args:
            activities_id ([list]): The activities list.

        Returns:
            [int]: The number of usage report activities.

        """
        query = _Activity.query
        if activities_id:
            query = query.filter(
                _Activity.activity_id.in_(activities_id)
            )
        else:
            query = query.join(_WorkFlow).filter(
                _WorkFlow.flows_name
                == current_app.config.get('WEKO_WORKFLOW_USAGE_REPORT_WORKFLOW_NAME')
            )
        activities_number = query.filter(
            or_(_Activity.activity_status
                == ActivityStatusPolicy.ACTIVITY_BEGIN,
                _Activity.activity_status
                == ActivityStatusPolicy.ACTIVITY_MAKING)
        ).count()

        return activities_number


class WorkActivityHistory(object):
    """Operated on the Activity."""

    def create_activity_history(self, activity, action_order):
        """Create new activity history.

        :param action_order:
        :param activity:
        :return:
        """
        db_history = ActivityHistory(
            activity_id=activity.get('activity_id'),
            action_id=activity.get('action_id'),
            action_version=activity.get('action_version'),
            action_status=activity.get('action_status'),
            action_user=current_user.get_id(),
            action_date=datetime.utcnow(),
            action_comment=activity.get('commond'),
            action_order=action_order,
        )
        new_history = False
        activity = WorkActivity()
        activity = activity.get_activity_detail(db_history.activity_id)
        if activity.action_id != db_history.action_id or \
                activity.action_status != db_history.action_status:
            new_history = True
            activity.action_id = db_history.action_id
            activity.action_status = db_history.action_status
            activity.activity_update_user = db_history.action_user
            activity.updated = datetime.utcnow()
        try:
            with db.session.begin_nested():
                if new_history:
                    db.session.merge(activity)
                    db.session.add(db_history)
        except Exception as ex:
            current_app.logger.exception(str(ex))
            db.session.rollback()
            return None
        else:
            db.session.commit()
            return db_history

    def get_activity_history_list(self, activity_id):
        """Get activity history list info.

        :param activity_id:
        :return:
        """
        with db.session.no_autoflush:
            query = ActivityHistory.query.filter_by(
                activity_id=activity_id).order_by(asc(ActivityHistory.id))
            histories = query.all()
            for history in histories:
                history.ActionName = _Action.query.filter_by(
                    id=history.action_id).first().action_name,
                history.StatusDesc = ActionStatusPolicy.describe(
                    history.action_status)
                history.CommentDesc = ActionCommentPolicy.describe(
                    history.action_comment)
            return histories

    @staticmethod
    def _get_history_based_on_activity_id(activities_id, actions_id=None,
                                          action_status=None):
        """Get workflow history based on activities identifier.

        @param activities_id:Activity identifier list.
        @param actions_id:Action identifier list.
        @param action_status:Action status.
        @return:
        """
        query = ActivityHistory.query.filter(
            ActivityHistory.activity_id.in_(activities_id)
        )
        if actions_id:
            query = query.filter(
                ActivityHistory.action_id.in_(actions_id)
            )
        if action_status:
            query = query.filter(
                ActivityHistory.action_status == action_status
            )
        query = query.order_by(asc(ActivityHistory.id))
        histories = query.all()
        return histories

    def get_application_date(self, activities_id: list):
        """Get application date.

        @param activities_id:
        @return:
        """
        with db.session.no_autoflush:
            actions = _Action.query.filter(
                _Action.action_endpoint.like('item_login%')).all()
            histories = []
            if actions:
                application_item = [action.id for action in actions]
                histories = self._get_history_based_on_activity_id(
                    activities_id, application_item,
                    ActivityStatusPolicy.ACTIVITY_FINALLY
                )

            return histories

    def get_approved_date(self, activities_id: list):
        """Get final approval date.

        @param activities_id:
        @return:
        """
        def _check_is_has_approval(_action_list):
            for _id in approval_actions_id:
                if _id in _action_list:
                    return True
            return False
        with db.session.no_autoflush:
            actions = _Action.query.filter(
                _Action.action_endpoint.like('approval%')).all()
            end_action = _Action.query.filter_by(
                action_endpoint='end_action').first()
            histories_list = []
            if actions and end_action:
                approval_actions_id = [action.id for action in actions]
                actions_id = [action.id for action in actions]
                actions_id.append(end_action.id)
                histories = self._get_history_based_on_activity_id(
                    activities_id, actions_id,
                    ActivityStatusPolicy.ACTIVITY_FINALLY)
                tmp_data = {}
                for history in histories:
                    data = tmp_data.get(history.activity_id)
                    if data:
                        if data['action']:
                            tmp = data.get("action")
                            tmp.append(history.action_id)
                            data['action'] = tmp
                        else:
                            data = {
                                'action': [history.action_id]
                            }
                    else:
                        data = {
                            'action': [history.action_id]
                        }
                    if history.action_id == end_action.id:
                        data['action_date'] = history.action_date

                    tmp_data[history.activity_id] = data

                for k, v in tmp_data.items():
                    if _check_is_has_approval(v.get('action', [])):
                        histories_list.append({
                            "activity_id": k,
                            "action_date": v.get('action_date')
                        })
                return histories_list

    def upd_activity_history_detail(self, activity_id, action_id):
        """Get activity history detail info.

        :param activity_id:
        :param action_id:
        :return:
        """
        try:
            with db.session.begin_nested():
                activity = ActivityHistory.query.filter_by(
                    activity_id=activity_id,
                    action_id=action_id).order_by(
                    desc(ActivityHistory.id)).one_or_none()
                if activity:
                    activity.action_status = ActionStatusPolicy.ACTION_DOING
                    db.session.merge(activity)
            db.session.commit()
            return True
        except Exception as ex:
            current_app.logger.exception(str(ex))
            db.session.rollback()
            return None

    def update_activity_history_owner(self, activity_id, owner_id):
        """Update activity history owner.

        @param activity_id:
        @param owner_id:
        @return:
        """
        try:
            with db.session.begin_nested():
                histories = ActivityHistory.query.filter_by(
                    activity_id=activity_id).all()
                for history in histories:
                    history.action_user = owner_id
                    db.session.merge(history)
            db.session.commit()
            return True
        except Exception as ex:
            current_app.logger.exception(str(ex))
            db.session.rollback()
            return None


class UpdateItem(object):
    """The class about item."""

    def publish(self, record):
        r"""Record publish  status change view.

        Change record publish status with given status and renders record
        export template.

        :param record: record object.
        :return: The rendered template.
        """
        from weko_deposit.api import WekoIndexer
        publish_status = record.get('publish_status')
        if not publish_status:
            record.update({'publish_status': '0'})
        else:
            record['publish_status'] = '0'

        record.commit()
        db.session.commit()

        indexer = WekoIndexer()
        indexer.update_publish_status(record)

    def update_status(self, record, status='1'):
        r"""Record update status.

        :param pid: PID object.
        :param record: Record object.
        :param status: Publish status (0: publish, 1: private).
        """
        from weko_deposit.api import WekoIndexer
        publish_status = record.get('publish_status')
        if not publish_status:
            record.update({'publish_status': status})
        else:
            record['publish_status'] = status

        record.commit()
        db.session.commit()

        indexer = WekoIndexer()
        indexer.update_publish_status(record)

    def set_item_relation(self, relation_data, record):
        """Set relation info of item.

        :param relation_data: item relation data
        :param record: item info
        """
        from weko_deposit.api import WekoIndexer

        indexer = WekoIndexer()
        indexer.update_relation_info(record, relation_data)


class GetCommunity(object):
    """Get Community Info."""

    @classmethod
    def get_community_by_id(cls, community_id):
        """Get Community by ID."""
        from invenio_communities.models import Community
        c = Community.get(community_id)
        return c<|MERGE_RESOLUTION|>--- conflicted
+++ resolved
@@ -42,13 +42,8 @@
 
 from .config import IDENTIFIER_GRANT_LIST, IDENTIFIER_GRANT_SUFFIX_METHOD, \
     WEKO_WORKFLOW_ALL_TAB, WEKO_WORKFLOW_TODO_TAB, WEKO_WORKFLOW_WAIT_TAB
-<<<<<<< HEAD
 from .models import Action as _Action
 from .models import ActionCommentPolicy, ActionFeedbackMail, ActivityRequestMail,\
-=======
-from .models import Action as _Action, ActivityRequestMail
-from .models import ActionCommentPolicy, ActionFeedbackMail, \
->>>>>>> 04945c08
     ActionIdentifier, ActionJournal, ActionStatusPolicy
 from .models import Activity as _Activity
 from .models import ActivityAction, ActivityHistory, ActivityStatusPolicy
@@ -1127,20 +1122,12 @@
     def create_or_update_activity_request_mail(self,
                                              activity_id,
                                              request_maillist,
-<<<<<<< HEAD
-                                             display_request_button=False):
-        """Create or update action ActionRequstMail's model.
-        :param activity_id: activity identifier
-        :param action_id:   action identifier
-        :param request_maillist: list of request mail in json format
-=======
                                              is_display_request_button):
         """Create or update action ActivityRequestMail's model.
 
         :param activity_id: activity identifier
         :param request_maillist: list of request mail in json format
         :param is_display_request_button: whether display request button on the item detail page.
->>>>>>> 04945c08
         :return:
         """
         try:
@@ -1149,21 +1136,13 @@
                     activity_id=activity_id).one_or_none()
                 if activity_request_mail:
                     activity_request_mail.request_maillist = request_maillist
-<<<<<<< HEAD
-=======
                     activity_request_mail.display_request_button = is_display_request_button
->>>>>>> 04945c08
                     db.session.merge(activity_request_mail)
                 else:
                     activity_request_mail = ActivityRequestMail(
                         activity_id=activity_id,
-<<<<<<< HEAD
-                        request_maillist=request_maillist,
-                        display_request_button=display_request_button
-=======
                         display_request_button=is_display_request_button,
                         request_maillist=request_maillist
->>>>>>> 04945c08
                     )
                     db.session.add(activity_request_mail)
             db.session.commit()
@@ -1228,14 +1207,9 @@
                 activity_id=activity_id).one_or_none()
             return action_feedbackmail
 
-<<<<<<< HEAD
     def get_activity_request_mail(self, activity_id):
         """Get ActivityRequestMail object from model base on activity's id.
-=======
-    def get_activity_requestmail(self, activity_id):
-        """Get ActivityRequestMail object from model base on activity's id.
-
->>>>>>> 04945c08
+
         :param activity_id: acitivity identifier
         :return:    object's model or none
         """
