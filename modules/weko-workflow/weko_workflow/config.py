--- conflicted
+++ resolved
@@ -82,12 +82,6 @@
 }
 """Identifier grant selected enum."""
 
-<<<<<<< HEAD
-DOI_VALIDATION_INFO_CROSSREF = {
-    'jpcoar:URI': [['file.URI.@value', None]],
-    'dc:title': [['title.@value', None], ['title.@attributes.xml:lang', None]],
-    'jpcoar:givenName': [['creator.givenName.@value', None]],
-=======
 DOI_VALIDATION_INFO = {
     'jpcoar:URI': [
         ['file.URI.@value', None]
@@ -124,7 +118,6 @@
         ['creator.creatorName.@value', None],
         # ['creator.creatorName.@attributes.xml:lang', None]
     ],
->>>>>>> d683d574
     'jpcoar:sourceIdentifier': [
         ['sourceIdentifier.@value', None],
         ['sourceIdentifier.@attributes.identifierType', None]
