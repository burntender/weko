--- conflicted
+++ resolved
@@ -47,17 +47,16 @@
     output="gen/workflow_iframe_pop.js"
 )
 
-<<<<<<< HEAD
 js_oa_policy = Bundle(
     'js/weko_workflow/workflow_oa_policy.js',
     filters='requirejs',
     output="gen/workflow_oa_policy.js"
-=======
+)
+
 js_identifier_grant = Bundle(
     'js/weko_workflow/workflow_identifier_grant.js',
     filters='requirejs',
     output="gen/workflow_identifier_grant.%(version)s.js"
->>>>>>> ed4d3ef8
 )
 
 css_workflow = Bundle(
