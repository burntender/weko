# -*- coding: utf-8 -*-
#
# This file is part of WEKO3.
# Copyright (C) 2017 National Institute of Informatics.
#
# WEKO3 is free software; you can redistribute it
# and/or modify it under the terms of the GNU General Public License as
# published by the Free Software Foundation; either version 2 of the
# License, or (at your option) any later version.
#
# WEKO3 is distributed in the hope that it will be
# useful, but WITHOUT ANY WARRANTY; without even the implied warranty of
# MERCHANTABILITY or FITNESS FOR A PARTICULAR PURPOSE.  See the GNU
# General Public License for more details.
#
# You should have received a copy of the GNU General Public License
# along with WEKO3; if not, write to the
# Free Software Foundation, Inc., 59 Temple Place, Suite 330, Boston,
# MA 02111-1307, USA.

"""Pytest configuration."""

import os
import shutil
import tempfile
import json
import uuid
from datetime import datetime
from six import BytesIO

import pytest
<<<<<<< HEAD
from flask import Flask, session, url_for
=======
from mock import patch
from flask import Flask
>>>>>>> b889582b
from flask_babelex import Babel, lazy_gettext as _
from flask_menu import Menu
from invenio_theme import InvenioTheme
from invenio_theme.views import blueprint as invenio_theme_blueprint
from invenio_assets import InvenioAssets
from invenio_access import InvenioAccess
from invenio_access.models import ActionUsers,ActionRoles
from invenio_accounts.testutils import create_test_user
from invenio_accounts import InvenioAccounts
from invenio_accounts.models import User, Role
from invenio_accounts.views.settings import blueprint \
    as invenio_accounts_blueprint
from invenio_i18n import InvenioI18N
from invenio_cache import InvenioCache
from invenio_admin import InvenioAdmin
from invenio_admin.views import blueprint as invenio_admin_blueprint
from invenio_db import InvenioDB, db as db_
from invenio_stats import InvenioStats
from invenio_communities import InvenioCommunities
from invenio_communities.views.ui import blueprint as invenio_communities_blueprint
from invenio_communities.models import Community 
from weko_records.models import ItemType, ItemTypeMapping, ItemTypeName
from werkzeug.local import LocalProxy
# from weko_records_ui import WekoRecordsUI
from weko_theme import WekoTheme
from weko_admin import WekoAdmin
from weko_admin.models import SessionLifetime 
from weko_admin.views import blueprint as weko_admin_blueprint
from weko_records.models import ItemTypeName, ItemType
from weko_workflow import WekoWorkflow
<<<<<<< HEAD
from weko_workflow.models import ActionFeedbackMail, Activity, ActionStatus, Action, ActivityAction, WorkFlow, FlowDefine, FlowAction
=======
from weko_search_ui import WekoSearchUI
from weko_workflow.models import Activity, ActionStatus, Action, WorkFlow, FlowDefine, FlowAction
>>>>>>> b889582b
from weko_workflow.views import blueprint as weko_workflow_blueprint
from weko_theme.views import blueprint as weko_theme_blueprint
from simplekv.memory.redisstore import RedisStore
from sqlalchemy_utils.functions import create_database, database_exists, \
    drop_database
from tests.helpers import json_data, create_record
from sqlalchemy.engine import Engine
from sqlalchemy.orm import Session
from sqlalchemy import event
from invenio_files_rest.models import Location, Bucket
from invenio_files_rest import InvenioFilesREST
from invenio_pidrelations import InvenioPIDRelations
<<<<<<< HEAD
from invenio_records_files.api import RecordsBuckets
from weko_authors.models import Authors
=======
from invenio_pidstore import InvenioPIDStore
from weko_index_tree.api import Indexes
from kombu import Exchange, Queue
from weko_index_tree.models import Index
from weko_schema_ui.models import OAIServerSchema
from weko_index_tree.config import WEKO_INDEX_TREE_REST_ENDPOINTS,WEKO_INDEX_TREE_DEFAULT_DISPLAY_NUMBER
from weko_user_profiles.models import UserProfile
from weko_user_profiles.config import WEKO_USERPROFILES_ROLES,WEKO_USERPROFILES_GENERAL_ROLE
>>>>>>> b889582b

# @event.listens_for(Engine, "connect")
# def set_sqlite_pragma(dbapi_connection, connection_record):
#     cursor = dbapi_connection.cursor()
#     cursor.execute("PRAGMA foreign_keys=OFF;")
#     cursor.close()

# @event.listens_for(Session, 'after_begin')
# def receive_after_begin(session, transaction, connection):
#     connection.execute("PRAGMA foreign_keys=OFF;")

@pytest.yield_fixture()
def instance_path():
    """Temporary instance path."""
    path = tempfile.mkdtemp()
    yield path
    shutil.rmtree(path)


@pytest.fixture()
def base_app(instance_path):
    """Flask application fixture."""
    app_ = Flask('testapp', instance_path=instance_path)
    app_.config.update(
        SECRET_KEY='SECRET_KEY',
        TESTING=True,
        SERVER_NAME='TEST_SERVER.localdomain',
        # SQLALCHEMY_DATABASE_URI=os.getenv('SQLALCHEMY_DATABASE_URI',
        #                                   'postgresql+psycopg2://invenio:dbpass123@postgresql:5432/invenio'),
        SQLALCHEMY_DATABASE_URI=os.environ.get(
            'SQLALCHEMY_DATABASE_URI', 'sqlite:///test.db'),
        SQLALCHEMY_TRACK_MODIFICATIONS=True,
        ACCOUNTS_USERINFO_HEADERS=True,
        INDEXER_DEFAULT_INDEX="{}-weko-item-v1.0.0".format("test"),
        SEARCH_UI_SEARCH_INDEX="{}-weko".format("test"),
        INDEXER_DEFAULT_DOCTYPE="item-v1.0.0",
        INDEXER_DEFAULT_DOC_TYPE="item-v1.0.0",
        INDEXER_FILE_DOC_TYPE="content",
                WEKO_INDEX_TREE_REST_ENDPOINTS=WEKO_INDEX_TREE_REST_ENDPOINTS,
        WEKO_INDEX_TREE_DEFAULT_DISPLAY_NUMBER=WEKO_INDEX_TREE_DEFAULT_DISPLAY_NUMBER,
     INDEXER_MQ_QUEUE = Queue("indexer", exchange=Exchange("indexer", type="direct"), routing_key="indexer",queue_arguments={"x-queue-type":"quorum"}),
   
        WEKO_PERMISSION_SUPER_ROLE_USER=['System Administrator',
                                         'Repository Administrator'],
        WEKO_PERMISSION_ROLE_COMMUNITY=['Community Administrator'],
        THEME_SITEURL = 'https://localhost',
        WEKO_RECORDS_UI_LICENSE_DICT=[
            {
                'name': _('write your own license'),
                'value': 'license_free',
            },
            # version 0
            {
                'name': _(
                    'Creative Commons CC0 1.0 Universal Public Domain Designation'),
                'code': 'CC0',
                'href_ja': 'https://creativecommons.org/publicdomain/zero/1.0/deed.ja',
                'href_default': 'https://creativecommons.org/publicdomain/zero/1.0/',
                'value': 'license_12',
                'src': '88x31(0).png',
                'src_pdf': 'cc-0.png',
                'href_pdf': 'https://creativecommons.org/publicdomain/zero/1.0/'
                            'deed.ja',
                'txt': 'This work is licensed under a Public Domain Dedication '
                    'International License.'
            },
            # version 3.0
            {
                'name': _('Creative Commons Attribution 3.0 Unported (CC BY 3.0)'),
                'code': 'CC BY 3.0',
                'href_ja': 'https://creativecommons.org/licenses/by/3.0/deed.ja',
                'href_default': 'https://creativecommons.org/licenses/by/3.0/',
                'value': 'license_6',
                'src': '88x31(1).png',
                'src_pdf': 'by.png',
                'href_pdf': 'http://creativecommons.org/licenses/by/3.0/',
                'txt': 'This work is licensed under a Creative Commons Attribution'
                       ' 3.0 International License.'
            },
            {
                'name': _(
                    'Creative Commons Attribution-ShareAlike 3.0 Unported '
                    '(CC BY-SA 3.0)'),
                'code': 'CC BY-SA 3.0',
                'href_ja': 'https://creativecommons.org/licenses/by-sa/3.0/deed.ja',
                'href_default': 'https://creativecommons.org/licenses/by-sa/3.0/',
                'value': 'license_7',
                'src': '88x31(2).png',
                'src_pdf': 'by-sa.png',
                'href_pdf': 'http://creativecommons.org/licenses/by-sa/3.0/',
                'txt': 'This work is licensed under a Creative Commons Attribution'
                    '-ShareAlike 3.0 International License.'
            },
            {
                'name': _(
                    'Creative Commons Attribution-NoDerivs 3.0 Unported (CC BY-ND 3.0)'),
                'code': 'CC BY-ND 3.0',
                'href_ja': 'https://creativecommons.org/licenses/by-nd/3.0/deed.ja',
                'href_default': 'https://creativecommons.org/licenses/by-nd/3.0/',
                'value': 'license_8',
                'src': '88x31(3).png',
                'src_pdf': 'by-nd.png',
                'href_pdf': 'http://creativecommons.org/licenses/by-nd/3.0/',
                'txt': 'This work is licensed under a Creative Commons Attribution'
                    '-NoDerivatives 3.0 International License.'

            },
            {
                'name': _(
                    'Creative Commons Attribution-NonCommercial 3.0 Unported'
                    ' (CC BY-NC 3.0)'),
                'code': 'CC BY-NC 3.0',
                'href_ja': 'https://creativecommons.org/licenses/by-nc/3.0/deed.ja',
                'href_default': 'https://creativecommons.org/licenses/by-nc/3.0/',
                'value': 'license_9',
                'src': '88x31(4).png',
                'src_pdf': 'by-nc.png',
                'href_pdf': 'http://creativecommons.org/licenses/by-nc/3.0/',
                'txt': 'This work is licensed under a Creative Commons Attribution'
                    '-NonCommercial 3.0 International License.'
            },
            {
                'name': _(
                    'Creative Commons Attribution-NonCommercial-ShareAlike 3.0 '
                    'Unported (CC BY-NC-SA 3.0)'),
                'code': 'CC BY-NC-SA 3.0',
                'href_ja': 'https://creativecommons.org/licenses/by-nc-sa/3.0/deed.ja',
                'href_default': 'https://creativecommons.org/licenses/by-nc-sa/3.0/',
                'value': 'license_10',
                'src': '88x31(5).png',
                'src_pdf': 'by-nc-sa.png',
                'href_pdf': 'http://creativecommons.org/licenses/by-nc-sa/3.0/',
                'txt': 'This work is licensed under a Creative Commons Attribution'
                    '-NonCommercial-ShareAlike 3.0 International License.'
            },
            {
                'name': _(
                    'Creative Commons Attribution-NonCommercial-NoDerivs '
                    '3.0 Unported (CC BY-NC-ND 3.0)'),
                'code': 'CC BY-NC-ND 3.0',
                'href_ja': 'https://creativecommons.org/licenses/by-nc-nd/3.0/deed.ja',
                'href_default': 'https://creativecommons.org/licenses/by-nc-nd/3.0/',
                'value': 'license_11',
                'src': '88x31(6).png',
                'src_pdf': 'by-nc-nd.png',
                'href_pdf': 'http://creativecommons.org/licenses/by-nc-nd/3.0/',
                'txt': 'This work is licensed under a Creative Commons Attribution'
                    '-NonCommercial-ShareAlike 3.0 International License.'
            },
            # version 4.0
            {
                'name': _('Creative Commons Attribution 4.0 International (CC BY 4.0)'),
                'code': 'CC BY 4.0',
                'href_ja': 'https://creativecommons.org/licenses/by/4.0/deed.ja',
                'href_default': 'https://creativecommons.org/licenses/by/4.0/',
                'value': 'license_0',
                'src': '88x31(1).png',
                'src_pdf': 'by.png',
                'href_pdf': 'http://creativecommons.org/licenses/by/4.0/',
                'txt': 'This work is licensed under a Creative Commons Attribution'
                    ' 4.0 International License.'
            },
            {
                'name': _(
                    'Creative Commons Attribution-ShareAlike 4.0 International '
                    '(CC BY-SA 4.0)'),
                'code': 'CC BY-SA 4.0',
                'href_ja': 'https://creativecommons.org/licenses/by-sa/4.0/deed.ja',
                'href_default': 'https://creativecommons.org/licenses/by-sa/4.0/',
                'value': 'license_1',
                'src': '88x31(2).png',
                'src_pdf': 'by-sa.png',
                'href_pdf': 'http://creativecommons.org/licenses/by-sa/4.0/',
                'txt': 'This work is licensed under a Creative Commons Attribution'
                    '-ShareAlike 4.0 International License.'
            },
            {
                'name': _(
                    'Creative Commons Attribution-NoDerivatives 4.0 International '
                    '(CC BY-ND 4.0)'),
                'code': 'CC BY-ND 4.0',
                'href_ja': 'https://creativecommons.org/licenses/by-nd/4.0/deed.ja',
                'href_default': 'https://creativecommons.org/licenses/by-nd/4.0/',
                'value': 'license_2',
                'src': '88x31(3).png',
                'src_pdf': 'by-nd.png',
                'href_pdf': 'http://creativecommons.org/licenses/by-nd/4.0/',
                'txt': 'This work is licensed under a Creative Commons Attribution'
                    '-NoDerivatives 4.0 International License.'
            },
            {
                'name': _(
                    'Creative Commons Attribution-NonCommercial 4.0 International'
                    ' (CC BY-NC 4.0)'),
                'code': 'CC BY-NC 4.0',
                'href_ja': 'https://creativecommons.org/licenses/by-nc/4.0/deed.ja',
                'href_default': 'https://creativecommons.org/licenses/by-nc/4.0/',
                'value': 'license_3',
                'src': '88x31(4).png',
                'src_pdf': 'by-nc.png',
                'href_pdf': 'http://creativecommons.org/licenses/by-nc/4.0/',
                'txt': 'This work is licensed under a Creative Commons Attribution'
                    '-NonCommercial 4.0 International License.'
            },
            {
                'name': _(
                    'Creative Commons Attribution-NonCommercial-ShareAlike 4.0'
                    ' International (CC BY-NC-SA 4.0)'),
                'code': 'CC BY-NC-SA 4.0',
                'href_ja': 'https://creativecommons.org/licenses/by-nc-sa/4.0/deed.ja',
                'href_default': 'https://creativecommons.org/licenses/by-nc-sa/4.0/',
                'value': 'license_4',
                'src': '88x31(5).png',
                'src_pdf': 'by-nc-sa.png',
                'href_pdf': 'http://creativecommons.org/licenses/by-nc-sa/4.0/',
                'txt': 'This work is licensed under a Creative Commons Attribution'
                    '-NonCommercial-ShareAlike 4.0 International License.'
            },
            {
                'name': _(
                    'Creative Commons Attribution-NonCommercial-NoDerivatives 4.0 '
                    'International (CC BY-NC-ND 4.0)'),
                'code': 'CC BY-NC-ND 4.0',
                'href_ja': 'https://creativecommons.org/licenses/by-nc-nd/4.0/deed.ja',
                'href_default': 'https://creativecommons.org/licenses/by-nc-nd/4.0/',
                'value': 'license_5',
                'src': '88x31(6).png',
                'src_pdf': 'by-nc-nd.png',
                'href_pdf': 'http://creativecommons.org/licenses/by-nc-nd/4.0/',
                'txt': 'This work is licensed under a Creative Commons Attribution'
                    '-NonCommercial-ShareAlike 4.0 International License.'
            },
        ],
        WEKO_USERPROFILES_ROLES=WEKO_USERPROFILES_ROLES,
        WEKO_USERPROFILES_GENERAL_ROLE=WEKO_USERPROFILES_GENERAL_ROLE,
        WEKO_ITEMS_UI_OUTPUT_REGISTRATION_TITLE="",
        WEKO_ITEMS_UI_MULTIPLE_APPROVALS=True,
        WEKO_THEME_DEFAULT_COMMUNITY="Root Index",
        DEPOSIT_DEFAULT_STORAGE_CLASS = 'S'
    )
    app_.testing = True
    Babel(app_)
    InvenioI18N(app_)
    # InvenioTheme(app_)
    InvenioAccess(app_)
    InvenioAccounts(app_)
    InvenioFilesREST(app_)
    InvenioCache(app_)
    InvenioDB(app_)
    InvenioStats(app_)
    InvenioAssets(app_)
    InvenioAdmin(app_)
<<<<<<< HEAD
=======
    InvenioPIDStore(app_)
>>>>>>> b889582b
    InvenioPIDRelations(app_)
    # InvenioCommunities(app_)
    # WekoAdmin(app_)
    # WekoTheme(app_)
    WekoWorkflow(app_)
    WekoSearchUI(app_)
    # WekoRecordsUI(app_)
    # app_.register_blueprint(invenio_theme_blueprint)
    app_.register_blueprint(invenio_communities_blueprint)
    # app_.register_blueprint(invenio_admin_blueprint)
    # app_.register_blueprint(invenio_accounts_blueprint)
    # app_.register_blueprint(weko_theme_blueprint)
    # app_.register_blueprint(weko_admin_blueprint)
    app_.register_blueprint(weko_workflow_blueprint)
    
    return app_


@pytest.yield_fixture()
def app(base_app):
    """Flask application fixture."""
    with base_app.app_context():
        yield base_app


@pytest.yield_fixture()
def db(app):
    """Database fixture."""
    if not database_exists(str(db_.engine.url)):
        create_database(str(db_.engine.url))
    db_.create_all()
    yield db_
    db_.session.remove()
    db_.drop_all()
    # drop_database(str(db_.engine.url))


@pytest.yield_fixture()
def client(app):
    """make a test client.
    Args:
        app (Flask): flask app.
    Yields:
        FlaskClient: test client
    """
    with app.test_client() as client:
        yield client
@pytest.yield_fixture()
def guest(client):
    with client.session_transaction() as sess:
        sess['guest_token'] = "test_guest_token"
        sess['guest_email'] = "guest@test.org"
        sess['guest_url'] = url_for("weko_workflow.display_guest_activity",file_name="test_file")
    yield client

@pytest.fixture()
def esindex(app,db_records):
    with open("tests/data/mappings/item-v1.0.0.json","r") as f:
        mapping = json.load(f)

    search = LocalProxy(lambda: app.extensions["invenio-search"])

    with app.test_request_context():
        search.client.indices.create(app.config["INDEXER_DEFAULT_INDEX"],body=mapping)
        search.client.indices.put_alias(index=app.config["INDEXER_DEFAULT_INDEX"], name="test-weko")
        # print(current_search_client.indices.get_alias())
    
    for depid, recid, parent, doi, record, item in db_records:
        search.client.index(index='test-weko-item-v1.0.0', doc_type='item-v1.0.0', id=record.id, body=record,refresh='true')
    

    yield search

    with app.test_request_context():
        search.client.indices.delete_alias(index=app.config["INDEXER_DEFAULT_INDEX"], name="test-weko")
        search.client.indices.delete(index=app.config["INDEXER_DEFAULT_INDEX"], ignore=[400, 404])
        

@pytest.fixture()
def users(app, db):
    """Create users."""
    ds = app.extensions['invenio-accounts'].datastore
    user_count = User.query.filter_by(email='user@test.org').count()
    if user_count != 1:
        user = create_test_user(email='user@test.org')
        contributor = create_test_user(email='contributor@test.org')
        comadmin = create_test_user(email='comadmin@test.org')
        repoadmin = create_test_user(email='repoadmin@test.org')
        sysadmin = create_test_user(email='sysadmin@test.org')
        generaluser = create_test_user(email='generaluser@test.org')
        originalroleuser = create_test_user(email='originalroleuser@test.org')
        originalroleuser2 = create_test_user(email='originalroleuser2@test.org')
    else:
        user = User.query.filter_by(email='user@test.org').first()
        contributor = User.query.filter_by(email='contributor@test.org').first()
        comadmin = User.query.filter_by(email='comadmin@test.org').first()
        repoadmin = User.query.filter_by(email='repoadmin@test.org').first()
        sysadmin = User.query.filter_by(email='sysadmin@test.org').first()
        generaluser = User.query.filter_by(email='generaluser@test.org')
        originalroleuser = create_test_user(email='originalroleuser@test.org')
        originalroleuser2 = create_test_user(email='originalroleuser2@test.org')

    role_count = Role.query.filter_by(name='System Administrator').count()
    if role_count != 1:
        sysadmin_role = ds.create_role(name='System Administrator')
        repoadmin_role = ds.create_role(name='Repository Administrator')
        contributor_role = ds.create_role(name='Contributor')
        comadmin_role = ds.create_role(name='Community Administrator')
        general_role = ds.create_role(name='General')
        originalrole = ds.create_role(name='Original Role')
    else:
        sysadmin_role = Role.query.filter_by(name='System Administrator').first()
        repoadmin_role = Role.query.filter_by(name='Repository Administrator').first()
        contributor_role = Role.query.filter_by(name='Contributor').first()
        comadmin_role = Role.query.filter_by(name='Community Administrator').first()
        general_role = Role.query.filter_by(name='General').first()
        originalrole = Role.query.filter_by(name='Original Role').first()

    ds.add_role_to_user(sysadmin, sysadmin_role)
    ds.add_role_to_user(repoadmin, repoadmin_role)
    ds.add_role_to_user(contributor, contributor_role)
    ds.add_role_to_user(comadmin, comadmin_role)
    ds.add_role_to_user(generaluser, general_role)
    ds.add_role_to_user(originalroleuser, originalrole)
    ds.add_role_to_user(originalroleuser2, originalrole)
    ds.add_role_to_user(originalroleuser2, repoadmin_role)
    
    # Assign access authorization
    with db.session.begin_nested():
        action_users = [
            ActionUsers(action='superuser-access', user=sysadmin),
        ]
        db.session.add_all(action_users)
        action_roles = [
            ActionRoles(action='superuser-access', role=sysadmin_role),
            ActionRoles(action='admin-access', role=repoadmin_role),
            ActionRoles(action='schema-access', role=repoadmin_role),
            ActionRoles(action='index-tree-access', role=repoadmin_role),
            ActionRoles(action='indextree-journal-access', role=repoadmin_role),
            ActionRoles(action='item-type-access', role=repoadmin_role),
            ActionRoles(action='item-access', role=repoadmin_role),
            ActionRoles(action='files-rest-bucket-update', role=repoadmin_role),
            ActionRoles(action='files-rest-object-delete', role=repoadmin_role),
            ActionRoles(action='files-rest-object-delete-version', role=repoadmin_role),
            ActionRoles(action='files-rest-object-read', role=repoadmin_role),
            ActionRoles(action='search-access', role=repoadmin_role),
            ActionRoles(action='detail-page-acces', role=repoadmin_role),
            ActionRoles(action='download-original-pdf-access', role=repoadmin_role),
            ActionRoles(action='author-access', role=repoadmin_role),
            ActionRoles(action='items-autofill', role=repoadmin_role),
            ActionRoles(action='stats-api-access', role=repoadmin_role),
            ActionRoles(action='read-style-action', role=repoadmin_role),
            ActionRoles(action='update-style-action', role=repoadmin_role),
            ActionRoles(action='detail-page-acces', role=repoadmin_role),

            ActionRoles(action='admin-access', role=comadmin_role),
            ActionRoles(action='index-tree-access', role=comadmin_role),
            ActionRoles(action='indextree-journal-access', role=comadmin_role),
            ActionRoles(action='item-access', role=comadmin_role),
            ActionRoles(action='files-rest-bucket-update', role=comadmin_role),
            ActionRoles(action='files-rest-object-delete', role=comadmin_role),
            ActionRoles(action='files-rest-object-delete-version', role=comadmin_role),
            ActionRoles(action='files-rest-object-read', role=comadmin_role),
            ActionRoles(action='search-access', role=comadmin_role),
            ActionRoles(action='detail-page-acces', role=comadmin_role),
            ActionRoles(action='download-original-pdf-access', role=comadmin_role),
            ActionRoles(action='author-access', role=comadmin_role),
            ActionRoles(action='items-autofill', role=comadmin_role),
            ActionRoles(action='detail-page-acces', role=comadmin_role),
            ActionRoles(action='detail-page-acces', role=comadmin_role),

            ActionRoles(action='item-access', role=contributor_role),
            ActionRoles(action='files-rest-bucket-update', role=contributor_role),
            ActionRoles(action='files-rest-object-delete', role=contributor_role),
            ActionRoles(action='files-rest-object-delete-version', role=contributor_role),
            ActionRoles(action='files-rest-object-read', role=contributor_role),
            ActionRoles(action='search-access', role=contributor_role),
            ActionRoles(action='detail-page-acces', role=contributor_role),
            ActionRoles(action='download-original-pdf-access', role=contributor_role),
            ActionRoles(action='author-access', role=contributor_role),
            ActionRoles(action='items-autofill', role=contributor_role),
            ActionRoles(action='detail-page-acces', role=contributor_role),
            ActionRoles(action='detail-page-acces', role=contributor_role),
        ]
        db.session.add_all(action_roles)
        
    return [
        {'email': contributor.email, 'id': contributor.id, 'obj': contributor},
        {'email': repoadmin.email, 'id': repoadmin.id, 'obj': repoadmin},
        {'email': sysadmin.email, 'id': sysadmin.id, 'obj': sysadmin},
        {'email': comadmin.email, 'id': comadmin.id, 'obj': comadmin},
        {'email': generaluser.email, 'id': generaluser.id, 'obj': sysadmin},
        {'email': originalroleuser.email, 'id': originalroleuser.id, 'obj': originalroleuser},
        {'email': originalroleuser2.email, 'id': originalroleuser2.id, 'obj': originalroleuser2},
        {'email': user.email, 'id': user.id, 'obj': user},
    ]


<<<<<<< HEAD
@pytest.fixture()
def action_data(db):
=======
@pytest.fixture()
def db_oaischema(app, db):
    schema_name = "jpcoar_mapping"
    form_data = {"name": "jpcoar", "file_name": "jpcoar_scm.xsd", "root_name": "jpcoar"}
    xsd = '{"dc:title": {"type": {"maxOccurs": "unbounded", "minOccurs": 1, "attributes": [{"use": "optional", "name": "xml:lang", "ref": "xml:lang"}]}}, "dcterms:alternative": {"type": {"maxOccurs": "unbounded", "minOccurs": 0, "attributes": [{"use": "optional", "name": "xml:lang", "ref": "xml:lang"}]}}, "jpcoar:creator": {"type": {"maxOccurs": "unbounded", "minOccurs": 0}, "jpcoar:nameIdentifier": {"type": {"maxOccurs": "unbounded", "minOccurs": 0, "attributes": [{"use": "required", "name": "nameIdentifierScheme", "ref": null, "restriction": {"enumeration": ["e-Rad", "NRID", "ORCID", "ISNI", "VIAF", "AID", "kakenhi", "Ringgold", "GRID"]}}, {"use": "optional", "name": "nameIdentifierURI", "ref": null}]}}, "jpcoar:creatorName": {"type": {"maxOccurs": "unbounded", "minOccurs": 0, "attributes": [{"use": "optional", "name": "xml:lang", "ref": "xml:lang"}]}}, "jpcoar:familyName": {"type": {"maxOccurs": "unbounded", "minOccurs": 0, "attributes": [{"use": "optional", "name": "xml:lang", "ref": "xml:lang"}]}}, "jpcoar:givenName": {"type": {"maxOccurs": "unbounded", "minOccurs": 0, "attributes": [{"use": "optional", "name": "xml:lang", "ref": "xml:lang"}]}}, "jpcoar:creatorAlternative": {"type": {"maxOccurs": "unbounded", "minOccurs": 0, "attributes": [{"use": "optional", "name": "xml:lang", "ref": "xml:lang"}]}}, "jpcoar:affiliation": {"type": {"maxOccurs": "unbounded", "minOccurs": 0}, "jpcoar:nameIdentifier": {"type": {"maxOccurs": "unbounded", "minOccurs": 0, "attributes": [{"use": "required", "name": "nameIdentifierScheme", "ref": null, "restriction": {"enumeration": ["e-Rad", "NRID", "ORCID", "ISNI", "VIAF", "AID", "kakenhi", "Ringgold", "GRID"]}}, {"use": "optional", "name": "nameIdentifierURI", "ref": null}]}}, "jpcoar:affiliationName": {"type": {"maxOccurs": "unbounded", "minOccurs": 0, "attributes": [{"use": "optional", "name": "xml:lang", "ref": "xml:lang"}]}}}}, "jpcoar:contributor": {"type": {"maxOccurs": "unbounded", "minOccurs": 0, "attributes": [{"use": "optional", "name": "contributorType", "ref": null, "restriction": {"enumeration": ["ContactPerson", "DataCollector", "DataCurator", "DataManager", "Distributor", "Editor", "HostingInstitution", "Producer", "ProjectLeader", "ProjectManager", "ProjectMember", "RegistrationAgency", "RegistrationAuthority", "RelatedPerson", "Researcher", "ResearchGroup", "Sponsor", "Supervisor", "WorkPackageLeader", "Other"]}}]}, "jpcoar:nameIdentifier": {"type": {"maxOccurs": "unbounded", "minOccurs": 0, "attributes": [{"use": "required", "name": "nameIdentifierScheme", "ref": null, "restriction": {"enumeration": ["e-Rad", "NRID", "ORCID", "ISNI", "VIAF", "AID", "kakenhi", "Ringgold", "GRID"]}}, {"use": "optional", "name": "nameIdentifierURI", "ref": null}]}}, "jpcoar:contributorName": {"type": {"maxOccurs": "unbounded", "minOccurs": 0, "attributes": [{"use": "optional", "name": "xml:lang", "ref": "xml:lang"}]}}, "jpcoar:familyName": {"type": {"maxOccurs": "unbounded", "minOccurs": 0, "attributes": [{"use": "optional", "name": "xml:lang", "ref": "xml:lang"}]}}, "jpcoar:givenName": {"type": {"maxOccurs": "unbounded", "minOccurs": 0, "attributes": [{"use": "optional", "name": "xml:lang", "ref": "xml:lang"}]}}, "jpcoar:contributorAlternative": {"type": {"maxOccurs": "unbounded", "minOccurs": 0, "attributes": [{"use": "optional", "name": "xml:lang", "ref": "xml:lang"}]}}, "jpcoar:affiliation": {"type": {"maxOccurs": "unbounded", "minOccurs": 0}, "jpcoar:nameIdentifier": {"type": {"maxOccurs": "unbounded", "minOccurs": 0, "attributes": [{"use": "required", "name": "nameIdentifierScheme", "ref": null, "restriction": {"enumeration": ["e-Rad", "NRID", "ORCID", "ISNI", "VIAF", "AID", "kakenhi", "Ringgold", "GRID"]}}, {"use": "optional", "name": "nameIdentifierURI", "ref": null}]}}, "jpcoar:affiliationName": {"type": {"maxOccurs": "unbounded", "minOccurs": 0, "attributes": [{"use": "optional", "name": "xml:lang", "ref": "xml:lang"}]}}}}, "dcterms:accessRights": {"type": {"maxOccurs": 1, "minOccurs": 0, "attributes": [{"use": "required", "name": "rdf:resource", "ref": "rdf:resource"}], "restriction": {"enumeration": ["embargoed access", "metadata only access", "open access", "restricted access"]}}}, "rioxxterms:apc": {"type": {"maxOccurs": 1, "minOccurs": 0, "restriction": {"enumeration": ["Paid", "Partially waived", "Fully waived", "Not charged", "Not required", "Unknown"]}}}, "dc:rights": {"type": {"maxOccurs": "unbounded", "minOccurs": 0, "attributes": [{"use": "optional", "name": "rdf:resource", "ref": "rdf:resource"}, {"use": "optional", "name": "xml:lang", "ref": "xml:lang"}]}}, "jpcoar:rightsHolder": {"type": {"maxOccurs": "unbounded", "minOccurs": 0}, "jpcoar:nameIdentifier": {"type": {"maxOccurs": "unbounded", "minOccurs": 0, "attributes": [{"use": "required", "name": "nameIdentifierScheme", "ref": null, "restriction": {"enumeration": ["e-Rad", "NRID", "ORCID", "ISNI", "VIAF", "AID", "kakenhi", "Ringgold", "GRID"]}}, {"use": "optional", "name": "nameIdentifierURI", "ref": null}]}}, "jpcoar:rightsHolderName": {"type": {"maxOccurs": "unbounded", "minOccurs": 0, "attributes": [{"use": "optional", "name": "xml:lang", "ref": "xml:lang"}]}}}, "jpcoar:subject": {"type": {"maxOccurs": "unbounded", "minOccurs": 0, "attributes": [{"use": "optional", "name": "xml:lang", "ref": "xml:lang"}, {"use": "optional", "name": "subjectURI", "ref": null}, {"use": "required", "name": "subjectScheme", "ref": null, "restriction": {"enumeration": ["BSH", "DDC", "LCC", "LCSH", "MeSH", "NDC", "NDLC", "NDLSH", "Sci-Val", "UDC", "Other"]}}]}}, "datacite:description": {"type": {"maxOccurs": "unbounded", "minOccurs": 0, "attributes": [{"use": "optional", "name": "xml:lang", "ref": "xml:lang"}, {"use": "required", "name": "descriptionType", "ref": null, "restriction": {"enumeration": ["Abstract", "Methods", "TableOfContents", "TechnicalInfo", "Other"]}}]}}, "dc:publisher": {"type": {"maxOccurs": "unbounded", "minOccurs": 0, "attributes": [{"use": "optional", "name": "xml:lang", "ref": "xml:lang"}]}}, "datacite:date": {"type": {"maxOccurs": "unbounded", "minOccurs": 0, "attributes": [{"use": "required", "name": "dateType", "ref": null, "restriction": {"enumeration": ["Accepted", "Available", "Collected", "Copyrighted", "Created", "Issued", "Submitted", "Updated", "Valid"]}}]}}, "dc:language": {"type": {"maxOccurs": "unbounded", "minOccurs": 0, "restriction": {"patterns": ["^[a-z]{3}$"]}}}, "dc:type": {"type": {"maxOccurs": 1, "minOccurs": 1, "attributes": [{"use": "required", "name": "rdf:resource", "ref": "rdf:resource"}], "restriction": {"enumeration": ["conference paper", "data paper", "departmental bulletin paper", "editorial", "journal article", "newspaper", "periodical", "review article", "software paper", "article", "book", "book part", "cartographic material", "map", "conference object", "conference proceedings", "conference poster", "dataset", "aggregated data", "clinical trial data", "compiled data", "encoded data", "experimental data", "genomic data", "geospatial data", "laboratory notebook", "measurement and test data", "observational data", "recorded data", "simulation data", "survey data", "interview", "image", "still image", "moving image", "video", "lecture", "patent", "internal report", "report", "research report", "technical report", "policy report", "report part", "working paper", "data management plan", "sound", "thesis", "bachelor thesis", "master thesis", "doctoral thesis", "interactive resource", "learning object", "manuscript", "musical notation", "research proposal", "software", "technical documentation", "workflow", "other"]}}}, "datacite:version": {"type": {"maxOccurs": 1, "minOccurs": 0}}, "oaire:versiontype": {"type": {"maxOccurs": 1, "minOccurs": 0, "attributes": [{"use": "required", "name": "rdf:resource", "ref": "rdf:resource"}], "restriction": {"enumeration": ["AO", "SMUR", "AM", "P", "VoR", "CVoR", "EVoR", "NA"]}}}, "jpcoar:identifier": {"type": {"maxOccurs": "unbounded", "minOccurs": 0, "attributes": [{"use": "required", "name": "identifierType", "ref": null, "restriction": {"enumeration": ["DOI", "HDL", "URI"]}}]}}, "jpcoar:identifierRegistration": {"type": {"maxOccurs": 1, "minOccurs": 0, "attributes": [{"use": "required", "name": "identifierType", "ref": null, "restriction": {"enumeration": ["JaLC", "Crossref", "DataCite", "PMID"]}}]}}, "jpcoar:relation": {"type": {"maxOccurs": "unbounded", "minOccurs": 0, "attributes": [{"use": "optional", "name": "relationType", "ref": null, "restriction": {"enumeration": ["isVersionOf", "hasVersion", "isPartOf", "hasPart", "isReferencedBy", "references", "isFormatOf", "hasFormat", "isReplacedBy", "replaces", "isRequiredBy", "requires", "isSupplementTo", "isSupplementedBy", "isIdenticalTo", "isDerivedFrom", "isSourceOf"]}}]}, "jpcoar:relatedIdentifier": {"type": {"maxOccurs": 1, "minOccurs": 0, "attributes": [{"use": "required", "name": "identifierType", "ref": null, "restriction": {"enumeration": ["ARK", "arXiv", "DOI", "HDL", "ICHUSHI", "ISBN", "J-GLOBAL", "Local", "PISSN", "EISSN", "NAID", "PMID", "PURL", "SCOPUS", "URI", "WOS"]}}]}}, "jpcoar:relatedTitle": {"type": {"maxOccurs": "unbounded", "minOccurs": 0, "attributes": [{"use": "optional", "name": "xml:lang", "ref": "xml:lang"}]}}}, "dcterms:temporal": {"type": {"maxOccurs": "unbounded", "minOccurs": 0, "attributes": [{"use": "optional", "name": "xml:lang", "ref": "xml:lang"}]}}, "datacite:geoLocation": {"type": {"maxOccurs": "unbounded", "minOccurs": 0}, "datacite:geoLocationPoint": {"type": {"maxOccurs": 1, "minOccurs": 0}, "datacite:pointLongitude": {"type": {"maxOccurs": 1, "minOccurs": 1, "restriction": {"maxInclusive": 180, "minInclusive": -180}}}, "datacite:pointLatitude": {"type": {"maxOccurs": 1, "minOccurs": 1, "restriction": {"maxInclusive": 90, "minInclusive": -90}}}}, "datacite:geoLocationBox": {"type": {"maxOccurs": 1, "minOccurs": 0}, "datacite:westBoundLongitude": {"type": {"maxOccurs": 1, "minOccurs": 1, "restriction": {"maxInclusive": 180, "minInclusive": -180}}}, "datacite:eastBoundLongitude": {"type": {"maxOccurs": 1, "minOccurs": 1, "restriction": {"maxInclusive": 180, "minInclusive": -180}}}, "datacite:southBoundLatitude": {"type": {"maxOccurs": 1, "minOccurs": 1, "restriction": {"maxInclusive": 90, "minInclusive": -90}}}, "datacite:northBoundLatitude": {"type": {"maxOccurs": 1, "minOccurs": 1, "restriction": {"maxInclusive": 90, "minInclusive": -90}}}}, "datacite:geoLocationPlace": {"type": {"maxOccurs": "unbounded", "minOccurs": 0}}}, "jpcoar:fundingReference": {"type": {"maxOccurs": "unbounded", "minOccurs": 0}, "datacite:funderIdentifier": {"type": {"maxOccurs": 1, "minOccurs": 0, "attributes": [{"use": "required", "name": "funderIdentifierType", "ref": null, "restriction": {"enumeration": ["Crossref Funder", "GRID", "ISNI", "Other"]}}]}}, "jpcoar:funderName": {"type": {"maxOccurs": "unbounded", "minOccurs": 1, "attributes": [{"use": "optional", "name": "xml:lang", "ref": "xml:lang"}]}}, "datacite:awardNumber": {"type": {"maxOccurs": 1, "minOccurs": 0, "attributes": [{"use": "optional", "name": "awardURI", "ref": null}]}}, "jpcoar:awardTitle": {"type": {"maxOccurs": "unbounded", "minOccurs": 0, "attributes": [{"use": "optional", "name": "xml:lang", "ref": "xml:lang"}]}}}, "jpcoar:sourceIdentifier": {"type": {"maxOccurs": "unbounded", "minOccurs": 0, "attributes": [{"use": "required", "name": "identifierType", "ref": null, "restriction": {"enumeration": ["PISSN", "EISSN", "ISSN", "NCID"]}}]}}, "jpcoar:sourceTitle": {"type": {"maxOccurs": "unbounded", "minOccurs": 0, "attributes": [{"use": "optional", "name": "xml:lang", "ref": "xml:lang"}]}}, "jpcoar:volume": {"type": {"maxOccurs": 1, "minOccurs": 0}}, "jpcoar:issue": {"type": {"maxOccurs": 1, "minOccurs": 0}}, "jpcoar:numPages": {"type": {"maxOccurs": 1, "minOccurs": 0}}, "jpcoar:pageStart": {"type": {"maxOccurs": 1, "minOccurs": 0}}, "jpcoar:pageEnd": {"type": {"maxOccurs": 1, "minOccurs": 0}}, "dcndl:dissertationNumber": {"type": {"maxOccurs": 1, "minOccurs": 0}}, "dcndl:degreeName": {"type": {"maxOccurs": "unbounded", "minOccurs": 0, "attributes": [{"use": "optional", "name": "xml:lang", "ref": "xml:lang"}]}}, "dcndl:dateGranted": {"type": {"maxOccurs": 1, "minOccurs": 0}}, "jpcoar:degreeGrantor": {"type": {"maxOccurs": "unbounded", "minOccurs": 0}, "jpcoar:nameIdentifier": {"type": {"maxOccurs": "unbounded", "minOccurs": 0, "attributes": [{"use": "required", "name": "nameIdentifierScheme", "ref": null, "restriction": {"enumeration": ["e-Rad", "NRID", "ORCID", "ISNI", "VIAF", "AID", "kakenhi", "Ringgold", "GRID"]}}, {"use": "optional", "name": "nameIdentifierURI", "ref": null}]}}, "jpcoar:degreeGrantorName": {"type": {"maxOccurs": "unbounded", "minOccurs": 0, "attributes": [{"use": "optional", "name": "xml:lang", "ref": "xml:lang"}]}}}, "jpcoar:conference": {"type": {"maxOccurs": "unbounded", "minOccurs": 0}, "jpcoar:conferenceName": {"type": {"maxOccurs": "unbounded", "minOccurs": 0, "attributes": [{"use": "optional", "name": "xml:lang", "ref": "xml:lang"}]}}, "jpcoar:conferenceSequence": {"type": {"maxOccurs": 1, "minOccurs": 0}}, "jpcoar:conferenceSponsor": {"type": {"maxOccurs": "unbounded", "minOccurs": 0, "attributes": [{"use": "optional", "name": "xml:lang", "ref": "xml:lang"}]}}, "jpcoar:conferenceDate": {"type": {"maxOccurs": 1, "minOccurs": 0, "attributes": [{"use": "optional", "name": "startMonth", "ref": null, "restriction": {"maxInclusive": 12, "minInclusive": 1, "totalDigits": 2}}, {"use": "optional", "name": "endYear", "ref": null, "restriction": {"maxInclusive": 2200, "minInclusive": 1400, "totalDigits": 4}}, {"use": "optional", "name": "startDay", "ref": null, "restriction": {"maxInclusive": 31, "minInclusive": 1, "totalDigits": 2}}, {"use": "optional", "name": "endDay", "ref": null, "restriction": {"maxInclusive": 31, "minInclusive": 1, "totalDigits": 2}}, {"use": "optional", "name": "endMonth", "ref": null, "restriction": {"maxInclusive": 12, "minInclusive": 1, "totalDigits": 2}}, {"use": "optional", "name": "xml:lang", "ref": "xml:lang"}, {"use": "optional", "name": "startYear", "ref": null, "restriction": {"maxInclusive": 2200, "minInclusive": 1400, "totalDigits": 4}}]}}, "jpcoar:conferenceVenue": {"type": {"maxOccurs": "unbounded", "minOccurs": 0, "attributes": [{"use": "optional", "name": "xml:lang", "ref": "xml:lang"}]}}, "jpcoar:conferencePlace": {"type": {"maxOccurs": "unbounded", "minOccurs": 0, "attributes": [{"use": "optional", "name": "xml:lang", "ref": "xml:lang"}]}}, "jpcoar:conferenceCountry": {"type": {"maxOccurs": 1, "minOccurs": 0, "restriction": {"patterns": ["^[A-Z]{3}$"]}}}}, "jpcoar:file": {"type": {"maxOccurs": "unbounded", "minOccurs": 0}, "jpcoar:URI": {"type": {"maxOccurs": 1, "minOccurs": 0, "attributes": [{"use": "optional", "name": "label", "ref": null}, {"use": "optional", "name": "objectType", "ref": null, "restriction": {"enumeration": ["abstract", "dataset", "fulltext", "software", "summary", "thumbnail", "other"]}}]}}, "jpcoar:mimeType": {"type": {"maxOccurs": 1, "minOccurs": 0}}, "jpcoar:extent": {"type": {"maxOccurs": "unbounded", "minOccurs": 0}}, "datacite:date": {"type": {"maxOccurs": "unbounded", "minOccurs": 0, "attributes": [{"use": "required", "name": "dateType", "ref": null, "restriction": {"enumeration": ["Accepted", "Available", "Collected", "Copyrighted", "Created", "Issued", "Submitted", "Updated", "Valid"]}}]}}, "datacite:version": {"type": {"maxOccurs": 1, "minOccurs": 0}}}, "custom:system_file": {"type": {"minOccurs": 0, "maxOccurs": "unbounded"}, "jpcoar:URI": {"type": {"minOccurs": 0, "maxOccurs": 1, "attributes": [{"name": "objectType", "ref": null, "use": "optional", "restriction": {"enumeration": ["abstract", "summary", "fulltext", "thumbnail", "other"]}}, {"name": "label", "ref": null, "use": "optional"}]}}, "jpcoar:mimeType": {"type": {"minOccurs": 0, "maxOccurs": 1}}, "jpcoar:extent": {"type": {"minOccurs": 0, "maxOccurs": "unbounded"}}, "datacite:date": {"type": {"minOccurs": 1, "maxOccurs": "unbounded", "attributes": [{"name": "dateType", "ref": null, "use": "required", "restriction": {"enumeration": ["Accepted", "Available", "Collected", "Copyrighted", "Created", "Issued", "Submitted", "Updated", "Valid"]}}]}}, "datacite:version": {"type": {"minOccurs": 0, "maxOccurs": 1}}}}'
    namespaces = {
        "": "https://github.com/JPCOAR/schema/blob/master/1.0/",
        "dc": "http://purl.org/dc/elements/1.1/",
        "xs": "http://www.w3.org/2001/XMLSchema",
        "rdf": "http://www.w3.org/1999/02/22-rdf-syntax-ns#",
        "xml": "http://www.w3.org/XML/1998/namespace",
        "dcndl": "http://ndl.go.jp/dcndl/terms/",
        "oaire": "http://namespace.openaire.eu/schema/oaire/",
        "jpcoar": "https://github.com/JPCOAR/schema/blob/master/1.0/",
        "dcterms": "http://purl.org/dc/terms/",
        "datacite": "https://schema.datacite.org/meta/kernel-4/",
        "rioxxterms": "http://www.rioxx.net/schema/v2.0/rioxxterms/",
    }
    schema_location = "https://github.com/JPCOAR/schema/blob/master/1.0/jpcoar_scm.xsd"
    oaischema = OAIServerSchema(
        id=uuid.uuid4(),
        schema_name=schema_name,
        form_data=form_data,
        xsd=xsd,
        namespaces=namespaces,
        schema_location=schema_location,
        isvalid=True,
        is_mapping=False,
        isfixed=False,
        version_id=1,
    )
    with db.session.begin_nested():
        db.session.add(oaischema)


@pytest.fixture()
def db_userprofile(app, db):
    profiles = {}
    with db.session.begin_nested():
        users = User.query.all()
        for user in users:
            p = UserProfile()
            p.user_id = user.id
            p._username = (user.email).split("@")[0]
            profiles[user.email] = p
            db.session.add(p)
    return profiles


@pytest.fixture()
def db_itemtype(app, db):
    item_type_name = ItemTypeName(id=1,
        name="テストアイテムタイプ", has_site_license=True, is_active=True
    )
    item_type_schema = dict()
    with open("tests/data/itemtype_schema.json", "r") as f:
        item_type_schema = json.load(f)

    item_type_form = dict()
    with open("tests/data/itemtype_form.json", "r") as f:
        item_type_form = json.load(f)

    item_type_render = dict()
    with open("tests/data/itemtype_render.json", "r") as f:
        item_type_render = json.load(f)

    item_type_mapping = dict()
    with open("tests/data/itemtype_mapping.json", "r") as f:
        item_type_mapping = json.load(f)

    item_type = ItemType(
        id=1,
        name_id=1,
        harvesting_type=True,
        schema=item_type_schema,
        form=item_type_form,
        render=item_type_render,
        tag=1,
        version_id=1,
        is_deleted=False,
    )

    item_type_mapping = ItemTypeMapping(id=1,item_type_id=1, mapping=item_type_mapping)

    with db.session.begin_nested():
        db.session.add(item_type_name)
        db.session.add(item_type)
        db.session.add(item_type_mapping)

    return {"item_type_name": item_type_name, "item_type": item_type, "item_type_mapping":item_type_mapping}


@pytest.fixture()
def db_register(app, db,users):
>>>>>>> b889582b
    action_datas=dict()
    with open('tests/data/actions.json', 'r') as f:
        action_datas = json.load(f)
    actions_db = list()
    with db.session.begin_nested():
        for data in action_datas:
            actions_db.append(Action(**data))
        db.session.add_all(actions_db)
    
    actionstatus_datas = dict()
    with open('tests/data/action_status.json') as f:
        actionstatus_datas = json.load(f)
    actionstatus_db = list()
    with db.session.begin_nested():
        for data in actionstatus_datas:
            actionstatus_db.append(ActionStatus(**data))
        db.session.add_all(actionstatus_db)
    return actions_db, actionstatus_db
@pytest.fixture()
def item_type(db):
    item_type_name = ItemTypeName(name='テストアイテムタイプ',
                                  has_site_license=True,
                                  is_active=True)
    with db.session.begin_nested():
        db.session.add(item_type_name)
    item_type = ItemType(name_id=1,harvesting_type=True,
                         schema={'type':'test schema'},
                         form={'type':'test form'},
                         render={'type':'test render'},
                         tag=1,version_id=1,is_deleted=False)
    with db.session.begin_nested():
        db.session.add(item_type)
    return item_type

@pytest.fixture()
def db_register(app, db, db_records, users, action_data, item_type):
    flow_define = FlowDefine(flow_id=uuid.uuid4(),
                             flow_name='Registration Flow',
                             flow_user=1)
    with db.session.begin_nested():
        db.session.add(flow_define)
    
    flow_action1 = FlowAction(status='N',
                     flow_id=flow_define.flow_id,
                     action_id=1,
                     action_version='1.0.0',
                     action_order=1,
                     action_condition='',
                     action_status='A',
                     action_date=datetime.strptime('2018/07/28 0:00:00','%Y/%m/%d %H:%M:%S'),
                     send_mail_setting={})
    flow_action2 = FlowAction(status='N',
                     flow_id=flow_define.flow_id,
                     action_id=3,
                     action_version='1.0.0',
                     action_order=2,
                     action_condition='',
                     action_status='A',
                     action_date=datetime.strptime('2018/07/28 0:00:00','%Y/%m/%d %H:%M:%S'),
                     send_mail_setting={})
    flow_action3 = FlowAction(status='N',
                     flow_id=flow_define.flow_id,
                     action_id=5,
                     action_version='1.0.0',
                     action_order=3,
                     action_condition='',
                     action_status='A',
                     action_date=datetime.strptime('2018/07/28 0:00:00','%Y/%m/%d %H:%M:%S'),
                     send_mail_setting={})
    with db.session.begin_nested():
        db.session.add(flow_action1)
        db.session.add(flow_action2)
        db.session.add(flow_action3)
    workflow = WorkFlow(flows_id=uuid.uuid4(),
                        flows_name='test workflow1',
                        itemtype_id=1,
                        index_tree_id=None,
                        flow_id=1,
                        is_deleted=False,
                        open_restricted=False,
                        location_id=None,
                        is_gakuninrdm=False)

    activity = Activity(activity_id='1',workflow_id=1, flow_id=flow_define.id,
                    action_id=1, activity_login_user=1,
                    activity_update_user=1,
                    activity_start=datetime.strptime('2022/04/14 3:01:53.931', '%Y/%m/%d %H:%M:%S.%f'),
                    activity_community_id=3,
                    activity_confirm_term_of_use=True,
                    title='test', shared_user_id=-1, extra_info={},
                    action_order=1,
                    )
    activity_item1 = Activity(activity_id='2',item_id=db_records[0][2].id,workflow_id=1, flow_id=flow_define.id,
                    action_id=1, activity_login_user=users[3]["id"],
                    activity_update_user=1,
                    activity_start=datetime.strptime('2022/04/14 3:01:53.931', '%Y/%m/%d %H:%M:%S.%f'),
                    activity_community_id=3,
                    activity_confirm_term_of_use=True,
                    title='test item1', shared_user_id=-1, extra_info={},
                    action_order=1,
                    )
    activity_item2 = Activity(activity_id='3', workflow_id=1, flow_id=flow_define.id,
                    action_id=3, activity_login_user=users[3]["id"],
                    activity_update_user=1,
                    activity_start=datetime.strptime('2022/04/14 3:01:53.931', '%Y/%m/%d %H:%M:%S.%f'),
                    activity_community_id=3,
                    activity_confirm_term_of_use=True,
                    title='test item2', shared_user_id=-1, extra_info={},
                    action_order=1,
                    )
    activity_item3 = Activity(activity_id='4', workflow_id=1, flow_id=flow_define.id,
                    action_id=3, activity_login_user=users[3]["id"],
                    activity_update_user=1,
                    activity_start=datetime.strptime('2022/04/14 3:01:53.931', '%Y/%m/%d %H:%M:%S.%f'),
                    activity_community_id=3,
                    activity_confirm_term_of_use=True,
                    title='test item3', shared_user_id=-1, extra_info={},
                    action_order=1,
                    )
    activity_item4 = Activity(activity_id='5', workflow_id=1, flow_id=flow_define.id,
                    action_id=3, activity_login_user=users[3]["id"],
                    activity_update_user=1,
                    activity_start=datetime.strptime('2022/04/14 3:01:53.931', '%Y/%m/%d %H:%M:%S.%f'),
                    activity_community_id=3,
                    activity_confirm_term_of_use=True,
                    title='test item4', shared_user_id=-1, extra_info={},
                    action_order=1,
                    )
    activity_item5 = Activity(activity_id='6', workflow_id=1, flow_id=flow_define.id,
                    action_id=3, activity_login_user=users[3]["id"],
                    activity_update_user=1,
                    activity_start=datetime.strptime('2022/04/14 3:01:53.931', '%Y/%m/%d %H:%M:%S.%f'),
                    activity_community_id=3,
                    activity_confirm_term_of_use=True,
                    title='test item5', shared_user_id=-1, extra_info={},
                    action_order=1,
                    )
    with db.session.begin_nested():
        db.session.add(workflow)
        db.session.add(activity)
        db.session.add(activity_item1)
        db.session.add(activity_item2)
        db.session.add(activity_item3)
        db.session.add(activity_item4)
        db.session.add(activity_item5)
    db.session.commit()

<<<<<<< HEAD
    activity_action1_item1 = ActivityAction(activity_id=activity_item1.activity_id,
                                            action_id=1,action_status="M",
                                            action_handler=1, action_order=1)
    activity_action2_item1 = ActivityAction(activity_id=activity_item1.activity_id,
                                            action_id=3,action_status="M",
                                            action_handler=1, action_order=2)
    activity_action3_item1 = ActivityAction(activity_id=activity_item1.activity_id,
                                            action_id=5,action_status="M",
                                            action_handler=1, action_order=3)
    activity_item2_feedbackmail = ActionFeedbackMail(activity_id='3',
                                action_id=3,
                                feedback_maillist=None
                                )
    activity_item3_feedbackmail = ActionFeedbackMail(activity_id='4',
                                action_id=3,
                                feedback_maillist=[{"email": "test@org", "author_id": ""}]
                                )
    activity_item4_feedbackmail = ActionFeedbackMail(activity_id='5',
                                action_id=3,
                                feedback_maillist=[{"email": "test@org", "author_id": "1"}]
                                )
    activity_item5_feedbackmail = ActionFeedbackMail(activity_id='6',
                                action_id=3,
                                feedback_maillist=[{"email": "test1@org", "author_id": "2"}]
                                )
    activity_item5_Authors = Authors(id=1,json="{\"affiliationInfo\": [{\"affiliationNameInfo\": [{\"affiliationName\": \"\", \"affiliationNameLang\": \"ja\", \"affiliationNameShowFlg\": \"true\"}], \"identifierInfo\": [{\"affiliationId\": \"aaaa\", \"affiliationIdType\": \"1\", \"identifierShowFlg\": \"true\"}]}], \"authorIdInfo\": [{\"authorId\": \"1\", \"authorIdShowFlg\": \"true\", \"idType\": \"1\"}, {\"authorId\": \"1\", \"authorIdShowFlg\": \"true\", \"idType\": \"2\"}], \"authorNameInfo\": [{\"familyName\": \"一\", \"firstName\": \"二\", \"fullName\": \"一　二 \", \"language\": \"ja-Kana\", \"nameFormat\": \"familyNmAndNm\", \"nameShowFlg\": \"true\"}], \"emailInfo\": [{\"email\": \"test@org\"}], \"gather_flg\": 0, \"id\": {\"_id\": \"HZ9iXYMBnq6bEezA2CK3\", \"_index\": \"tenant1-authors-author-v1.0.0\", \"_primary_term\": 29, \"_seq_no\": 0, \"_shards\": {\"failed\": 0, \"successful\": 1, \"total\": 2}, \"_type\": \"author-v1.0.0\", \"_version\": 1, \"result\": \"created\"}, \"is_deleted\": \"false\", \"pk_id\": \"1\"}")                            
    with db.session.begin_nested():
        db.session.add(activity_action1_item1)
        db.session.add(activity_action2_item1)
        db.session.add(activity_action3_item1)
        db.session.add(activity_item2_feedbackmail)
        db.session.add(activity_item3_feedbackmail)
        db.session.add(activity_item4_feedbackmail)
        db.session.add(activity_item5_feedbackmail)
        db.session.add(activity_item5_Authors)
    db.session.commit()

    return {'flow_define':flow_define,'item_type':item_type,'workflow':workflow, 'action_feedback_mail':activity_item3_feedbackmail,'action_feedback_mail1':activity_item4_feedbackmail,'action_feedback_mail2':activity_item5_feedbackmail}

@pytest.fixture()
def location(app, db, instance_path):
=======
@pytest.fixture()
def db_workflow(app, db, db_itemtype, users):
    action_datas = dict()
    with open("tests/data/actions.json", "r") as f:
        action_datas = json.load(f)
    actions_db = list()
    with db.session.begin_nested():
        for data in action_datas:
            actions_db.append(Action(**data))
        db.session.add_all(actions_db)

    actionstatus_datas = dict()
    with open("tests/data/action_status.json") as f:
        actionstatus_datas = json.load(f)
    actionstatus_db = list()
    with db.session.begin_nested():
        for data in actionstatus_datas:
            actionstatus_db.append(ActionStatus(**data))
        db.session.add_all(actionstatus_db)

    flow_id = uuid.uuid4()
    flow_define = FlowDefine(id=1,
        flow_id=flow_id, flow_name="Registration Flow", flow_user=1, flow_status="A"
    )
    flow_action1 = FlowAction(
        status="N",
        flow_id=flow_id,
        action_id=1,
        action_version="1.0.0",
        action_order=1,
        action_condition="",
        action_status="A",
        action_date=datetime.strptime("2018/07/28 0:00:00", "%Y/%m/%d %H:%M:%S"),
        send_mail_setting={},
    )
    flow_action2 = FlowAction(
        status="N",
        flow_id=flow_id,
        action_id=3,
        action_version="1.0.0",
        action_order=2,
        action_condition="",
        action_status="A",
        action_date=datetime.strptime("2018/07/28 0:00:00", "%Y/%m/%d %H:%M:%S"),
        send_mail_setting= {"inform_reject": False, "inform_approval": False, "request_approval": False},
    )
    flow_action3 = FlowAction(
        status="N",
        flow_id=flow_id,
        action_id=5,
        action_version="1.0.0",
        action_order=3,
        action_condition="",
        action_status="A",
        action_date=datetime.strptime("2018/07/28 0:00:00", "%Y/%m/%d %H:%M:%S"),
        send_mail_setting={},
    )

    workflow = WorkFlow(
        id=1,
        flows_id=flow_id,
        flows_name="test workflow1",
        itemtype_id=1,
        index_tree_id=None,
        flow_id=1,
        is_deleted=False,
        open_restricted=False,
        location_id=None,
        is_gakuninrdm=False,
    )
    activity = Activity(
        activity_id="A-00000000-00000",
        workflow_id=1,
        flow_id=1,
        action_id=3,
        activity_login_user=1,
        activity_update_user=1,
        activity_start=datetime.strptime(
            "2022/04/14 3:01:53.931", "%Y/%m/%d %H:%M:%S.%f"
        ),
        activity_community_id=3,
        activity_confirm_term_of_use=True,
        title="test",
        shared_user_id=-1,
        extra_info={},
        action_order=2,
    )

    with db.session.begin_nested():
        db.session.add(flow_define)
        db.session.add(flow_action1)
        db.session.add(flow_action2)
        db.session.add(flow_action3)
        db.session.add(workflow)
        db.session.add(activity)

    return {
        "flow_define": flow_define,
        "workflow": workflow,
        "activity": activity,
        "flow_action1": flow_action1,
        "flow_action2": flow_action2,
        "flow_action3": flow_action3,
    }


@pytest.fixture()
def db_records(db,instance_path,users):
    with db.session.begin_nested():
        Location.query.delete()
        loc = Location(name="local", uri=instance_path, default=True)
        db.session.add(loc)
    db.session.commit()

    record_data = json_data("data/test_records.json")
    item_data = json_data("data/test_items.json")
    record_num = len(record_data)
    result = []
>>>>>>> b889582b
    with db.session.begin_nested():
        for d in range(record_num):
            result.append(create_record(record_data[d], item_data[d]))
    db.session.commit()
    return loc

<<<<<<< HEAD
@pytest.fixture()
def db_records(db, location):
    record_data = json_data("data/test_records.json")
    item_data = json_data("data/test_items.json")
    record_num = len(record_data)
    result = []
    for d in range(record_num):
        result.append(create_record(record_data[d], item_data[d]))
    db.session.commit()
    
=======
    index_metadata = {
            'id': 1,
            'parent': 0,
            'value': 'Index(public_state = True,harvest_public_state = True)'
        }
    with patch("flask_login.utils._get_user", return_value=users[2]["obj"]):
        ret = Indexes.create(0, index_metadata)
        index = Index.get_index_by_id(1)
        index.public_state = True
        index.harvest_public_state = True
    
    index_metadata = {
            'id': 2,
            'parent': 0,
            'value': 'Index(public_state = True,harvest_public_state = False)',
        }
    
    with patch("flask_login.utils._get_user", return_value=users[2]["obj"]):
        Indexes.create(0, index_metadata)
        index = Index.get_index_by_id(2)
        index.public_state = True
        index.harvest_public_state = False
    
    index_metadata = {
            'id': 3,
            'parent': 0,
            'value': 'Index(public_state = False,harvest_public_state = True)',
    }
    
    with patch("flask_login.utils._get_user", return_value=users[2]["obj"]):
        Indexes.create(0, index_metadata)
        index = Index.get_index_by_id(3)
        index.public_state = False
        index.harvest_public_state = True
    
    index_metadata = {
            'id': 4,
            'parent': 0,
            'value': 'Index(public_state = False,harvest_public_state = False)',
    }
    
    with patch("flask_login.utils._get_user", return_value=users[2]["obj"]):
        Indexes.create(0, index_metadata)
        index = Index.get_index_by_id(4)
        index.public_state = False
        index.harvest_public_state = False

 
>>>>>>> b889582b
    yield result

@pytest.fixture()
def add_file(db, location):
    def factory(record, contents=b'test example', filename="generic_file.txt"):
        b = Bucket.create()
        RecordsBuckets.create(bucket=b, record=record.model)
        stream = BytesIO(contents)
        record.files[filename] = stream
        record.files.dumps()
        record.commit()
        db.session.commit()
    return factory

@pytest.fixture()
def db_register2(app, db):
    session_lifetime = SessionLifetime(lifetime=60,is_delete=False)
    
    with db.session.begin_nested():
        db.session.add(session_lifetime)


@pytest.fixture()
def db_register_fullaction(app, db, db_records, users, action_data, item_type):
    flow_define = FlowDefine(flow_id=uuid.uuid4(),
                             flow_name='Registration Flow',
                             flow_user=1)
    with db.session.begin_nested():
        db.session.add(flow_define)
    
    # setting flow action(start, item register, item link, identifier grant, approval, end)
    flow_actions = list()
    flow_actions.append(FlowAction(status='N',
                     flow_id=flow_define.flow_id,
                     action_id=1,
                     action_version='1.0.0',
                     action_order=1,
                     action_condition='',
                     action_status='A',
                     action_date=datetime.strptime('2018/07/28 0:00:00','%Y/%m/%d %H:%M:%S'),
                     send_mail_setting={}))
    flow_actions.append(FlowAction(status='N',
                     flow_id=flow_define.flow_id,
                     action_id=3,
                     action_version='1.0.0',
                     action_order=2,
                     action_condition='',
                     action_status='A',
                     action_date=datetime.strptime('2018/07/28 0:00:00','%Y/%m/%d %H:%M:%S'),
                     send_mail_setting={}))
    flow_actions.append(FlowAction(status='N',
                     flow_id=flow_define.flow_id,
                     action_id=5,
                     action_version='1.0.0',
                     action_order=3,
                     action_condition='',
                     action_status='A',
                     action_date=datetime.strptime('2018/07/28 0:00:00','%Y/%m/%d %H:%M:%S'),
                     send_mail_setting={}))
    flow_actions.append(FlowAction(status='N',
                     flow_id=flow_define.flow_id,
                     action_id=7,
                     action_version='1.0.0',
                     action_order=4,
                     action_condition='',
                     action_status='A',
                     action_date=datetime.strptime('2018/07/28 0:00:00','%Y/%m/%d %H:%M:%S'),
                     send_mail_setting={}))
    flow_actions.append(FlowAction(status='N',
                     flow_id=flow_define.flow_id,
                     action_id=4,
                     action_version='1.0.0',
                     action_order=5,
                     action_condition='',
                     action_status='A',
                     action_date=datetime.strptime('2018/07/28 0:00:00','%Y/%m/%d %H:%M:%S'),
                     send_mail_setting={}))
    flow_actions.append(FlowAction(status='N',
                     flow_id=flow_define.flow_id,
                     action_id=2,
                     action_version='1.0.0',
                     action_order=6,
                     action_condition='',
                     action_status='A',
                     action_date=datetime.strptime('2018/07/28 0:00:00','%Y/%m/%d %H:%M:%S'),
                     send_mail_setting={}))
    with db.session.begin_nested():
        db.session.add_all(flow_actions)
    
    # setting workflow, activity(not exist item, exist item)
    workflow = WorkFlow(flows_id=uuid.uuid4(),
                        flows_name='test workflow01',
                        itemtype_id=1,
                        index_tree_id=None,
                        flow_id=1,
                        is_deleted=False,
                        open_restricted=False,
                        location_id=None,
                        is_gakuninrdm=False)
    activity = Activity(activity_id='1',workflow_id=1, flow_id=flow_define.id,
                action_id=1, activity_login_user=1,
                activity_update_user=1,
                activity_start=datetime.strptime('2022/04/14 3:01:53.931', '%Y/%m/%d %H:%M:%S.%f'),
                activity_community_id=3,
                activity_confirm_term_of_use=True,
                title='test', shared_user_id=-1, extra_info={},
                action_order=1,
                )
    activity_item1 = Activity(activity_id='2',item_id=db_records[0][2].id,workflow_id=1, flow_id=flow_define.id,
                    action_id=1, activity_login_user=users[3]["id"],
                    activity_update_user=1,
                    activity_start=datetime.strptime('2022/04/14 3:01:53.931', '%Y/%m/%d %H:%M:%S.%f'),
                    activity_community_id=3,
                    activity_confirm_term_of_use=True,
                    title='test item1', shared_user_id=-1, extra_info={},
                    action_order=1,
                    )
    with db.session.begin_nested():
        db.session.add(workflow)
        db.session.add(activity)
        db.session.add(activity_item1)
    
    # setting activity_action in activity existed item
    for flow_action in flow_actions:
        action = action_data[0][flow_action.action_id-1]
        action_handler = activity_item1.activity_login_user \
            if not action.action_endpoint == 'approval' else -1
        activity_action = ActivityAction(
            activity_id=activity_item1.activity_id,
            action_id=flow_action.action_id,
            action_status="F",
            action_handler=action_handler,
            action_order=flow_action.action_order
        )
        db.session.add(activity_action)<|MERGE_RESOLUTION|>--- conflicted
+++ resolved
@@ -26,15 +26,10 @@
 import json
 import uuid
 from datetime import datetime
-from six import BytesIO
 
 import pytest
-<<<<<<< HEAD
+from mock import patch
 from flask import Flask, session, url_for
-=======
-from mock import patch
-from flask import Flask
->>>>>>> b889582b
 from flask_babelex import Babel, lazy_gettext as _
 from flask_menu import Menu
 from invenio_theme import InvenioTheme
@@ -56,8 +51,6 @@
 from invenio_communities import InvenioCommunities
 from invenio_communities.views.ui import blueprint as invenio_communities_blueprint
 from invenio_communities.models import Community 
-from weko_records.models import ItemType, ItemTypeMapping, ItemTypeName
-from werkzeug.local import LocalProxy
 # from weko_records_ui import WekoRecordsUI
 from weko_theme import WekoTheme
 from weko_admin import WekoAdmin
@@ -65,12 +58,8 @@
 from weko_admin.views import blueprint as weko_admin_blueprint
 from weko_records.models import ItemTypeName, ItemType
 from weko_workflow import WekoWorkflow
-<<<<<<< HEAD
-from weko_workflow.models import ActionFeedbackMail, Activity, ActionStatus, Action, ActivityAction, WorkFlow, FlowDefine, FlowAction
-=======
 from weko_search_ui import WekoSearchUI
-from weko_workflow.models import Activity, ActionStatus, Action, WorkFlow, FlowDefine, FlowAction
->>>>>>> b889582b
+from weko_workflow.models import Activity, ActionStatus, Action, WorkFlow, ActionFeedbackMail, ActivityAction, FlowDefine, FlowAction
 from weko_workflow.views import blueprint as weko_workflow_blueprint
 from weko_theme.views import blueprint as weko_theme_blueprint
 from simplekv.memory.redisstore import RedisStore
@@ -80,13 +69,9 @@
 from sqlalchemy.engine import Engine
 from sqlalchemy.orm import Session
 from sqlalchemy import event
-from invenio_files_rest.models import Location, Bucket
+from invenio_files_rest.models import Location
 from invenio_files_rest import InvenioFilesREST
 from invenio_pidrelations import InvenioPIDRelations
-<<<<<<< HEAD
-from invenio_records_files.api import RecordsBuckets
-from weko_authors.models import Authors
-=======
 from invenio_pidstore import InvenioPIDStore
 from weko_index_tree.api import Indexes
 from kombu import Exchange, Queue
@@ -95,7 +80,8 @@
 from weko_index_tree.config import WEKO_INDEX_TREE_REST_ENDPOINTS,WEKO_INDEX_TREE_DEFAULT_DISPLAY_NUMBER
 from weko_user_profiles.models import UserProfile
 from weko_user_profiles.config import WEKO_USERPROFILES_ROLES,WEKO_USERPROFILES_GENERAL_ROLE
->>>>>>> b889582b
+from invenio_records_files.api import RecordsBuckets
+from weko_authors.models import Authors
 
 # @event.listens_for(Engine, "connect")
 # def set_sqlite_pragma(dbapi_connection, connection_record):
@@ -122,22 +108,13 @@
     app_.config.update(
         SECRET_KEY='SECRET_KEY',
         TESTING=True,
-        SERVER_NAME='TEST_SERVER.localdomain',
+        SERVER_NAME='TEST_SERVER',
         # SQLALCHEMY_DATABASE_URI=os.getenv('SQLALCHEMY_DATABASE_URI',
         #                                   'postgresql+psycopg2://invenio:dbpass123@postgresql:5432/invenio'),
         SQLALCHEMY_DATABASE_URI=os.environ.get(
             'SQLALCHEMY_DATABASE_URI', 'sqlite:///test.db'),
         SQLALCHEMY_TRACK_MODIFICATIONS=True,
         ACCOUNTS_USERINFO_HEADERS=True,
-        INDEXER_DEFAULT_INDEX="{}-weko-item-v1.0.0".format("test"),
-        SEARCH_UI_SEARCH_INDEX="{}-weko".format("test"),
-        INDEXER_DEFAULT_DOCTYPE="item-v1.0.0",
-        INDEXER_DEFAULT_DOC_TYPE="item-v1.0.0",
-        INDEXER_FILE_DOC_TYPE="content",
-                WEKO_INDEX_TREE_REST_ENDPOINTS=WEKO_INDEX_TREE_REST_ENDPOINTS,
-        WEKO_INDEX_TREE_DEFAULT_DISPLAY_NUMBER=WEKO_INDEX_TREE_DEFAULT_DISPLAY_NUMBER,
-     INDEXER_MQ_QUEUE = Queue("indexer", exchange=Exchange("indexer", type="direct"), routing_key="indexer",queue_arguments={"x-queue-type":"quorum"}),
-   
         WEKO_PERMISSION_SUPER_ROLE_USER=['System Administrator',
                                          'Repository Administrator'],
         WEKO_PERMISSION_ROLE_COMMUNITY=['Community Administrator'],
@@ -329,12 +306,9 @@
                     '-NonCommercial-ShareAlike 4.0 International License.'
             },
         ],
-        WEKO_USERPROFILES_ROLES=WEKO_USERPROFILES_ROLES,
-        WEKO_USERPROFILES_GENERAL_ROLE=WEKO_USERPROFILES_GENERAL_ROLE,
         WEKO_ITEMS_UI_OUTPUT_REGISTRATION_TITLE="",
         WEKO_ITEMS_UI_MULTIPLE_APPROVALS=True,
         WEKO_THEME_DEFAULT_COMMUNITY="Root Index",
-        DEPOSIT_DEFAULT_STORAGE_CLASS = 'S'
     )
     app_.testing = True
     Babel(app_)
@@ -348,16 +322,12 @@
     InvenioStats(app_)
     InvenioAssets(app_)
     InvenioAdmin(app_)
-<<<<<<< HEAD
-=======
     InvenioPIDStore(app_)
->>>>>>> b889582b
     InvenioPIDRelations(app_)
     # InvenioCommunities(app_)
     # WekoAdmin(app_)
     # WekoTheme(app_)
     WekoWorkflow(app_)
-    WekoSearchUI(app_)
     # WekoRecordsUI(app_)
     # app_.register_blueprint(invenio_theme_blueprint)
     app_.register_blueprint(invenio_communities_blueprint)
@@ -392,43 +362,15 @@
 @pytest.yield_fixture()
 def client(app):
     """make a test client.
+
     Args:
         app (Flask): flask app.
+
     Yields:
         FlaskClient: test client
     """
     with app.test_client() as client:
         yield client
-@pytest.yield_fixture()
-def guest(client):
-    with client.session_transaction() as sess:
-        sess['guest_token'] = "test_guest_token"
-        sess['guest_email'] = "guest@test.org"
-        sess['guest_url'] = url_for("weko_workflow.display_guest_activity",file_name="test_file")
-    yield client
-
-@pytest.fixture()
-def esindex(app,db_records):
-    with open("tests/data/mappings/item-v1.0.0.json","r") as f:
-        mapping = json.load(f)
-
-    search = LocalProxy(lambda: app.extensions["invenio-search"])
-
-    with app.test_request_context():
-        search.client.indices.create(app.config["INDEXER_DEFAULT_INDEX"],body=mapping)
-        search.client.indices.put_alias(index=app.config["INDEXER_DEFAULT_INDEX"], name="test-weko")
-        # print(current_search_client.indices.get_alias())
-    
-    for depid, recid, parent, doi, record, item in db_records:
-        search.client.index(index='test-weko-item-v1.0.0', doc_type='item-v1.0.0', id=record.id, body=record,refresh='true')
-    
-
-    yield search
-
-    with app.test_request_context():
-        search.client.indices.delete_alias(index=app.config["INDEXER_DEFAULT_INDEX"], name="test-weko")
-        search.client.indices.delete(index=app.config["INDEXER_DEFAULT_INDEX"], ignore=[400, 404])
-        
 
 @pytest.fixture()
 def users(app, db):
@@ -550,10 +492,6 @@
     ]
 
 
-<<<<<<< HEAD
-@pytest.fixture()
-def action_data(db):
-=======
 @pytest.fixture()
 def db_oaischema(app, db):
     schema_name = "jpcoar_mapping"
@@ -648,7 +586,6 @@
 
 @pytest.fixture()
 def db_register(app, db,users):
->>>>>>> b889582b
     action_datas=dict()
     with open('tests/data/actions.json', 'r') as f:
         action_datas = json.load(f)
@@ -666,30 +603,20 @@
         for data in actionstatus_datas:
             actionstatus_db.append(ActionStatus(**data))
         db.session.add_all(actionstatus_db)
-    return actions_db, actionstatus_db
-@pytest.fixture()
-def item_type(db):
+    
+    flow_define = FlowDefine(flow_id=uuid.uuid4(),
+                             flow_name='Registration Flow',
+                             flow_user=1)
+
     item_type_name = ItemTypeName(name='テストアイテムタイプ',
                                   has_site_license=True,
                                   is_active=True)
-    with db.session.begin_nested():
-        db.session.add(item_type_name)
+
     item_type = ItemType(name_id=1,harvesting_type=True,
                          schema={'type':'test schema'},
                          form={'type':'test form'},
                          render={'type':'test render'},
                          tag=1,version_id=1,is_deleted=False)
-    with db.session.begin_nested():
-        db.session.add(item_type)
-    return item_type
-
-@pytest.fixture()
-def db_register(app, db, db_records, users, action_data, item_type):
-    flow_define = FlowDefine(flow_id=uuid.uuid4(),
-                             flow_name='Registration Flow',
-                             flow_user=1)
-    with db.session.begin_nested():
-        db.session.add(flow_define)
     
     flow_action1 = FlowAction(status='N',
                      flow_id=flow_define.flow_id,
@@ -718,10 +645,7 @@
                      action_status='A',
                      action_date=datetime.strptime('2018/07/28 0:00:00','%Y/%m/%d %H:%M:%S'),
                      send_mail_setting={})
-    with db.session.begin_nested():
-        db.session.add(flow_action1)
-        db.session.add(flow_action2)
-        db.session.add(flow_action3)
+
     workflow = WorkFlow(flows_id=uuid.uuid4(),
                         flows_name='test workflow1',
                         itemtype_id=1,
@@ -739,106 +663,21 @@
                     activity_community_id=3,
                     activity_confirm_term_of_use=True,
                     title='test', shared_user_id=-1, extra_info={},
-                    action_order=1,
-                    )
-    activity_item1 = Activity(activity_id='2',item_id=db_records[0][2].id,workflow_id=1, flow_id=flow_define.id,
-                    action_id=1, activity_login_user=users[3]["id"],
-                    activity_update_user=1,
-                    activity_start=datetime.strptime('2022/04/14 3:01:53.931', '%Y/%m/%d %H:%M:%S.%f'),
-                    activity_community_id=3,
-                    activity_confirm_term_of_use=True,
-                    title='test item1', shared_user_id=-1, extra_info={},
-                    action_order=1,
-                    )
-    activity_item2 = Activity(activity_id='3', workflow_id=1, flow_id=flow_define.id,
-                    action_id=3, activity_login_user=users[3]["id"],
-                    activity_update_user=1,
-                    activity_start=datetime.strptime('2022/04/14 3:01:53.931', '%Y/%m/%d %H:%M:%S.%f'),
-                    activity_community_id=3,
-                    activity_confirm_term_of_use=True,
-                    title='test item2', shared_user_id=-1, extra_info={},
-                    action_order=1,
-                    )
-    activity_item3 = Activity(activity_id='4', workflow_id=1, flow_id=flow_define.id,
-                    action_id=3, activity_login_user=users[3]["id"],
-                    activity_update_user=1,
-                    activity_start=datetime.strptime('2022/04/14 3:01:53.931', '%Y/%m/%d %H:%M:%S.%f'),
-                    activity_community_id=3,
-                    activity_confirm_term_of_use=True,
-                    title='test item3', shared_user_id=-1, extra_info={},
-                    action_order=1,
-                    )
-    activity_item4 = Activity(activity_id='5', workflow_id=1, flow_id=flow_define.id,
-                    action_id=3, activity_login_user=users[3]["id"],
-                    activity_update_user=1,
-                    activity_start=datetime.strptime('2022/04/14 3:01:53.931', '%Y/%m/%d %H:%M:%S.%f'),
-                    activity_community_id=3,
-                    activity_confirm_term_of_use=True,
-                    title='test item4', shared_user_id=-1, extra_info={},
-                    action_order=1,
-                    )
-    activity_item5 = Activity(activity_id='6', workflow_id=1, flow_id=flow_define.id,
-                    action_id=3, activity_login_user=users[3]["id"],
-                    activity_update_user=1,
-                    activity_start=datetime.strptime('2022/04/14 3:01:53.931', '%Y/%m/%d %H:%M:%S.%f'),
-                    activity_community_id=3,
-                    activity_confirm_term_of_use=True,
-                    title='test item5', shared_user_id=-1, extra_info={},
-                    action_order=1,
-                    )
-    with db.session.begin_nested():
+                    action_order=6)
+    
+    with db.session.begin_nested():
+        db.session.add(flow_define)
+        db.session.add(item_type_name)
+        db.session.add(item_type)
+        db.session.add(flow_action1)
+        db.session.add(flow_action2)
+        db.session.add(flow_action3)
         db.session.add(workflow)
         db.session.add(activity)
-        db.session.add(activity_item1)
-        db.session.add(activity_item2)
-        db.session.add(activity_item3)
-        db.session.add(activity_item4)
-        db.session.add(activity_item5)
-    db.session.commit()
-
-<<<<<<< HEAD
-    activity_action1_item1 = ActivityAction(activity_id=activity_item1.activity_id,
-                                            action_id=1,action_status="M",
-                                            action_handler=1, action_order=1)
-    activity_action2_item1 = ActivityAction(activity_id=activity_item1.activity_id,
-                                            action_id=3,action_status="M",
-                                            action_handler=1, action_order=2)
-    activity_action3_item1 = ActivityAction(activity_id=activity_item1.activity_id,
-                                            action_id=5,action_status="M",
-                                            action_handler=1, action_order=3)
-    activity_item2_feedbackmail = ActionFeedbackMail(activity_id='3',
-                                action_id=3,
-                                feedback_maillist=None
-                                )
-    activity_item3_feedbackmail = ActionFeedbackMail(activity_id='4',
-                                action_id=3,
-                                feedback_maillist=[{"email": "test@org", "author_id": ""}]
-                                )
-    activity_item4_feedbackmail = ActionFeedbackMail(activity_id='5',
-                                action_id=3,
-                                feedback_maillist=[{"email": "test@org", "author_id": "1"}]
-                                )
-    activity_item5_feedbackmail = ActionFeedbackMail(activity_id='6',
-                                action_id=3,
-                                feedback_maillist=[{"email": "test1@org", "author_id": "2"}]
-                                )
-    activity_item5_Authors = Authors(id=1,json="{\"affiliationInfo\": [{\"affiliationNameInfo\": [{\"affiliationName\": \"\", \"affiliationNameLang\": \"ja\", \"affiliationNameShowFlg\": \"true\"}], \"identifierInfo\": [{\"affiliationId\": \"aaaa\", \"affiliationIdType\": \"1\", \"identifierShowFlg\": \"true\"}]}], \"authorIdInfo\": [{\"authorId\": \"1\", \"authorIdShowFlg\": \"true\", \"idType\": \"1\"}, {\"authorId\": \"1\", \"authorIdShowFlg\": \"true\", \"idType\": \"2\"}], \"authorNameInfo\": [{\"familyName\": \"一\", \"firstName\": \"二\", \"fullName\": \"一　二 \", \"language\": \"ja-Kana\", \"nameFormat\": \"familyNmAndNm\", \"nameShowFlg\": \"true\"}], \"emailInfo\": [{\"email\": \"test@org\"}], \"gather_flg\": 0, \"id\": {\"_id\": \"HZ9iXYMBnq6bEezA2CK3\", \"_index\": \"tenant1-authors-author-v1.0.0\", \"_primary_term\": 29, \"_seq_no\": 0, \"_shards\": {\"failed\": 0, \"successful\": 1, \"total\": 2}, \"_type\": \"author-v1.0.0\", \"_version\": 1, \"result\": \"created\"}, \"is_deleted\": \"false\", \"pk_id\": \"1\"}")                            
-    with db.session.begin_nested():
-        db.session.add(activity_action1_item1)
-        db.session.add(activity_action2_item1)
-        db.session.add(activity_action3_item1)
-        db.session.add(activity_item2_feedbackmail)
-        db.session.add(activity_item3_feedbackmail)
-        db.session.add(activity_item4_feedbackmail)
-        db.session.add(activity_item5_feedbackmail)
-        db.session.add(activity_item5_Authors)
-    db.session.commit()
-
-    return {'flow_define':flow_define,'item_type':item_type,'workflow':workflow, 'action_feedback_mail':activity_item3_feedbackmail,'action_feedback_mail1':activity_item4_feedbackmail,'action_feedback_mail2':activity_item5_feedbackmail}
-
-@pytest.fixture()
-def location(app, db, instance_path):
-=======
+    
+    # return {'flow_define':flow_define,'item_type_name':item_type_name,'item_type':item_type,'flow_action':flow_action,'workflow':workflow,'activity':activity}
+    return {'flow_define':flow_define,'item_type':item_type,'workflow':workflow}
+
 @pytest.fixture()
 def db_workflow(app, db, db_itemtype, users):
     action_datas = dict()
@@ -957,25 +796,10 @@
     item_data = json_data("data/test_items.json")
     record_num = len(record_data)
     result = []
->>>>>>> b889582b
-    with db.session.begin_nested():
-        for d in range(record_num):
-            result.append(create_record(record_data[d], item_data[d]))
-    db.session.commit()
-    return loc
-
-<<<<<<< HEAD
-@pytest.fixture()
-def db_records(db, location):
-    record_data = json_data("data/test_records.json")
-    item_data = json_data("data/test_items.json")
-    record_num = len(record_data)
-    result = []
     for d in range(record_num):
         result.append(create_record(record_data[d], item_data[d]))
     db.session.commit()
-    
-=======
+
     index_metadata = {
             'id': 1,
             'parent': 0,
@@ -1024,20 +848,8 @@
         index.harvest_public_state = False
 
  
->>>>>>> b889582b
     yield result
 
-@pytest.fixture()
-def add_file(db, location):
-    def factory(record, contents=b'test example', filename="generic_file.txt"):
-        b = Bucket.create()
-        RecordsBuckets.create(bucket=b, record=record.model)
-        stream = BytesIO(contents)
-        record.files[filename] = stream
-        record.files.dumps()
-        record.commit()
-        db.session.commit()
-    return factory
 
 @pytest.fixture()
 def db_register2(app, db):
@@ -1046,117 +858,12 @@
     with db.session.begin_nested():
         db.session.add(session_lifetime)
 
-
-@pytest.fixture()
-def db_register_fullaction(app, db, db_records, users, action_data, item_type):
-    flow_define = FlowDefine(flow_id=uuid.uuid4(),
-                             flow_name='Registration Flow',
-                             flow_user=1)
-    with db.session.begin_nested():
-        db.session.add(flow_define)
-    
-    # setting flow action(start, item register, item link, identifier grant, approval, end)
-    flow_actions = list()
-    flow_actions.append(FlowAction(status='N',
-                     flow_id=flow_define.flow_id,
-                     action_id=1,
-                     action_version='1.0.0',
-                     action_order=1,
-                     action_condition='',
-                     action_status='A',
-                     action_date=datetime.strptime('2018/07/28 0:00:00','%Y/%m/%d %H:%M:%S'),
-                     send_mail_setting={}))
-    flow_actions.append(FlowAction(status='N',
-                     flow_id=flow_define.flow_id,
-                     action_id=3,
-                     action_version='1.0.0',
-                     action_order=2,
-                     action_condition='',
-                     action_status='A',
-                     action_date=datetime.strptime('2018/07/28 0:00:00','%Y/%m/%d %H:%M:%S'),
-                     send_mail_setting={}))
-    flow_actions.append(FlowAction(status='N',
-                     flow_id=flow_define.flow_id,
-                     action_id=5,
-                     action_version='1.0.0',
-                     action_order=3,
-                     action_condition='',
-                     action_status='A',
-                     action_date=datetime.strptime('2018/07/28 0:00:00','%Y/%m/%d %H:%M:%S'),
-                     send_mail_setting={}))
-    flow_actions.append(FlowAction(status='N',
-                     flow_id=flow_define.flow_id,
-                     action_id=7,
-                     action_version='1.0.0',
-                     action_order=4,
-                     action_condition='',
-                     action_status='A',
-                     action_date=datetime.strptime('2018/07/28 0:00:00','%Y/%m/%d %H:%M:%S'),
-                     send_mail_setting={}))
-    flow_actions.append(FlowAction(status='N',
-                     flow_id=flow_define.flow_id,
-                     action_id=4,
-                     action_version='1.0.0',
-                     action_order=5,
-                     action_condition='',
-                     action_status='A',
-                     action_date=datetime.strptime('2018/07/28 0:00:00','%Y/%m/%d %H:%M:%S'),
-                     send_mail_setting={}))
-    flow_actions.append(FlowAction(status='N',
-                     flow_id=flow_define.flow_id,
-                     action_id=2,
-                     action_version='1.0.0',
-                     action_order=6,
-                     action_condition='',
-                     action_status='A',
-                     action_date=datetime.strptime('2018/07/28 0:00:00','%Y/%m/%d %H:%M:%S'),
-                     send_mail_setting={}))
-    with db.session.begin_nested():
-        db.session.add_all(flow_actions)
-    
-    # setting workflow, activity(not exist item, exist item)
-    workflow = WorkFlow(flows_id=uuid.uuid4(),
-                        flows_name='test workflow01',
-                        itemtype_id=1,
-                        index_tree_id=None,
-                        flow_id=1,
-                        is_deleted=False,
-                        open_restricted=False,
-                        location_id=None,
-                        is_gakuninrdm=False)
-    activity = Activity(activity_id='1',workflow_id=1, flow_id=flow_define.id,
-                action_id=1, activity_login_user=1,
-                activity_update_user=1,
-                activity_start=datetime.strptime('2022/04/14 3:01:53.931', '%Y/%m/%d %H:%M:%S.%f'),
-                activity_community_id=3,
-                activity_confirm_term_of_use=True,
-                title='test', shared_user_id=-1, extra_info={},
-                action_order=1,
-                )
-    activity_item1 = Activity(activity_id='2',item_id=db_records[0][2].id,workflow_id=1, flow_id=flow_define.id,
-                    action_id=1, activity_login_user=users[3]["id"],
-                    activity_update_user=1,
-                    activity_start=datetime.strptime('2022/04/14 3:01:53.931', '%Y/%m/%d %H:%M:%S.%f'),
-                    activity_community_id=3,
-                    activity_confirm_term_of_use=True,
-                    title='test item1', shared_user_id=-1, extra_info={},
-                    action_order=1,
-                    )
-    with db.session.begin_nested():
-        db.session.add(workflow)
-        db.session.add(activity)
-        db.session.add(activity_item1)
-    
-    # setting activity_action in activity existed item
-    for flow_action in flow_actions:
-        action = action_data[0][flow_action.action_id-1]
-        action_handler = activity_item1.activity_login_user \
-            if not action.action_endpoint == 'approval' else -1
-        activity_action = ActivityAction(
-            activity_id=activity_item1.activity_id,
-            action_id=flow_action.action_id,
-            action_status="F",
-            action_handler=action_handler,
-            action_order=flow_action.action_order
-        )
-        db.session.add(activity_action)+@pytest.fixture()
+def location(app, db, instance_path):
+    with db.session.begin_nested():
+        Location.query.delete()
+        loc = Location(name='local', uri=instance_path, default=True)
+        db.session.add(loc)
+    db.session.commit()
+    return loc
+    