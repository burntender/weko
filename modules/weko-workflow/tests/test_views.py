--- conflicted
+++ resolved
@@ -2412,11 +2412,7 @@
     data = response_data(res)
     assert res.status_code== 400
     assert data["code"] == -1
-<<<<<<< HEAD
     assert data["msg"] == "{'shared_user_ids': ['Not a valid list.']}"
-=======
-    assert data["msg"] == "{'shared_user_ids': ['Missing data for required field.']}"
->>>>>>> 0bc6a991
 
     input = {"activity_id":"A-20220921-00001","title":"test","shared_user_ids":[]}
     with patch('weko_workflow.views.save_activity_data'):
@@ -2444,11 +2440,7 @@
     data = response_data(res)
     assert res.status_code== 400
     assert data["code"] == -1
-<<<<<<< HEAD
     assert data["msg"] == "{'shared_user_ids': ['Not a valid list.']}"
-=======
-    assert data["msg"] == "{'shared_user_ids': ['Missing data for required field.']}"
->>>>>>> 0bc6a991
 
     input = {"activity_id":"A-20220921-00001","title":"test","shared_user_ids":[]}
     with patch('weko_workflow.views.save_activity_data'):
@@ -2592,12 +2584,9 @@
     histories = 1
     item_metadata = ItemMetadata()
     item_metadata.id = '37075580-8442-4402-beee-05f62e6e1dc2'
-<<<<<<< HEAD
-=======
     # item_metadata = {'created':datetime.strptime("2022-09-22 05:09:54.677307", "%Y-%m-%d %H:%M:%S.%f"),'updated':datetime.strptime("2022-09-22 05:09:54.677307", "%Y-%m-%d %H:%M:%S.%f"),
     #                 'id':'37075580-8442-4402-beee-05f62e6e1dc2','item_type_id':15,'json': {"id": "1", "pid": {"type": "depid", "value": "1", "revision_id": 0}, "lang": "ja", "owner": "1", "title": "title", "owners": [1], "status": "published", "$schema": "/items/jsonschema/15", "pubdate": "2022-08-20", "created_by": 1, "owners_ext": {"email": "wekosoftware@nii.ac.jp", "username": "", "displayname": ""}, "shared_user_ids": [], "item_1617186331708": [{"subitem_1551255647225": "ff", "subitem_1551255648112": "ja"}], "item_1617258105262": {"resourceuri": "http://purl.org/coar/resource_type/c_5794", "resourcetype": "conference paper"}}
     #                 ,'version_id':3}
->>>>>>> 0bc6a991
     item = None
     steps = 1
     temporary_comment = 1
