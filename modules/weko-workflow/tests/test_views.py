--- conflicted
+++ resolved
@@ -146,7 +146,7 @@
         url = url_for("weko_workflow.iframe_success")
         res = client.get(url)
         mock_render_template.assert_called()
-    
+
     # not exist session key
     session = {}
     mocker.patch("weko_workflow.views.session",session)
@@ -287,7 +287,7 @@
             assert mock_args[0] == "weko_theme/error.html"
             assert mock_kwargs["error"] == "can not get data required for rendering"
 
-    
+
 def test_init_activity_acl_nologin(client):
     """Test init_activity.
 
@@ -602,7 +602,7 @@
         data = response_data(res)
         assert res.status_code != status_code
         assert data["code"] != 403
-        
+
 @pytest.mark.parametrize('users_index, status_code', [
     (0, 200),
     (1, 200),
@@ -624,7 +624,7 @@
         assert res.status_code==500
         assert data["code"] == -1
         assert data["msg"] == "argument error"
-    
+
     # request_body error
     with patch("weko_workflow.views.ActionSchema",side_effect=ValidationError("test error")):
         res = client.post(url, json={})
@@ -632,9 +632,9 @@
         assert res.status_code==500
         assert data["code"] == -1
         assert data["msg"] == "test error"
-    
+
     input = {"action_version":"1.0.0", "commond":"this is test comment."}
-    
+
     # req=1
     url = url_for('weko_workflow.previous_action',
                   activity_id='2', action_id=1, req=1)
@@ -678,7 +678,7 @@
         assert res.status_code==500
         assert data["code"] == -1
         assert data["msg"] == "can not get activity detail"
-    
+
     # not create activity history
     url = url_for('weko_workflow.previous_action',
                   activity_id='2', action_id=3, req=0)
@@ -698,7 +698,7 @@
         assert res.status_code == 500
         assert data["code"] == -1
         assert data["msg"] == "can not get flow action detail"
-        
+
     # code=-2
     with patch("weko_workflow.views.WorkActivity.upt_activity_action_status", return_value=False):
         res = client.post(url, json=input)
@@ -706,8 +706,8 @@
         assert res.status_code == 500
         assert data["code"] == -2
         assert data["msg"] == ""
-        
-        
+
+
 def test_next_action_acl_nologin(client, db_register_fullaction):
     """Test of next action."""
     url = url_for('weko_workflow.next_action', activity_id='1',
@@ -847,7 +847,7 @@
         assert res.status_code == 500
         assert data["code"] == -1
         assert data["msg"] == "argument error"
-    
+
     # can not get activity_detail
     url = url_for("weko_workflow.next_action",
             activity_id="1", action_id=1)
@@ -857,7 +857,7 @@
         assert res.status_code == 500
         assert data["code"] == -1
         assert data["msg"] == "can not get activity detail"
-    
+
     # cannot get schema
     url = url_for("weko_workflow.next_action",
             activity_id="1", action_id=1)
@@ -867,7 +867,7 @@
         assert res.status_code == 500
         assert data["code"] == -2
         assert data["msg"] == "can not get schema by action_id"
-    
+
     # request_body error
     url = url_for("weko_workflow.next_action",
             activity_id="2", action_id=7)
@@ -884,7 +884,7 @@
     assert res.status_code==500
     assert data["code"] == -1
     assert data["msg"] == "{'identifier_grant_ndl_jalc_doi_suffix': ['Missing data for required field.']}"
-    
+
     # action: start
     input = {}
     url = url_for("weko_workflow.next_action",
@@ -927,7 +927,7 @@
         assert res.status_code == 500
         assert data["code"] == -1
         assert data["msg"] == "can not get record"
-    
+
     with patch("weko_workflow.views.PersistentIdentifier.get_by_object",side_effect=PIDDoesNotExistError("recid","wrong value")):
         update_activity_order("2",3,2)
         input = {"temporary_save":1}
@@ -1262,7 +1262,7 @@
     activity_action.action_handler=-1
     db.session.merge(activity_action)
     db.session.commit()
-    
+
     ## exist next_flow_action.action_roles
     flow_action_role = FlowActionRole(
         flow_action_id=db_register_fullaction["flow_actions"][5].id,
@@ -1391,7 +1391,7 @@
         parent3.status = PIDStatus.REGISTERED
         db.session.merge(parent3)
         db.session.commit()
-        
+
         ## not exist feedbackmail
         url = url_for("weko_workflow.next_action",
                       activity_id="4", action_id=4)
@@ -1600,7 +1600,7 @@
         assert res.status_code == 500
         assert data["code"] == -1
         assert data["msg"] == "argument error"
-        
+
     # request_body error
     url = url_for('weko_workflow.cancel_action',
               activity_id='1', action_id=1)
@@ -1610,7 +1610,7 @@
         assert res.status_code == 500
         assert data["code"] == -1
         assert data["msg"] == "test error"
-    
+
     # can not get activity_detail
     input = {
         "action_version":"1.0.0",
@@ -1625,7 +1625,7 @@
         assert res.status_code == 500
         assert data["code"] == -1
         assert data["msg"] == "can not get activity detail"
-    
+
     # not exist item, exist files, exist cancel_pv, exist file_permission
     input = {
         "action_version":"1.0.0",
@@ -1644,7 +1644,7 @@
     assert data["code"] == 0
     assert data["msg"] == "success"
     assert data["data"]["redirect"] == redirect_url
-    
+
     ## raise PIDDoesNotExistError
     with patch("weko_workflow.views.PersistentIdentifier.get",side_effect=PIDDoesNotExistError("recid","test pid")):
         res = client.post(url, json=input)
@@ -1682,7 +1682,7 @@
     assert data["code"] == 0
     assert data["msg"] == "success"
     assert data["data"]["redirect"] == redirect_url
-    
+
     # not cancel_record, not exist rtn
     with patch("weko_workflow.views.WekoDeposit.get_record", return_value=None):
         with patch("weko_workflow.views.WorkActivity.quit_activity", return_value=None):
@@ -1699,7 +1699,7 @@
         assert res.status_code == 500
         assert data["code"] == -1
         assert data["msg"] == "can not get PersistentIdentifier"
-        
+
     # raise exception
     with patch("weko_workflow.views.PersistentIdentifier.get_by_object", side_effect=Exception):
         res = client.post(url, json = input)
@@ -1845,7 +1845,7 @@
         with patch('weko_workflow.views.update_cache_data'):
             res = client.post(url, data=input)
             assert res.status_code == status_code
-    
+
     #activity_id is type error
     url = url_for('weko_workflow.lock_activity', activity_id='A-00000003-00000')
     input = {'locked_value': '1-1661748792565'}
@@ -2212,36 +2212,6 @@
         assert data["msg"] == "test error"
 
 
-@pytest.mark.parametrize('users_index, status_code', [
-    (0, 200),
-    (1, 200),
-    (2, 200),
-    (3, 200),
-    (4, 200),
-    (5, 200),
-    (6, 200),
-])
-def test_withdraw_confirm_users(client, users, db_register, users_index, status_code):
-    """Test of withdraw confirm."""
-    login(client=client, email=users[users_index]['email'])
-    url = url_for('weko_workflow.withdraw_confirm', activity_id='1',
-                  action_id=2)
-    input = {}
-    roles = {
-        'allow': [],
-        'deny': []
-    }
-    action_users = {
-        'allow': [],
-        'deny': []
-    }
-
-    with patch('weko_workflow.views.WorkActivity.get_activity_action_role',
-               return_value=(roles, action_users)):
-        res = client.post(url, json=input)
-        assert res.status_code == status_code
-
-
 def test_display_activity_nologin(client):
     """Test of display activity."""
     url = url_for('weko_workflow.display_activity', activity_id='1')
@@ -2301,7 +2271,511 @@
                     res = client.post(url, json=input)
                     mock_render_template.assert_called()
 
-<<<<<<< HEAD
+@pytest.mark.parametrize('users_index, status_code', [
+    (0, 200),
+    (1, 200),
+    (2, 200),
+    (3, 200),
+    (4, 200),
+    (5, 200),
+    (6, 200),
+])
+def test_display_activity(client, users, db_register, users_index, status_code,mocker,redis_connect):
+    login(client=client, email=users[users_index]['email'])
+
+    workflow_detail = WorkFlow.query.filter_by(id=1).one_or_none()
+    mock_render_template = MagicMock(return_value=jsonify({}))
+
+    activity_detail = Activity.query.filter_by(activity_id='A-00000001-10001').one_or_none()
+    cur_action = activity_detail.action
+    action_endpoint = 'item_login'
+    #action_endpoint = cur_action.action_endpoint
+    action_id = cur_action.id
+    histories = 1
+    item_metadata = {'created':datetime.strptime("2022-09-22 05:09:54.677307", "%Y-%m-%d %H:%M:%S.%f"),'updated':datetime.strptime("2022-09-22 05:09:54.677307", "%Y-%m-%d %H:%M:%S.%f"),
+                    'id':'37075580-8442-4402-beee-05f62e6e1dc2','item_type_id':15,'json': {"id": "1", "pid": {"type": "depid", "value": "1", "revision_id": 0}, "lang": "ja", "owner": "1", "title": "title", "owners": [1], "status": "published", "$schema": "/items/jsonschema/15", "pubdate": "2022-08-20", "created_by": 1, "owners_ext": {"email": "wekosoftware@nii.ac.jp", "username": "", "displayname": ""}, "shared_user_id": -1, "item_1617186331708": [{"subitem_1551255647225": "ff", "subitem_1551255648112": "ja"}], "item_1617258105262": {"resourceuri": "http://purl.org/coar/resource_type/c_5794", "resourcetype": "conference paper"}}
+                    ,'version_id':3}
+    item = None
+    steps = 1
+    temporary_comment = 1
+
+    test_pid= dict(created=datetime.strptime("2022-09-22 05:09:48.085724", "%Y-%m-%d %H:%M:%S.%f"),updated=datetime.strptime("2022-09-22 05:09:48.085747", "%Y-%m-%d %H:%M:%S.%f"),
+                id=3, pid_type='recid',pid_value='1',pid_provider='',status='R',object_type='rec',object_uuid='37075580-8442-4402-beee-05f62e6e1dc2')
+    test_comm=  dict(created=datetime.strptime("2022-09-22 05:09:48.085724", "%Y-%m-%d %H:%M:%S.%f"),updated=datetime.strptime("2022-09-22 05:09:48.085747", "%Y-%m-%d %H:%M:%S.%f"),
+                id='test',id_role=1,id_user=1,title='test',description='',page='',curation_policy='',community_header='',community_footer='',last_record_accepted=datetime.strptime("2000-01-01 00:00:00", "%Y-%m-%d %H:%M:%S"),
+                logo_ext='',ranking=0,fixed_points=0,deleted_at=None,root_node_id=1557819733276)
+    roles = {
+        'allow': [],
+        'deny': []
+    }
+    action_users = {
+        'allow': [],
+        'deny': []
+    }
+
+    identifier = {'action_identifier_select': '',
+                'action_identifier_jalc_doi': '',
+                'action_identifier_jalc_cr_doi': '',
+                'action_identifier_jalc_dc_doi': '',
+                'action_identifier_ndl_jalc_doi': ''
+                }
+
+
+    template_url = "weko_items_ui/iframe/item_edit.html"
+    need_file = False
+    need_billing_file = False
+    record = {}
+    json_schema = "test"
+    schema_form = "test"
+    item_save_uri = ""
+    files = []
+    endpoints = {}
+    need_thumbnail = False
+    files_thumbnail = []
+    allow_multi_thumbnail = False
+
+    license_list = []
+    record_detail_alt = dict(
+        record=None,
+        files=None,
+        files_thumbnail=None,
+        pid=None)
+
+    mocker.patch('weko_workflow.views.WorkActivity.get_activity_action_role',
+                return_value=(roles, action_users))
+    mocker.patch('weko_workflow.views.WorkActivity.get_action_identifier_grant',return_value=identifier)
+    mocker.patch('weko_workflow.views.check_authority_action',return_value=1)
+    mocker.patch('weko_workflow.views.set_files_display_type',return_value=[])
+    mocker.patch('weko_workflow.views.WorkActivity.get_action_journal')
+    mocker.patch('weko_workflow.views.get_files_and_thumbnail',return_value=(["test1","test2"],files_thumbnail))
+    mocker.patch('weko_workflow.views.get_usage_data')
+    mocker.patch('weko_workflow.views.is_usage_application_item_type')
+    mocker.patch('weko_theme.views.get_design_layout',return_value=(None,True))
+    mocker.patch('weko_workflow.views.RedisConnection.connection',return_value=redis_connect)
+
+    #regular
+    url = url_for('weko_workflow.display_activity', activity_id='A-00000001-10001')
+    input = {}
+    action_endpoint = cur_action.action_endpoint
+    item = None
+
+    with patch('weko_workflow.views.get_activity_display_info',
+               return_value=(action_endpoint, action_id, activity_detail, cur_action, histories, item, \
+               steps, temporary_comment, workflow_detail)):
+        with patch('weko_workflow.views.item_login',return_value=(template_url,
+                need_file,need_billing_file,record,json_schema,schema_form,item_save_uri,
+                files,endpoints,need_thumbnail,files_thumbnail,allow_multi_thumbnail)):
+            with patch('weko_workflow.views.get_pid_and_record',return_value=(test_pid,None)):
+                with patch('weko_workflow.views.GetCommunity.get_community_by_id',return_value=test_comm):
+                    with patch('weko_workflow.views.get_list_licence',return_value=license_list):
+                        with patch('weko_workflow.views.get_main_record_detail',return_value=record_detail_alt):
+                            with patch('weko_workflow.views.render_template', mock_render_template):
+                                res = client.post(url, query_string=input)
+                                mock_render_template.assert_called()
+
+    #activity_id is not String
+    url = url_for('weko_workflow.display_activity', activity_id='A-00000001-10001')
+    input = {}
+    action_endpoint = cur_action.action_endpoint
+    item = None
+
+    with patch('weko_workflow.views.get_activity_display_info',
+            return_value=(action_endpoint, action_id, activity_detail, cur_action, histories, item, \
+            steps, temporary_comment, workflow_detail)):
+        with patch('weko_workflow.views.type_null_check',return_value=False):
+            with patch('weko_workflow.views.item_login',return_value=(template_url,
+                    need_file,need_billing_file,record,json_schema,schema_form,item_save_uri,
+                    files,endpoints,need_thumbnail,files_thumbnail,allow_multi_thumbnail)):
+                with patch('weko_workflow.views.get_pid_and_record',return_value=(test_pid,None)):
+                    with patch('weko_workflow.views.GetCommunity.get_community_by_id',return_value=test_comm):
+                        with patch('weko_workflow.views.get_list_licence',return_value=license_list):
+                            with patch('weko_workflow.views.get_main_record_detail',return_value=record_detail_alt):
+                                with patch('weko_workflow.views.render_template', mock_render_template):
+                                    res = client.post(url, query_string=input)
+                                    mock_render_template.assert_called()
+
+    #activity_id is include "?"
+    url = url_for('weko_workflow.display_activity', activity_id='A-00000001-?10001')
+    input = {}
+    action_endpoint = cur_action.action_endpoint
+    item = None
+
+    with patch('weko_workflow.views.get_activity_display_info',
+               return_value=(action_endpoint, action_id, activity_detail, cur_action, histories, item, \
+               steps, temporary_comment, workflow_detail)):
+        with patch('weko_workflow.views.item_login',return_value=(template_url,
+                need_file,need_billing_file,record,json_schema,schema_form,item_save_uri,
+                files,endpoints,need_thumbnail,files_thumbnail,allow_multi_thumbnail)):
+            with patch('weko_workflow.views.get_pid_and_record',return_value=(test_pid,None)):
+                with patch('weko_workflow.views.GetCommunity.get_community_by_id',return_value=test_comm):
+                    with patch('weko_workflow.views.get_list_licence',return_value=license_list):
+                        with patch('weko_workflow.views.get_main_record_detail',return_value=record_detail_alt):
+                            with patch('weko_workflow.views.render_template', mock_render_template):
+                                res = client.post(url, query_string=input)
+                                mock_render_template.assert_called()
+
+    #get_activity_display_info is include "None object"
+    url = url_for('weko_workflow.display_activity', activity_id='A-00000001-10001')
+    input = {}
+    action_endpoint = None
+
+    with patch('weko_workflow.views.get_activity_display_info',
+            return_value=(action_endpoint, action_id, activity_detail, cur_action, histories, item, \
+            steps, temporary_comment, workflow_detail)):
+        with patch('weko_workflow.views.item_login',return_value=(template_url,
+                need_file,need_billing_file,record,json_schema,schema_form,item_save_uri,
+                files,endpoints,need_thumbnail,files_thumbnail,allow_multi_thumbnail)):
+            with patch('weko_workflow.views.get_pid_and_record',return_value=(test_pid,None)):
+                with patch('weko_workflow.views.GetCommunity.get_community_by_id',return_value=test_comm):
+                    with patch('weko_workflow.views.get_list_licence',return_value=license_list):
+                        with patch('weko_workflow.views.get_main_record_detail',return_value=record_detail_alt):
+                            with patch('weko_workflow.views.render_template', mock_render_template):
+                                res = client.post(url, query_string=input)
+                                mock_render_template.assert_called()
+
+    #action_endpoint is identifier_grant and item is not None
+    url = url_for('weko_workflow.display_activity', activity_id='A-00000001-10001')
+    input = {}
+    action_endpoint = 'identifier_grant'
+    item = item_metadata
+
+    with patch('weko_workflow.views.get_activity_display_info',
+            return_value=(action_endpoint, action_id, activity_detail, cur_action, histories, item, \
+            steps, temporary_comment, workflow_detail)):
+        with patch('weko_workflow.views.item_login',return_value=(template_url,
+                need_file,need_billing_file,record,json_schema,schema_form,item_save_uri,
+                files,endpoints,need_thumbnail,files_thumbnail,allow_multi_thumbnail)):
+            with patch('weko_workflow.views.get_pid_and_record',return_value=(test_pid,None)):
+                with patch('weko_workflow.views.GetCommunity.get_community_by_id',return_value=test_comm):
+                    with patch('weko_workflow.views.get_list_licence',return_value=license_list):
+                        with patch('weko_workflow.views.get_main_record_detail',return_value=record_detail_alt):
+                            with patch('weko_workflow.views.render_template', mock_render_template):
+                                res = client.post(url, query_string=input)
+                                mock_render_template.assert_called()
+
+    #action_endpoint is item_login and activity is None
+    url = url_for('weko_workflow.display_activity', activity_id='A-00000001-10002')
+    input = {}
+    action_endpoint = 'item_login'
+
+    with patch('weko_workflow.views.get_activity_display_info',
+            return_value=(action_endpoint, action_id, activity_detail, cur_action, histories, item, \
+            steps, temporary_comment, workflow_detail)):
+        with patch('weko_workflow.views.item_login',return_value=(template_url,
+                need_file,need_billing_file,record,json_schema,schema_form,item_save_uri,
+                files,endpoints,need_thumbnail,files_thumbnail,allow_multi_thumbnail)):
+            with patch('weko_workflow.views.get_pid_and_record',return_value=(test_pid,None)):
+                with patch('weko_workflow.views.GetCommunity.get_community_by_id',return_value=test_comm):
+                    with patch('weko_workflow.views.get_list_licence',return_value=license_list):
+                        with patch('weko_workflow.views.get_main_record_detail',return_value=record_detail_alt):
+                            with patch('weko_workflow.views.render_template', mock_render_template):
+                                res = client.post(url, query_string=input)
+                                mock_render_template.assert_called()
+
+    #template_url is None
+    url = url_for('weko_workflow.display_activity', activity_id='A-00000001-10001')
+    input = {}
+    action_endpoint = 'item_login'
+    template_url = None
+
+    with patch('weko_workflow.views.get_activity_display_info',
+               return_value=(action_endpoint, action_id, activity_detail, cur_action, histories, item, \
+               steps, temporary_comment, workflow_detail)):
+        with patch('weko_workflow.views.item_login',return_value=(template_url,
+                need_file,need_billing_file,record,json_schema,schema_form,item_save_uri,
+                files,endpoints,need_thumbnail,files_thumbnail,allow_multi_thumbnail)):
+            with patch('weko_workflow.views.get_pid_and_record',return_value=(test_pid,None)):
+                with patch('weko_workflow.views.GetCommunity.get_community_by_id',return_value=test_comm):
+                    with patch('weko_workflow.views.get_list_licence',return_value=license_list):
+                        with patch('weko_workflow.views.get_main_record_detail',return_value=record_detail_alt):
+                            with patch('weko_workflow.views.render_template', mock_render_template):
+                                res = client.post(url, query_string=input)
+                                mock_render_template.assert_called()
+
+    #Json_schema is None
+    url = url_for('weko_workflow.display_activity', activity_id='A-00000001-10001')
+    input = {}
+    action_endpoint = 'item_login'
+    template_url = "weko_items_ui/iframe/item_edit.html"
+    json_schema = None
+
+    with patch('weko_workflow.views.get_activity_display_info',
+               return_value=(action_endpoint, action_id, activity_detail, cur_action, histories, item, \
+               steps, temporary_comment, workflow_detail)):
+        with patch('weko_workflow.views.item_login',return_value=(template_url,
+                need_file,need_billing_file,record,json_schema,schema_form,item_save_uri,
+                files,endpoints,need_thumbnail,files_thumbnail,allow_multi_thumbnail)):
+            with patch('weko_workflow.views.get_pid_and_record',return_value=(test_pid,None)):
+                with patch('weko_workflow.views.GetCommunity.get_community_by_id',return_value=test_comm):
+                    with patch('weko_workflow.views.get_list_licence',return_value=license_list):
+                        with patch('weko_workflow.views.get_main_record_detail',return_value=record_detail_alt):
+                            with patch('weko_workflow.views.render_template', mock_render_template):
+                                res = client.post(url, query_string=input)
+                                mock_render_template.assert_called()
+
+    #action_endpoint is identifier_grant and community is not root index
+    url = url_for('weko_workflow.display_activity', activity_id='A-00000001-10001')
+    input = {'community': 'test'}
+    action_endpoint = 'identifier_grant'
+    item = item_metadata
+
+    with patch('weko_workflow.views.get_activity_display_info',
+            return_value=(action_endpoint, action_id, activity_detail, cur_action, histories, item, \
+            steps, temporary_comment, workflow_detail)):
+        with patch('weko_workflow.views.item_login',return_value=(template_url,
+                need_file,need_billing_file,record,json_schema,schema_form,item_save_uri,
+                files,endpoints,need_thumbnail,files_thumbnail,allow_multi_thumbnail)):
+            with patch('weko_workflow.views.get_pid_and_record',return_value=(test_pid,dict(test="test"))):
+                with patch('weko_workflow.views.GetCommunity.get_community_by_id',return_value=test_comm):
+                    with patch('weko_workflow.views.get_list_licence',return_value=license_list):
+                        with patch('weko_workflow.views.get_main_record_detail',return_value=record_detail_alt):
+                            with patch('weko_workflow.views.render_template', mock_render_template):
+                                res = client.post(url, query_string=input)
+                                mock_render_template.assert_called()
+
+    #action_endpoint is identifier_grant and community is not root index
+    url = url_for('weko_workflow.display_activity', activity_id='A-00000001-10001')
+    input = {'community': 'test'}
+    action_endpoint = 'item_login'
+    item = item_metadata
+
+    with patch('weko_workflow.views.get_activity_display_info',
+            return_value=(action_endpoint, action_id, activity_detail, cur_action, histories, item, \
+            steps, temporary_comment, workflow_detail)):
+        with patch('weko_workflow.views.item_login',return_value=(template_url,
+                need_file,need_billing_file,record,json_schema,schema_form,item_save_uri,
+                files,endpoints,need_thumbnail,files_thumbnail,allow_multi_thumbnail)):
+            with patch('weko_workflow.views.get_pid_and_record'):
+                with patch('weko_workflow.views.GetCommunity.get_community_by_id',return_value=test_comm):
+                    with patch('weko_workflow.views.get_list_licence',return_value=license_list):
+                        with patch('weko_workflow.views.get_main_record_detail',return_value=record_detail_alt):
+                            with patch('weko_workflow.views.render_template', mock_render_template):
+                                res = client.post(url, query_string=input)
+                                mock_render_template.assert_called()
+
+
+    #json_schema is not None
+    url = url_for('weko_workflow.display_activity', activity_id='A-00000001-10001')
+    input = {}
+    action_endpoint = 'item_login'
+    template_url = "weko_items_ui/iframe/item_edit.html"
+    json_schema = "test"
+
+    with patch('weko_workflow.views.get_activity_display_info',
+            return_value=(action_endpoint, action_id, activity_detail, cur_action, histories, item, \
+            steps, temporary_comment, workflow_detail)):
+        with patch('weko_workflow.views.item_login',return_value=(template_url,
+                need_file,need_billing_file,record,json_schema,schema_form,item_save_uri,
+                files,endpoints,need_thumbnail,files_thumbnail,allow_multi_thumbnail)):
+            with patch('weko_workflow.views.get_pid_and_record',return_value=(test_pid,None)):
+                with patch('weko_workflow.views.GetCommunity.get_community_by_id',return_value=test_comm):
+                    with patch('weko_workflow.views.get_list_licence',return_value=license_list):
+                        with patch('weko_workflow.views.get_main_record_detail',return_value=record_detail_alt):
+                            with patch('weko_workflow.views.render_template', mock_render_template):
+                                res = client.post(url, query_string=input)
+                                mock_render_template.assert_called()
+
+    #item is not None
+    url = url_for('weko_workflow.display_activity', activity_id='A-00000001-10001')
+    input = {}
+    action_endpoint = 'item_login'
+    template_url = "weko_items_ui/iframe/item_edit.html"
+    json_schema = "test"
+    item = item_metadata
+
+    with patch('weko_workflow.views.get_activity_display_info',
+               return_value=(action_endpoint, action_id, activity_detail, cur_action, histories, item, \
+               steps, temporary_comment, workflow_detail)):
+        with patch('weko_workflow.views.item_login',return_value=(template_url,
+                need_file,need_billing_file,record,json_schema,schema_form,item_save_uri,
+                files,endpoints,need_thumbnail,files_thumbnail,allow_multi_thumbnail)):
+            with patch('weko_workflow.views.get_pid_and_record',return_value=(test_pid,None)):
+                with patch('weko_workflow.views.GetCommunity.get_community_by_id',return_value=test_comm):
+                    with patch('weko_workflow.views.get_list_licence',return_value=license_list):
+                        with patch('weko_workflow.views.get_main_record_detail',return_value=record_detail_alt):
+                            with patch('weko_workflow.views.render_template', mock_render_template):
+                                res = client.post(url, query_string=input)
+                                mock_render_template.assert_called()
+
+    #action_endpoint is item_link
+    url = url_for('weko_workflow.display_activity', activity_id='A-00000001-10001')
+    input = {}
+    action_endpoint = 'item_link'
+    template_url = "weko_items_ui/iframe/item_edit.html"
+    json_schema = "test"
+    item = item_metadata
+
+    with patch('weko_workflow.views.get_activity_display_info',
+               return_value=(action_endpoint, action_id, activity_detail, cur_action, histories, item, \
+               steps, temporary_comment, workflow_detail)):
+        with patch('weko_workflow.views.ItemLink.get_item_link_info'):
+            with patch('weko_workflow.views.item_login',return_value=(template_url,
+                    need_file,need_billing_file,record,json_schema,schema_form,item_save_uri,
+                    files,endpoints,need_thumbnail,files_thumbnail,allow_multi_thumbnail)):
+                with patch('weko_workflow.views.get_pid_and_record',return_value=(test_pid,None)):
+                    with patch('weko_workflow.views.GetCommunity.get_community_by_id',return_value=test_comm):
+                        with patch('weko_workflow.views.get_list_licence',return_value=license_list):
+                            with patch('weko_workflow.views.get_main_record_detail',return_value=record_detail_alt):
+                                with patch('weko_workflow.views.render_template', mock_render_template):
+                                    res = client.post(url, query_string=input)
+                                    mock_render_template.assert_called()
+
+    #action_endpoint is item_login
+    url = url_for('weko_workflow.display_activity', activity_id='A-00000001-10001')
+    input = {}
+    action_endpoint = 'item_login'
+    template_url = "weko_items_ui/iframe/item_edit.html"
+    json_schema = "test"
+    item = item_metadata
+
+    with patch('weko_workflow.views.get_activity_display_info',
+               return_value=(action_endpoint, action_id, activity_detail, cur_action, histories, item, \
+               steps, temporary_comment, workflow_detail)):
+        with patch('weko_workflow.views.ItemLink.get_item_link_info'):
+            with patch('weko_workflow.views.item_login',return_value=(template_url,
+                    need_file,need_billing_file,record,json_schema,schema_form,item_save_uri,
+                    files,endpoints,need_thumbnail,files_thumbnail,allow_multi_thumbnail)):
+                with patch('weko_workflow.views.get_pid_and_record',return_value=(test_pid,None)):
+                    with patch('weko_workflow.views.GetCommunity.get_community_by_id',return_value=test_comm):
+                        with patch('weko_workflow.views.get_list_licence',return_value=license_list):
+                            with patch('weko_workflow.views.get_main_record_detail',return_value=record_detail_alt):
+                                with patch('weko_workflow.views.render_template', mock_render_template):
+                                    res = client.post(url, query_string=input)
+                                    mock_render_template.assert_called()
+
+
+    #raise PIDDeletedError
+    url = url_for('weko_workflow.display_activity', activity_id='A-00000001-10001')
+    input = {}
+    action_endpoint = 'item_login'
+    template_url = "weko_items_ui/iframe/item_edit.html"
+    json_schema = "test"
+    item = item_metadata
+
+    with patch('weko_workflow.views.get_activity_display_info',
+               return_value=(action_endpoint, action_id, activity_detail, cur_action, histories, item, \
+               steps, temporary_comment, workflow_detail)):
+        with patch('weko_workflow.views.item_login',return_value=(template_url,
+                need_file,need_billing_file,record,json_schema,schema_form,item_save_uri,
+                files,endpoints,need_thumbnail,files_thumbnail,allow_multi_thumbnail)):
+            with patch('weko_workflow.views.get_pid_and_record',side_effect=PIDDeletedError('test','test')):
+                with patch('weko_workflow.views.GetCommunity.get_community_by_id',return_value=test_comm):
+                    with patch('weko_workflow.views.get_list_licence',return_value=license_list):
+                        with patch('weko_workflow.views.get_main_record_detail',return_value=record_detail_alt):
+                            with patch('weko_workflow.views.render_template', mock_render_template):
+                                res = client.post(url, query_string=input)
+                                #mock_render_template.assert_called()
+
+    #raise PIDDoesNotExistError
+    url = url_for('weko_workflow.display_activity', activity_id='A-00000001-10001')
+    input = {}
+    action_endpoint = 'item_login'
+    template_url = "weko_items_ui/iframe/item_edit.html"
+    json_schema = "test"
+    item = item_metadata
+
+    with patch('weko_workflow.views.get_activity_display_info',
+               return_value=(action_endpoint, action_id, activity_detail, cur_action, histories, item, \
+               steps, temporary_comment, workflow_detail)):
+        with patch('weko_workflow.views.item_login',return_value=(template_url,
+                need_file,need_billing_file,record,json_schema,schema_form,item_save_uri,
+                files,endpoints,need_thumbnail,files_thumbnail,allow_multi_thumbnail)):
+            with patch('weko_workflow.views.get_pid_and_record',side_effect=PIDDoesNotExistError('test','test')):
+                with patch('weko_workflow.views.GetCommunity.get_community_by_id',return_value=test_comm):
+                    with patch('weko_workflow.views.get_list_licence',return_value=license_list):
+                        with patch('weko_workflow.views.get_main_record_detail',return_value=record_detail_alt):
+                            with patch('weko_workflow.views.render_template', mock_render_template):
+                                res = client.post(url, query_string=input)
+                                mock_render_template.assert_called()
+
+    #raise Exception
+    url = url_for('weko_workflow.display_activity', activity_id='A-00000001-10001')
+    input = {}
+    action_endpoint = 'item_login'
+    template_url = "weko_items_ui/iframe/item_edit.html"
+    json_schema = "test"
+    item = item_metadata
+
+    with patch('weko_workflow.views.get_activity_display_info',
+               return_value=(action_endpoint, action_id, activity_detail, cur_action, histories, item, \
+               steps, temporary_comment, workflow_detail)):
+        with patch('weko_workflow.views.item_login',return_value=(template_url,
+                need_file,need_billing_file,record,json_schema,schema_form,item_save_uri,
+                files,endpoints,need_thumbnail,files_thumbnail,allow_multi_thumbnail)):
+            with patch('weko_workflow.views.get_pid_and_record',side_effect=Exception()):
+                with patch('weko_workflow.views.GetCommunity.get_community_by_id',return_value=test_comm):
+                    with patch('weko_workflow.views.get_list_licence',return_value=license_list):
+                        with patch('weko_workflow.views.get_main_record_detail',return_value=record_detail_alt):
+                            with patch('weko_workflow.views.render_template', mock_render_template):
+                                res = client.post(url, query_string=input)
+                                mock_render_template.assert_called()
+
+    #approval record is not None
+    url = url_for('weko_workflow.display_activity', activity_id='A-00000001-10001')
+    input = {}
+    action_endpoint = 'item_login'
+    template_url = "weko_items_ui/iframe/item_edit.html"
+    json_schema = "test"
+    item = item_metadata
+
+    with patch('weko_workflow.views.get_activity_display_info',
+               return_value=(action_endpoint, action_id, activity_detail, cur_action, histories, item, \
+               steps, temporary_comment, workflow_detail)):
+        with patch('weko_workflow.views.item_login',return_value=(template_url,
+                need_file,need_billing_file,record,json_schema,schema_form,item_save_uri,
+                files,endpoints,need_thumbnail,files_thumbnail,allow_multi_thumbnail)):
+            with patch('weko_workflow.views.get_pid_and_record',return_value=(test_pid,True)):
+                with patch('weko_workflow.views.GetCommunity.get_community_by_id',return_value=test_comm):
+                    with patch('weko_workflow.views.get_list_licence',return_value=license_list):
+                        with patch('weko_workflow.views.get_main_record_detail',return_value=record_detail_alt):
+                            with patch('weko_workflow.views.render_template', mock_render_template):
+                                res = client.post(url, query_string=input)
+                                mock_render_template.assert_called()
+
+    #license_list is None
+    url = url_for('weko_workflow.display_activity', activity_id='A-00000001-10001')
+    input = {}
+    action_endpoint = 'item_login'
+    template_url = "weko_items_ui/iframe/item_edit.html"
+    json_schema = "test"
+    item = item_metadata
+
+    with patch('weko_workflow.views.get_activity_display_info',
+               return_value=(action_endpoint, action_id, activity_detail, cur_action, histories, item, \
+               steps, temporary_comment, workflow_detail)):
+        with patch('weko_workflow.views.item_login',return_value=(template_url,
+                need_file,need_billing_file,record,json_schema,schema_form,item_save_uri,
+                files,endpoints,need_thumbnail,files_thumbnail,allow_multi_thumbnail)):
+            with patch('weko_workflow.views.get_pid_and_record',return_value=(test_pid,None)):
+                with patch('weko_workflow.views.GetCommunity.get_community_by_id',return_value=test_comm):
+                    with patch('weko_workflow.views.get_list_licence',return_value=None):
+                        with patch('weko_workflow.views.get_main_record_detail',return_value=record_detail_alt):
+                            with patch('weko_workflow.views.render_template', mock_render_template):
+                                res = client.post(url, query_string=input)
+                                mock_render_template.assert_called()
+
+    #record_detail_alt is None
+    url = url_for('weko_workflow.display_activity', activity_id='A-00000001-10001')
+    input = {}
+    action_endpoint = 'item_login'
+    template_url = "weko_items_ui/iframe/item_edit.html"
+    json_schema = "test"
+    item = item_metadata
+
+    with patch('weko_workflow.views.get_activity_display_info',
+               return_value=(action_endpoint, action_id, activity_detail, cur_action, histories, item, \
+               steps, temporary_comment, workflow_detail)):
+        with patch('weko_workflow.views.item_login',return_value=(template_url,
+                need_file,need_billing_file,record,json_schema,schema_form,item_save_uri,
+                files,endpoints,need_thumbnail,files_thumbnail,allow_multi_thumbnail)):
+            with patch('weko_workflow.views.get_pid_and_record',return_value=(test_pid,None)):
+                with patch('weko_workflow.views.GetCommunity.get_community_by_id',return_value=test_comm):
+                    with patch('weko_workflow.views.get_list_licence',return_value=license_list):
+                        with patch('weko_workflow.views.get_main_record_detail',return_value=None):
+                            with patch('weko_workflow.views.render_template', mock_render_template):
+                                res = client.post(url, query_string=input)
+                                mock_render_template.assert_called()
+
 
 def test_withdraw_confirm_nologin(client):
     """Test of withdraw confirm."""
@@ -2331,41 +2805,6 @@
                   action_id=1)
     input = {}
 
-=======
-@pytest.mark.parametrize('users_index, status_code', [
-    (0, 200),
-    (1, 200),
-    (2, 200),
-    (3, 200),
-    (4, 200),
-    (5, 200),
-    (6, 200),
-])
-def test_display_activity(client, users, db_register, users_index, status_code,mocker,redis_connect):
-    login(client=client, email=users[users_index]['email'])
-
-    workflow_detail = WorkFlow.query.filter_by(id=1).one_or_none()
-    mock_render_template = MagicMock(return_value=jsonify({}))
-
-    activity_detail = Activity.query.filter_by(activity_id='A-00000001-10001').one_or_none()
-    cur_action = activity_detail.action
-    action_endpoint = 'item_login'
-    #action_endpoint = cur_action.action_endpoint
-    action_id = cur_action.id
-    histories = 1
-    item_metadata = {'created':datetime.strptime("2022-09-22 05:09:54.677307", "%Y-%m-%d %H:%M:%S.%f"),'updated':datetime.strptime("2022-09-22 05:09:54.677307", "%Y-%m-%d %H:%M:%S.%f"),
-                    'id':'37075580-8442-4402-beee-05f62e6e1dc2','item_type_id':15,'json': {"id": "1", "pid": {"type": "depid", "value": "1", "revision_id": 0}, "lang": "ja", "owner": "1", "title": "title", "owners": [1], "status": "published", "$schema": "/items/jsonschema/15", "pubdate": "2022-08-20", "created_by": 1, "owners_ext": {"email": "wekosoftware@nii.ac.jp", "username": "", "displayname": ""}, "shared_user_id": -1, "item_1617186331708": [{"subitem_1551255647225": "ff", "subitem_1551255648112": "ja"}], "item_1617258105262": {"resourceuri": "http://purl.org/coar/resource_type/c_5794", "resourcetype": "conference paper"}}
-                    ,'version_id':3}
-    item = None
-    steps = 1
-    temporary_comment = 1
-
-    test_pid= dict(created=datetime.strptime("2022-09-22 05:09:48.085724", "%Y-%m-%d %H:%M:%S.%f"),updated=datetime.strptime("2022-09-22 05:09:48.085747", "%Y-%m-%d %H:%M:%S.%f"),
-                id=3, pid_type='recid',pid_value='1',pid_provider='',status='R',object_type='rec',object_uuid='37075580-8442-4402-beee-05f62e6e1dc2')
-    test_comm=  dict(created=datetime.strptime("2022-09-22 05:09:48.085724", "%Y-%m-%d %H:%M:%S.%f"),updated=datetime.strptime("2022-09-22 05:09:48.085747", "%Y-%m-%d %H:%M:%S.%f"),
-                id='test',id_role=1,id_user=1,title='test',description='',page='',curation_policy='',community_header='',community_footer='',last_record_accepted=datetime.strptime("2000-01-01 00:00:00", "%Y-%m-%d %H:%M:%S"),
-                logo_ext='',ranking=0,fixed_points=0,deleted_at=None,root_node_id=1557819733276)
->>>>>>> caa20023
     roles = {
         'allow': [],
         'deny': []
@@ -2374,7 +2813,6 @@
         'allow': [],
         'deny': []
     }
-<<<<<<< HEAD
     with patch('weko_workflow.views.WorkActivity.get_activity_action_role',
                return_value=(roles, action_users)):
         res = client.post(url, json=input)
@@ -2764,469 +3202,4 @@
                         data = response_data(res)
                         assert res.status_code == status_code
                         assert data["code"] == code
-                        assert data["msg"] == msg
-=======
-
-    identifier = {'action_identifier_select': '',
-                'action_identifier_jalc_doi': '',
-                'action_identifier_jalc_cr_doi': '',
-                'action_identifier_jalc_dc_doi': '',
-                'action_identifier_ndl_jalc_doi': ''
-                }
-
-
-    template_url = "weko_items_ui/iframe/item_edit.html"
-    need_file = False
-    need_billing_file = False
-    record = {}
-    json_schema = "test"
-    schema_form = "test"
-    item_save_uri = ""
-    files = []
-    endpoints = {}
-    need_thumbnail = False
-    files_thumbnail = []
-    allow_multi_thumbnail = False
-
-    license_list = []
-    record_detail_alt = dict(
-        record=None,
-        files=None,
-        files_thumbnail=None,
-        pid=None)
-
-    mocker.patch('weko_workflow.views.WorkActivity.get_activity_action_role',
-                return_value=(roles, action_users))
-    mocker.patch('weko_workflow.views.WorkActivity.get_action_identifier_grant',return_value=identifier)
-    mocker.patch('weko_workflow.views.check_authority_action',return_value=1)
-    mocker.patch('weko_workflow.views.set_files_display_type',return_value=[])
-    mocker.patch('weko_workflow.views.WorkActivity.get_action_journal')
-    mocker.patch('weko_workflow.views.get_files_and_thumbnail',return_value=(["test1","test2"],files_thumbnail))
-    mocker.patch('weko_workflow.views.get_usage_data')
-    mocker.patch('weko_workflow.views.is_usage_application_item_type')
-    mocker.patch('weko_theme.views.get_design_layout',return_value=(None,True))
-    mocker.patch('weko_workflow.views.RedisConnection.connection',return_value=redis_connect)
-
-    #regular
-    url = url_for('weko_workflow.display_activity', activity_id='A-00000001-10001')
-    input = {}
-    action_endpoint = cur_action.action_endpoint
-    item = None
-
-    with patch('weko_workflow.views.get_activity_display_info',
-               return_value=(action_endpoint, action_id, activity_detail, cur_action, histories, item, \
-               steps, temporary_comment, workflow_detail)):
-        with patch('weko_workflow.views.item_login',return_value=(template_url,
-                need_file,need_billing_file,record,json_schema,schema_form,item_save_uri,
-                files,endpoints,need_thumbnail,files_thumbnail,allow_multi_thumbnail)):
-            with patch('weko_workflow.views.get_pid_and_record',return_value=(test_pid,None)):
-                with patch('weko_workflow.views.GetCommunity.get_community_by_id',return_value=test_comm):
-                    with patch('weko_workflow.views.get_list_licence',return_value=license_list):
-                        with patch('weko_workflow.views.get_main_record_detail',return_value=record_detail_alt):
-                            with patch('weko_workflow.views.render_template', mock_render_template):
-                                res = client.post(url, query_string=input)
-                                mock_render_template.assert_called()
-
-    #activity_id is not String
-    url = url_for('weko_workflow.display_activity', activity_id='A-00000001-10001')
-    input = {}
-    action_endpoint = cur_action.action_endpoint
-    item = None
-
-    with patch('weko_workflow.views.get_activity_display_info',
-            return_value=(action_endpoint, action_id, activity_detail, cur_action, histories, item, \
-            steps, temporary_comment, workflow_detail)):
-        with patch('weko_workflow.views.type_null_check',return_value=False):
-            with patch('weko_workflow.views.item_login',return_value=(template_url,
-                    need_file,need_billing_file,record,json_schema,schema_form,item_save_uri,
-                    files,endpoints,need_thumbnail,files_thumbnail,allow_multi_thumbnail)):
-                with patch('weko_workflow.views.get_pid_and_record',return_value=(test_pid,None)):
-                    with patch('weko_workflow.views.GetCommunity.get_community_by_id',return_value=test_comm):
-                        with patch('weko_workflow.views.get_list_licence',return_value=license_list):
-                            with patch('weko_workflow.views.get_main_record_detail',return_value=record_detail_alt):
-                                with patch('weko_workflow.views.render_template', mock_render_template):
-                                    res = client.post(url, query_string=input)
-                                    mock_render_template.assert_called()
-
-    #activity_id is include "?"
-    url = url_for('weko_workflow.display_activity', activity_id='A-00000001-?10001')
-    input = {}
-    action_endpoint = cur_action.action_endpoint
-    item = None
-
-    with patch('weko_workflow.views.get_activity_display_info',
-               return_value=(action_endpoint, action_id, activity_detail, cur_action, histories, item, \
-               steps, temporary_comment, workflow_detail)):
-        with patch('weko_workflow.views.item_login',return_value=(template_url,
-                need_file,need_billing_file,record,json_schema,schema_form,item_save_uri,
-                files,endpoints,need_thumbnail,files_thumbnail,allow_multi_thumbnail)):
-            with patch('weko_workflow.views.get_pid_and_record',return_value=(test_pid,None)):
-                with patch('weko_workflow.views.GetCommunity.get_community_by_id',return_value=test_comm):
-                    with patch('weko_workflow.views.get_list_licence',return_value=license_list):
-                        with patch('weko_workflow.views.get_main_record_detail',return_value=record_detail_alt):
-                            with patch('weko_workflow.views.render_template', mock_render_template):
-                                res = client.post(url, query_string=input)
-                                mock_render_template.assert_called()
-
-    #get_activity_display_info is include "None object"
-    url = url_for('weko_workflow.display_activity', activity_id='A-00000001-10001')
-    input = {}
-    action_endpoint = None
-
-    with patch('weko_workflow.views.get_activity_display_info',
-            return_value=(action_endpoint, action_id, activity_detail, cur_action, histories, item, \
-            steps, temporary_comment, workflow_detail)):
-        with patch('weko_workflow.views.item_login',return_value=(template_url,
-                need_file,need_billing_file,record,json_schema,schema_form,item_save_uri,
-                files,endpoints,need_thumbnail,files_thumbnail,allow_multi_thumbnail)):
-            with patch('weko_workflow.views.get_pid_and_record',return_value=(test_pid,None)):
-                with patch('weko_workflow.views.GetCommunity.get_community_by_id',return_value=test_comm):
-                    with patch('weko_workflow.views.get_list_licence',return_value=license_list):
-                        with patch('weko_workflow.views.get_main_record_detail',return_value=record_detail_alt):
-                            with patch('weko_workflow.views.render_template', mock_render_template):
-                                res = client.post(url, query_string=input)
-                                mock_render_template.assert_called()
-
-    #action_endpoint is identifier_grant and item is not None
-    url = url_for('weko_workflow.display_activity', activity_id='A-00000001-10001')
-    input = {}
-    action_endpoint = 'identifier_grant'
-    item = item_metadata
-
-    with patch('weko_workflow.views.get_activity_display_info',
-            return_value=(action_endpoint, action_id, activity_detail, cur_action, histories, item, \
-            steps, temporary_comment, workflow_detail)):
-        with patch('weko_workflow.views.item_login',return_value=(template_url,
-                need_file,need_billing_file,record,json_schema,schema_form,item_save_uri,
-                files,endpoints,need_thumbnail,files_thumbnail,allow_multi_thumbnail)):
-            with patch('weko_workflow.views.get_pid_and_record',return_value=(test_pid,None)):
-                with patch('weko_workflow.views.GetCommunity.get_community_by_id',return_value=test_comm):
-                    with patch('weko_workflow.views.get_list_licence',return_value=license_list):
-                        with patch('weko_workflow.views.get_main_record_detail',return_value=record_detail_alt):
-                            with patch('weko_workflow.views.render_template', mock_render_template):
-                                res = client.post(url, query_string=input)
-                                mock_render_template.assert_called()
-
-    #action_endpoint is item_login and activity is None
-    url = url_for('weko_workflow.display_activity', activity_id='A-00000001-10002')
-    input = {}
-    action_endpoint = 'item_login'
-
-    with patch('weko_workflow.views.get_activity_display_info',
-            return_value=(action_endpoint, action_id, activity_detail, cur_action, histories, item, \
-            steps, temporary_comment, workflow_detail)):
-        with patch('weko_workflow.views.item_login',return_value=(template_url,
-                need_file,need_billing_file,record,json_schema,schema_form,item_save_uri,
-                files,endpoints,need_thumbnail,files_thumbnail,allow_multi_thumbnail)):
-            with patch('weko_workflow.views.get_pid_and_record',return_value=(test_pid,None)):
-                with patch('weko_workflow.views.GetCommunity.get_community_by_id',return_value=test_comm):
-                    with patch('weko_workflow.views.get_list_licence',return_value=license_list):
-                        with patch('weko_workflow.views.get_main_record_detail',return_value=record_detail_alt):
-                            with patch('weko_workflow.views.render_template', mock_render_template):
-                                res = client.post(url, query_string=input)
-                                mock_render_template.assert_called()
-
-    #template_url is None
-    url = url_for('weko_workflow.display_activity', activity_id='A-00000001-10001')
-    input = {}
-    action_endpoint = 'item_login'
-    template_url = None
-
-    with patch('weko_workflow.views.get_activity_display_info',
-               return_value=(action_endpoint, action_id, activity_detail, cur_action, histories, item, \
-               steps, temporary_comment, workflow_detail)):
-        with patch('weko_workflow.views.item_login',return_value=(template_url,
-                need_file,need_billing_file,record,json_schema,schema_form,item_save_uri,
-                files,endpoints,need_thumbnail,files_thumbnail,allow_multi_thumbnail)):
-            with patch('weko_workflow.views.get_pid_and_record',return_value=(test_pid,None)):
-                with patch('weko_workflow.views.GetCommunity.get_community_by_id',return_value=test_comm):
-                    with patch('weko_workflow.views.get_list_licence',return_value=license_list):
-                        with patch('weko_workflow.views.get_main_record_detail',return_value=record_detail_alt):
-                            with patch('weko_workflow.views.render_template', mock_render_template):
-                                res = client.post(url, query_string=input)
-                                mock_render_template.assert_called()
-
-    #Json_schema is None
-    url = url_for('weko_workflow.display_activity', activity_id='A-00000001-10001')
-    input = {}
-    action_endpoint = 'item_login'
-    template_url = "weko_items_ui/iframe/item_edit.html"
-    json_schema = None
-
-    with patch('weko_workflow.views.get_activity_display_info',
-               return_value=(action_endpoint, action_id, activity_detail, cur_action, histories, item, \
-               steps, temporary_comment, workflow_detail)):
-        with patch('weko_workflow.views.item_login',return_value=(template_url,
-                need_file,need_billing_file,record,json_schema,schema_form,item_save_uri,
-                files,endpoints,need_thumbnail,files_thumbnail,allow_multi_thumbnail)):
-            with patch('weko_workflow.views.get_pid_and_record',return_value=(test_pid,None)):
-                with patch('weko_workflow.views.GetCommunity.get_community_by_id',return_value=test_comm):
-                    with patch('weko_workflow.views.get_list_licence',return_value=license_list):
-                        with patch('weko_workflow.views.get_main_record_detail',return_value=record_detail_alt):
-                            with patch('weko_workflow.views.render_template', mock_render_template):
-                                res = client.post(url, query_string=input)
-                                mock_render_template.assert_called()
-
-    #action_endpoint is identifier_grant and community is not root index
-    url = url_for('weko_workflow.display_activity', activity_id='A-00000001-10001')
-    input = {'community': 'test'}
-    action_endpoint = 'identifier_grant'
-    item = item_metadata
-
-    with patch('weko_workflow.views.get_activity_display_info',
-            return_value=(action_endpoint, action_id, activity_detail, cur_action, histories, item, \
-            steps, temporary_comment, workflow_detail)):
-        with patch('weko_workflow.views.item_login',return_value=(template_url,
-                need_file,need_billing_file,record,json_schema,schema_form,item_save_uri,
-                files,endpoints,need_thumbnail,files_thumbnail,allow_multi_thumbnail)):
-            with patch('weko_workflow.views.get_pid_and_record',return_value=(test_pid,dict(test="test"))):
-                with patch('weko_workflow.views.GetCommunity.get_community_by_id',return_value=test_comm):
-                    with patch('weko_workflow.views.get_list_licence',return_value=license_list):
-                        with patch('weko_workflow.views.get_main_record_detail',return_value=record_detail_alt):
-                            with patch('weko_workflow.views.render_template', mock_render_template):
-                                res = client.post(url, query_string=input)
-                                mock_render_template.assert_called()
-
-    #action_endpoint is identifier_grant and community is not root index
-    url = url_for('weko_workflow.display_activity', activity_id='A-00000001-10001')
-    input = {'community': 'test'}
-    action_endpoint = 'item_login'
-    item = item_metadata
-
-    with patch('weko_workflow.views.get_activity_display_info',
-            return_value=(action_endpoint, action_id, activity_detail, cur_action, histories, item, \
-            steps, temporary_comment, workflow_detail)):
-        with patch('weko_workflow.views.item_login',return_value=(template_url,
-                need_file,need_billing_file,record,json_schema,schema_form,item_save_uri,
-                files,endpoints,need_thumbnail,files_thumbnail,allow_multi_thumbnail)):
-            with patch('weko_workflow.views.get_pid_and_record'):
-                with patch('weko_workflow.views.GetCommunity.get_community_by_id',return_value=test_comm):
-                    with patch('weko_workflow.views.get_list_licence',return_value=license_list):
-                        with patch('weko_workflow.views.get_main_record_detail',return_value=record_detail_alt):
-                            with patch('weko_workflow.views.render_template', mock_render_template):
-                                res = client.post(url, query_string=input)
-                                mock_render_template.assert_called()
-
-    
-    #json_schema is not None
-    url = url_for('weko_workflow.display_activity', activity_id='A-00000001-10001')
-    input = {}
-    action_endpoint = 'item_login'
-    template_url = "weko_items_ui/iframe/item_edit.html"
-    json_schema = "test"
-
-    with patch('weko_workflow.views.get_activity_display_info',
-            return_value=(action_endpoint, action_id, activity_detail, cur_action, histories, item, \
-            steps, temporary_comment, workflow_detail)):
-        with patch('weko_workflow.views.item_login',return_value=(template_url,
-                need_file,need_billing_file,record,json_schema,schema_form,item_save_uri,
-                files,endpoints,need_thumbnail,files_thumbnail,allow_multi_thumbnail)):
-            with patch('weko_workflow.views.get_pid_and_record',return_value=(test_pid,None)):
-                with patch('weko_workflow.views.GetCommunity.get_community_by_id',return_value=test_comm):
-                    with patch('weko_workflow.views.get_list_licence',return_value=license_list):
-                        with patch('weko_workflow.views.get_main_record_detail',return_value=record_detail_alt):
-                            with patch('weko_workflow.views.render_template', mock_render_template):
-                                res = client.post(url, query_string=input)
-                                mock_render_template.assert_called()
-
-    #item is not None
-    url = url_for('weko_workflow.display_activity', activity_id='A-00000001-10001')
-    input = {}
-    action_endpoint = 'item_login'
-    template_url = "weko_items_ui/iframe/item_edit.html"
-    json_schema = "test"
-    item = item_metadata
-
-    with patch('weko_workflow.views.get_activity_display_info',
-               return_value=(action_endpoint, action_id, activity_detail, cur_action, histories, item, \
-               steps, temporary_comment, workflow_detail)):
-        with patch('weko_workflow.views.item_login',return_value=(template_url,
-                need_file,need_billing_file,record,json_schema,schema_form,item_save_uri,
-                files,endpoints,need_thumbnail,files_thumbnail,allow_multi_thumbnail)):
-            with patch('weko_workflow.views.get_pid_and_record',return_value=(test_pid,None)):
-                with patch('weko_workflow.views.GetCommunity.get_community_by_id',return_value=test_comm):
-                    with patch('weko_workflow.views.get_list_licence',return_value=license_list):
-                        with patch('weko_workflow.views.get_main_record_detail',return_value=record_detail_alt):
-                            with patch('weko_workflow.views.render_template', mock_render_template):
-                                res = client.post(url, query_string=input)
-                                mock_render_template.assert_called()
-    
-    #action_endpoint is item_link
-    url = url_for('weko_workflow.display_activity', activity_id='A-00000001-10001')
-    input = {}
-    action_endpoint = 'item_link'
-    template_url = "weko_items_ui/iframe/item_edit.html"
-    json_schema = "test"
-    item = item_metadata
-
-    with patch('weko_workflow.views.get_activity_display_info',
-               return_value=(action_endpoint, action_id, activity_detail, cur_action, histories, item, \
-               steps, temporary_comment, workflow_detail)):
-        with patch('weko_workflow.views.ItemLink.get_item_link_info'):
-            with patch('weko_workflow.views.item_login',return_value=(template_url,
-                    need_file,need_billing_file,record,json_schema,schema_form,item_save_uri,
-                    files,endpoints,need_thumbnail,files_thumbnail,allow_multi_thumbnail)):
-                with patch('weko_workflow.views.get_pid_and_record',return_value=(test_pid,None)):
-                    with patch('weko_workflow.views.GetCommunity.get_community_by_id',return_value=test_comm):
-                        with patch('weko_workflow.views.get_list_licence',return_value=license_list):
-                            with patch('weko_workflow.views.get_main_record_detail',return_value=record_detail_alt):
-                                with patch('weko_workflow.views.render_template', mock_render_template):
-                                    res = client.post(url, query_string=input)
-                                    mock_render_template.assert_called()
-
-    #action_endpoint is item_login
-    url = url_for('weko_workflow.display_activity', activity_id='A-00000001-10001')
-    input = {}
-    action_endpoint = 'item_login'
-    template_url = "weko_items_ui/iframe/item_edit.html"
-    json_schema = "test"
-    item = item_metadata
-
-    with patch('weko_workflow.views.get_activity_display_info',
-               return_value=(action_endpoint, action_id, activity_detail, cur_action, histories, item, \
-               steps, temporary_comment, workflow_detail)):
-        with patch('weko_workflow.views.ItemLink.get_item_link_info'):
-            with patch('weko_workflow.views.item_login',return_value=(template_url,
-                    need_file,need_billing_file,record,json_schema,schema_form,item_save_uri,
-                    files,endpoints,need_thumbnail,files_thumbnail,allow_multi_thumbnail)):
-                with patch('weko_workflow.views.get_pid_and_record',return_value=(test_pid,None)):
-                    with patch('weko_workflow.views.GetCommunity.get_community_by_id',return_value=test_comm):
-                        with patch('weko_workflow.views.get_list_licence',return_value=license_list):
-                            with patch('weko_workflow.views.get_main_record_detail',return_value=record_detail_alt):
-                                with patch('weko_workflow.views.render_template', mock_render_template):
-                                    res = client.post(url, query_string=input)
-                                    mock_render_template.assert_called()
-
-
-    #raise PIDDeletedError
-    url = url_for('weko_workflow.display_activity', activity_id='A-00000001-10001')
-    input = {}
-    action_endpoint = 'item_login'
-    template_url = "weko_items_ui/iframe/item_edit.html"
-    json_schema = "test"
-    item = item_metadata
-
-    with patch('weko_workflow.views.get_activity_display_info',
-               return_value=(action_endpoint, action_id, activity_detail, cur_action, histories, item, \
-               steps, temporary_comment, workflow_detail)):
-        with patch('weko_workflow.views.item_login',return_value=(template_url,
-                need_file,need_billing_file,record,json_schema,schema_form,item_save_uri,
-                files,endpoints,need_thumbnail,files_thumbnail,allow_multi_thumbnail)):
-            with patch('weko_workflow.views.get_pid_and_record',side_effect=PIDDeletedError('test','test')):
-                with patch('weko_workflow.views.GetCommunity.get_community_by_id',return_value=test_comm):
-                    with patch('weko_workflow.views.get_list_licence',return_value=license_list):
-                        with patch('weko_workflow.views.get_main_record_detail',return_value=record_detail_alt):
-                            with patch('weko_workflow.views.render_template', mock_render_template):
-                                res = client.post(url, query_string=input)
-                                #mock_render_template.assert_called()
-
-    #raise PIDDoesNotExistError
-    url = url_for('weko_workflow.display_activity', activity_id='A-00000001-10001')
-    input = {}
-    action_endpoint = 'item_login'
-    template_url = "weko_items_ui/iframe/item_edit.html"
-    json_schema = "test"
-    item = item_metadata
-
-    with patch('weko_workflow.views.get_activity_display_info',
-               return_value=(action_endpoint, action_id, activity_detail, cur_action, histories, item, \
-               steps, temporary_comment, workflow_detail)):
-        with patch('weko_workflow.views.item_login',return_value=(template_url,
-                need_file,need_billing_file,record,json_schema,schema_form,item_save_uri,
-                files,endpoints,need_thumbnail,files_thumbnail,allow_multi_thumbnail)):
-            with patch('weko_workflow.views.get_pid_and_record',side_effect=PIDDoesNotExistError('test','test')):
-                with patch('weko_workflow.views.GetCommunity.get_community_by_id',return_value=test_comm):
-                    with patch('weko_workflow.views.get_list_licence',return_value=license_list):
-                        with patch('weko_workflow.views.get_main_record_detail',return_value=record_detail_alt):
-                            with patch('weko_workflow.views.render_template', mock_render_template):
-                                res = client.post(url, query_string=input)
-                                mock_render_template.assert_called()
-
-    #raise Exception
-    url = url_for('weko_workflow.display_activity', activity_id='A-00000001-10001')
-    input = {}
-    action_endpoint = 'item_login'
-    template_url = "weko_items_ui/iframe/item_edit.html"
-    json_schema = "test"
-    item = item_metadata
-
-    with patch('weko_workflow.views.get_activity_display_info',
-               return_value=(action_endpoint, action_id, activity_detail, cur_action, histories, item, \
-               steps, temporary_comment, workflow_detail)):
-        with patch('weko_workflow.views.item_login',return_value=(template_url,
-                need_file,need_billing_file,record,json_schema,schema_form,item_save_uri,
-                files,endpoints,need_thumbnail,files_thumbnail,allow_multi_thumbnail)):
-            with patch('weko_workflow.views.get_pid_and_record',side_effect=Exception()):
-                with patch('weko_workflow.views.GetCommunity.get_community_by_id',return_value=test_comm):
-                    with patch('weko_workflow.views.get_list_licence',return_value=license_list):
-                        with patch('weko_workflow.views.get_main_record_detail',return_value=record_detail_alt):
-                            with patch('weko_workflow.views.render_template', mock_render_template):
-                                res = client.post(url, query_string=input)
-                                mock_render_template.assert_called()
-
-    #approval record is not None
-    url = url_for('weko_workflow.display_activity', activity_id='A-00000001-10001')
-    input = {}
-    action_endpoint = 'item_login'
-    template_url = "weko_items_ui/iframe/item_edit.html"
-    json_schema = "test"
-    item = item_metadata
-
-    with patch('weko_workflow.views.get_activity_display_info',
-               return_value=(action_endpoint, action_id, activity_detail, cur_action, histories, item, \
-               steps, temporary_comment, workflow_detail)):
-        with patch('weko_workflow.views.item_login',return_value=(template_url,
-                need_file,need_billing_file,record,json_schema,schema_form,item_save_uri,
-                files,endpoints,need_thumbnail,files_thumbnail,allow_multi_thumbnail)):
-            with patch('weko_workflow.views.get_pid_and_record',return_value=(test_pid,True)):
-                with patch('weko_workflow.views.GetCommunity.get_community_by_id',return_value=test_comm):
-                    with patch('weko_workflow.views.get_list_licence',return_value=license_list):
-                        with patch('weko_workflow.views.get_main_record_detail',return_value=record_detail_alt):
-                            with patch('weko_workflow.views.render_template', mock_render_template):
-                                res = client.post(url, query_string=input)
-                                mock_render_template.assert_called()
-
-    #license_list is None
-    url = url_for('weko_workflow.display_activity', activity_id='A-00000001-10001')
-    input = {}
-    action_endpoint = 'item_login'
-    template_url = "weko_items_ui/iframe/item_edit.html"
-    json_schema = "test"
-    item = item_metadata
-
-    with patch('weko_workflow.views.get_activity_display_info',
-               return_value=(action_endpoint, action_id, activity_detail, cur_action, histories, item, \
-               steps, temporary_comment, workflow_detail)):
-        with patch('weko_workflow.views.item_login',return_value=(template_url,
-                need_file,need_billing_file,record,json_schema,schema_form,item_save_uri,
-                files,endpoints,need_thumbnail,files_thumbnail,allow_multi_thumbnail)):
-            with patch('weko_workflow.views.get_pid_and_record',return_value=(test_pid,None)):
-                with patch('weko_workflow.views.GetCommunity.get_community_by_id',return_value=test_comm):
-                    with patch('weko_workflow.views.get_list_licence',return_value=None):
-                        with patch('weko_workflow.views.get_main_record_detail',return_value=record_detail_alt):
-                            with patch('weko_workflow.views.render_template', mock_render_template):
-                                res = client.post(url, query_string=input)
-                                mock_render_template.assert_called()
-
-    #record_detail_alt is None
-    url = url_for('weko_workflow.display_activity', activity_id='A-00000001-10001')
-    input = {}
-    action_endpoint = 'item_login'
-    template_url = "weko_items_ui/iframe/item_edit.html"
-    json_schema = "test"
-    item = item_metadata
-
-    with patch('weko_workflow.views.get_activity_display_info',
-               return_value=(action_endpoint, action_id, activity_detail, cur_action, histories, item, \
-               steps, temporary_comment, workflow_detail)):
-        with patch('weko_workflow.views.item_login',return_value=(template_url,
-                need_file,need_billing_file,record,json_schema,schema_form,item_save_uri,
-                files,endpoints,need_thumbnail,files_thumbnail,allow_multi_thumbnail)):
-            with patch('weko_workflow.views.get_pid_and_record',return_value=(test_pid,None)):
-                with patch('weko_workflow.views.GetCommunity.get_community_by_id',return_value=test_comm):
-                    with patch('weko_workflow.views.get_list_licence',return_value=license_list):
-                        with patch('weko_workflow.views.get_main_record_detail',return_value=None):
-                            with patch('weko_workflow.views.render_template', mock_render_template):
-                                res = client.post(url, query_string=input)
-                                mock_render_template.assert_called()
->>>>>>> caa20023
+                        assert data["msg"] == msg