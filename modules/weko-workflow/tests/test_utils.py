<<<<<<< HEAD
#import pytest
#from mock import patch
#from werkzeug.datastructures import MultiDict
#
#from weko_workflow.config import WEKO_WORKFLOW_FILTER_PARAMS
#from weko_workflow.utils import filter_all_condition, filter_condition, get_url_root,get_record_by_root_ver
#
## def get_current_language():
## def get_term_and_condition_content(item_type_name):
## def get_identifier_setting(community_id):
## def saving_doi_pidstore(item_id,
## def register_hdl(activity_id):
## def register_hdl_by_item_id(deposit_id, item_uuid, url_root):
## def register_hdl_by_handle(hdl, item_uuid, item_uri):
## def item_metadata_validation(item_id, identifier_type, record=None,
## def merge_doi_error_list(current, new):
## def validation_item_property(mapping_data, properties):
## def handle_check_required_data(mapping_data, mapping_key):
## def handle_check_required_pattern_and_either(mapping_data, mapping_keys,
## def validattion_item_property_required(
## def validattion_item_property_either_required(
## def check_required_data(data, key, repeatable=False):
## def get_activity_id_of_record_without_version(pid_object=None):
## def check_suffix_identifier(idt_regis_value, idt_list, idt_type_list):
##     def __init__(self, item_id=None, record=None):
##     def get_data_item_type(self):
##     def get_data_by_mapping(self, mapping_key, ignore_empty=False,
##     def get_first_data_by_mapping(self, mapping_key):
##     def get_first_property_by_mapping(self, mapping_key, ignore_empty=False):
## def get_sub_item_value(atr_vm, key):
## def get_item_value_in_deep(data, keys):
##     def __init__(self, item_id):
##     def get_pidstore(self, pid_type='doi', object_uuid=None):
##     def check_pidstore_exist(self, pid_type, chk_value=None):
##     def register_pidstore(self, pid_type, reg_value):
##     def delete_pidstore_doi(self, pid_value=None):
##     def remove_idt_registration_metadata(self):
##     def update_idt_registration_metadata(self, input_value, input_type):
##     def get_idt_registration_data(self):
##     def commit(self, key_id, key_val, key_typ, atr_nam, atr_val, atr_typ):
## def delete_bucket(bucket_id):
## def merge_buckets_by_records(main_record_id,
## def delete_unregister_buckets(record_uuid):
## def set_bucket_default_size(record_uuid):
## def is_show_autofill_metadata(item_type_name):
## def is_hidden_pubdate(item_type_name):
## def get_parent_pid_with_type(pid_type, object_uuid):
## def filter_all_condition(all_args):
#
#
#def test_filter_all_condition(app, mocker):
#    dic = MultiDict()
#    for key in WEKO_WORKFLOW_FILTER_PARAMS:
#        dic.add("{}_0".format(key), "{}_0".format(key))
#    for key in WEKO_WORKFLOW_FILTER_PARAMS:
#        dic.add("{}_1".format(key), "{}_1".format(key))
#    dic.add("dummy_0", "dummy2")
#    print(dic)
#    with app.test_request_context():
#        # mocker.patch("flask.request.args.get", side_effect=dic)
#        assert filter_all_condition(dic) == {
#            "createdfrom": ["createdfrom_0", "createdfrom_1"],
#            "createdto": ["createdto_0", "createdto_1"],
#            "workflow": ["workflow_0", "workflow_1"],
#            "user": ["user_0", "user_1"],
#            "item": ["item_0", "item_1"],
#            "status": ["status_0", "status_1"],
#            "tab": ["tab_0", "tab_1"],
#            "sizewait": ["sizewait_0", "sizewait_1"],
#            "sizetodo": ["sizetodo_0", "sizetodo_1"],
#            "sizeall": ["sizeall_0", "sizeall_1"],
#            "pagesall": ["pagesall_0", "pagesall_1"],
#            "pagestodo": ["pagestodo_0", "pagestodo_1"],
#            "pageswait": ["pageswait_0", "pageswait_1"],
#        }
#
#        # mocker.patch("flask.request.args.get", side_effect=MultiDict())
#        assert filter_all_condition(MultiDict()) == {}
#
#
## def filter_condition(json, name, condition):
#
#
#def test_filter_condition():
#    json = {}
#    filter_condition(json, "name", "condition")
#    assert json == {"name": ["condition"]}
#
#    json = {"name": ["condition"]}
#    filter_condition(json, "name", "condition")
#    assert json == {"name": ["condition", "condition"]}
#
#
## def get_actionid(endpoint):
## def convert_record_to_item_metadata(record_metadata):
## def prepare_edit_workflow(post_activity, recid, deposit):
## def handle_finish_workflow(deposit, current_pid, recid):
## def delete_cache_data(key: str):
## def update_cache_data(key: str, value: str, timeout=None):
## def get_cache_data(key: str):
## def check_an_item_is_locked(item_id=None):
##     def check(workers):
## def get_account_info(user_id):
## def check_existed_doi(doi_link):
#
## .tox/c1/bin/pytest --cov=weko_workflow tests/test_utils.py::test_get_url_root --cov-branch --cov-report=term --basetemp=/code/modules/weko-workflow/.tox/c1/tmp
#def test_get_url_root(app):
#    app.config["THEME_SITEURL"] = "https://weko3.ir.rcos.nii.ac.jp"
#    app.config["SERVER_NAME"] = "TEST_SERVER"
#    with app.app_context():
#        assert get_url_root() == "https://weko3.ir.rcos.nii.ac.jp/"
#        app.config["THEME_SITEURL"] = "https://weko3.ir.rcos.nii.ac.jp/"
#        assert get_url_root() == "https://weko3.ir.rcos.nii.ac.jp/"
#
#    app.config["THEME_SITEURL"] = "https://weko3.ir.rcos.nii.ac.jp"
#    app.config["SERVER_NAME"] = "TEST_SERVER"
#    with app.test_request_context():
#        assert get_url_root() == "http://TEST_SERVER/"
#
#
## def get_record_by_root_ver(pid_value):
## .tox/c1/bin/pytest --cov=weko_workflow tests/test_utils.py::test_get_record_by_root_ver -vv -s --cov-branch --cov-report=term --basetemp=/code/modules/weko-workflow/.tox/c1/tmp
#def test_get_record_by_root_ver(app,db_records):
#    app.config.update(DEPOSIT_DEFAULT_STORAGE_CLASS = 'S',
#   )
#    record, files = get_record_by_root_ver("1")
#
#    assert files == []
#    assert record == ({'_oai': {'id': 'oai:weko3.example.org:00000001', 'sets': ['1']}, 'path': ['1'], 'owner': '1', 'recid': '1', 'title': ['title'], 'pubdate': {'attribute_name': 'PubDate', 'attribute_value': '2022-08-20'}, '_buckets': {'deposit': '3e99cfca-098b-42ed-b8a0-20ddd09b3e02'}, '_deposit': {'id': '1', 'pid': {'type': 'depid', 'value': '1', 'revision_id': 0}, 'owner': '1', 'owners': [1], 'status': 'published', 'created_by': 1, 'owners_ext': {'email': 'wekosoftware@nii.ac.jp', 'username': '', 'displayname': ''}}, 'item_title': 'title', 'author_link': [], 'item_type_id': '1', 'publish_date': '2022-08-20', 'publish_status': '0', 'weko_shared_id': -1, 'item_1617186331708': {'attribute_name': 'Title', 'attribute_value_mlt': [{'subitem_1551255647225': 'title', 'subitem_1551255648112': 'ja'}]}, 'item_1617258105262': {'attribute_name': 'Resource Type', 'attribute_value_mlt': [{'resourceuri': 'http://purl.org/coar/resource_type/c_5794', 'resourcetype': 'conference paper'}]}, 'relation_version_is_last': True}, [])
#
##({'_buckets': {'deposit': '3e99cfca-098b-42ed-b8a0-20ddd09b3e02'},'_deposit': {'created_by': 1,'id': '1','owner': '1','owners': [1],'owners_ext': {'displayname': '','email': 'wekosoftware@nii.ac.jp','username': ''},'pid': {'revision_id': 0, 'type': 'depid', 'value': '1'},'status': 'published'},'_oai': {'id': 'oai:weko3.example.org:00000001', 'sets': ['1']},'author_link': [],'item_1617186331708': {'attribute_name': 'Title','attribute_value_mlt': [{'subitem_1551255647225': 'title','subitem_1551255648112': 'ja'}]},'item_1617258105262': {'attribute_name': 'Resource Type','attribute_value_mlt': [{'resourcetype': 'conference paper','resourceuri': 'http://purl.org/coar/resource_type/c_5794'}]},'item_title': 'title','item_type_id': '1','owner': '1','path': ['1'],'pubdate': {'attribute_name': 'PubDate', 'attribute_value': '2022-08-20'},'publish_date': '2022-08-20','publish_status': '0','recid': '1','relation_version_is_last': True,'title': ['title'],'weko_shared_id': -1},[])
#
#
## def get_disptype_and_ver_in_metainfo(metadata):
## def set_files_display_type(record_metadata, files):
## def get_thumbnails(files, allow_multi_thumbnail=True):
## def get_allow_multi_thumbnail(item_type_id, activity_id=None):
## def is_usage_application_item_type(activity_detail):
## def is_usage_application(activity_detail):
## def send_mail_reminder(mail_info):
## def send_mail_approval_done(mail_info):
## def send_mail_registration_done(mail_info):
## def send_mail_request_approval(mail_info):
## def send_mail(subject, recipient, body):
## def email_pattern_registration_done(user_role, item_type_name):
## def email_pattern_request_approval(item_type_name, next_action):
## def email_pattern_approval_done(item_type_name):
## def get_mail_data(file_name):
## def get_subject_and_content(file_path):
## def get_file_path(file_name):
## def replace_characters(data, content):
## def get_register_info(activity_id):
## def get_approval_dates(mail_info):
## def get_item_info(item_id):
## def get_site_info_name():
## def get_default_mail_sender():
## def set_mail_info(item_info, activity_detail, guest_user=False):
## def process_send_reminder_mail(activity_detail, mail_template):
## def process_send_notification_mail(
## def get_application_and_approved_date(activities, columns):
## def get_workflow_item_type_names(activities: list):
## def create_usage_report(activity_id):
## def create_record_metadata(
## def modify_item_metadata(
## def replace_title_subitem(subitem_title, subitem_item_title_language):
## def get_shema_dict(properties, data_dict):
## def create_deposit(item_id):
## def update_activity_action(activity_id, owner_id):
## def check_continue(response, activity_id):
## def auto_fill_title(item_type_name):
##     def _get_title(title_key):
## def exclude_admin_workflow(workflow_list):
## def is_enable_item_name_link(action_endpoint, item_type_name):
## def save_activity_data(data: dict) -> NoReturn:
## def send_mail_url_guest_user(mail_info: dict) -> bool:
## def generate_guest_activity_token_value(
## def init_activity_for_guest_user(
##     def _get_guest_activity():
## def send_usage_application_mail_for_guest_user(guest_mail: str, temp_url: str):
## def validate_guest_activity_token(
## def validate_guest_activity_expired(activity_id: str) -> str:
## def create_onetime_download_url_to_guest(activity_id: str,
## def delete_guest_activity(activity_id: str) -> bool:
## def get_activity_display_info(activity_id: str):
## def __init_activity_detail_data_for_guest(activity_id: str, community_id: str):
## def prepare_data_for_guest_activity(activity_id: str) -> dict:
## def recursive_get_specified_properties(properties):
## def get_approval_keys():
## def process_send_mail(mail_info, mail_pattern_name):
## def cancel_expired_usage_reports():
## def process_send_approval_mails(activity_detail, actions_mail_setting,
## def get_usage_data(item_type_id, activity_detail, user_profile=None):
##     def __build_metadata_for_usage_report(record_data: Union[dict, list],
## def update_approval_date(activity):
## def create_record_metadata_for_user(usage_application_activity, usage_report):
## def get_current_date():
## def get_sub_key_by_system_property_key(system_property_key, item_type_id):
## def update_system_data_for_item_metadata(item_id, sub_system_data_key,
## def update_approval_date_for_deposit(deposit, sub_approval_date_key,
## def update_system_data_for_activity(activity, sub_system_data_key,
## def check_authority_by_admin(activity):
## def get_record_first_version(deposit):
## def get_files_and_thumbnail(activity_id, item):
## def get_pid_and_record(item_id):
## def get_items_metadata_by_activity_detail(activity_detail):
## def get_main_record_detail(activity_id,
##     def check_record(record):
## def prepare_doi_link_workflow(item_id, doi_input):
## def get_pid_value_by_activity_detail(activity_detail):
## def check_doi_validation_not_pass(item_id, activity_id,
#
=======
from unittest.mock import MagicMock
import pytest
from mock import patch
from werkzeug.datastructures import MultiDict

from weko_workflow.config import WEKO_WORKFLOW_FILTER_PARAMS
from weko_workflow.utils import (
    filter_all_condition,
    filter_condition,
    get_record_by_root_ver,
    get_url_root,
    register_hdl,
    IdentifierHandle
)
from weko_workflow.api import GetCommunity, UpdateItem, WorkActivity, WorkActivityHistory, WorkFlow
from weko_workflow.models import Activity

# def get_current_language():
# def get_term_and_condition_content(item_type_name):
# def get_identifier_setting(community_id):
# def saving_doi_pidstore(item_id,

# def register_hdl(activity_id):
# .tox/c1/bin/pytest --cov=weko_workflow tests/test_utils.py::test_register_hdl -vv -s --cov-branch --cov-report=term --basetemp=/code/modules/weko-items-ui/.tox/c1/tmp
def test_register_hdl(app,db_records,db_itemtype):
    depid, recid,parent,doi,record, item = db_records[0]
    assert recid.pid_value=="1"
    activity_id='A-00000800-00000'
    act = Activity(
                activity_id=activity_id,
                item_id=record.id,
            )
    with patch("weko_workflow.api.WorkActivity.get_activity_detail",return_value=act):
        with patch("weko_handle.api.Handle.register_handle",return_value="handle:00.000.12345/0000000001"):
            with app.test_request_context():
                register_hdl(activity_id)
                pid = IdentifierHandle(parent.object_uuid).check_pidstore_exist(pid_type='hdl')
                assert pid[0].object_uuid == parent.object_uuid
                pid = IdentifierHandle(recid.object_uuid).check_pidstore_exist(pid_type='hdl')
                assert pid[0].object_uuid == recid.object_uuid
    
    depid, recid,parent,doi,record, item = db_records[1]
    assert recid.pid_value=="1.1"
    activity_id='A-00000800-00000'
    act = Activity(
                activity_id=activity_id,
                item_id=record.id,
            )
    with patch("weko_workflow.api.WorkActivity.get_activity_detail",return_value=act):
        with patch("weko_handle.api.Handle.register_handle",return_value="handle:00.000.12345/0000000001"):
            with app.test_request_context():
                register_hdl(activity_id)
                pid = IdentifierHandle(parent.object_uuid).check_pidstore_exist(pid_type='hdl')
                assert pid[0].object_uuid == parent.object_uuid
                pid = IdentifierHandle(recid.object_uuid).check_pidstore_exist(pid_type='hdl')
                assert pid == []
    
    depid, recid,parent,doi,record, item = db_records[2]
    assert recid.pid_value=="1.0"
    activity_id='A-00000800-00000'
    act = Activity(
                activity_id=activity_id,
                item_id=record.id,
            )
    with patch("weko_workflow.api.WorkActivity.get_activity_detail",return_value=act):
        with patch("weko_handle.api.Handle.register_handle",return_value="handle:00.000.12345/0000000001"):
            with app.test_request_context():
                register_hdl(activity_id)
                # register_hdl uses parent object_uuid.
                pid = IdentifierHandle(parent.object_uuid).check_pidstore_exist(pid_type='hdl')
                assert pid[0].object_uuid == parent.object_uuid
                # register_hdl does not use recid object_uuid.
                pid = IdentifierHandle(recid.object_uuid).check_pidstore_exist(pid_type='hdl')
                assert pid==[]
    

                


# def register_hdl_by_item_id(deposit_id, item_uuid, url_root):
# def register_hdl_by_handle(hdl, item_uuid, item_uri):
# def item_metadata_validation(item_id, identifier_type, record=None,
# def merge_doi_error_list(current, new):
# def validation_item_property(mapping_data, properties):
# def handle_check_required_data(mapping_data, mapping_key):
# def handle_check_required_pattern_and_either(mapping_data, mapping_keys,
# def validattion_item_property_required(
# def validattion_item_property_either_required(
# def check_required_data(data, key, repeatable=False):
# def get_activity_id_of_record_without_version(pid_object=None):
# def check_suffix_identifier(idt_regis_value, idt_list, idt_type_list):
#     def __init__(self, item_id=None, record=None):
#     def get_data_item_type(self):
#     def get_data_by_mapping(self, mapping_key, ignore_empty=False,
#     def get_first_data_by_mapping(self, mapping_key):
#     def get_first_property_by_mapping(self, mapping_key, ignore_empty=False):
# def get_sub_item_value(atr_vm, key):
# def get_item_value_in_deep(data, keys):
#     def __init__(self, item_id):
#     def get_pidstore(self, pid_type='doi', object_uuid=None):
#     def check_pidstore_exist(self, pid_type, chk_value=None):
#     def register_pidstore(self, pid_type, reg_value):
#     def delete_pidstore_doi(self, pid_value=None):
#     def remove_idt_registration_metadata(self):
#     def update_idt_registration_metadata(self, input_value, input_type):
#     def get_idt_registration_data(self):
#     def commit(self, key_id, key_val, key_typ, atr_nam, atr_val, atr_typ):
# def delete_bucket(bucket_id):
# def merge_buckets_by_records(main_record_id,
# def delete_unregister_buckets(record_uuid):
# def set_bucket_default_size(record_uuid):
# def is_show_autofill_metadata(item_type_name):
# def is_hidden_pubdate(item_type_name):
# def get_parent_pid_with_type(pid_type, object_uuid):
# def filter_all_condition(all_args):


def test_filter_all_condition(app, mocker):
    dic = MultiDict()
    for key in WEKO_WORKFLOW_FILTER_PARAMS:
        dic.add("{}_0".format(key), "{}_0".format(key))
    for key in WEKO_WORKFLOW_FILTER_PARAMS:
        dic.add("{}_1".format(key), "{}_1".format(key))
    dic.add("dummy_0", "dummy2")
    print(dic)
    with app.test_request_context():
        # mocker.patch("flask.request.args.get", side_effect=dic)
        assert filter_all_condition(dic) == {
            "createdfrom": ["createdfrom_0", "createdfrom_1"],
            "createdto": ["createdto_0", "createdto_1"],
            "workflow": ["workflow_0", "workflow_1"],
            "user": ["user_0", "user_1"],
            "item": ["item_0", "item_1"],
            "status": ["status_0", "status_1"],
            "tab": ["tab_0", "tab_1"],
            "sizewait": ["sizewait_0", "sizewait_1"],
            "sizetodo": ["sizetodo_0", "sizetodo_1"],
            "sizeall": ["sizeall_0", "sizeall_1"],
            "pagesall": ["pagesall_0", "pagesall_1"],
            "pagestodo": ["pagestodo_0", "pagestodo_1"],
            "pageswait": ["pageswait_0", "pageswait_1"],
        }

        # mocker.patch("flask.request.args.get", side_effect=MultiDict())
        assert filter_all_condition(MultiDict()) == {}


# def filter_condition(json, name, condition):


def test_filter_condition():
    json = {}
    filter_condition(json, "name", "condition")
    assert json == {"name": ["condition"]}

    json = {"name": ["condition"]}
    filter_condition(json, "name", "condition")
    assert json == {"name": ["condition", "condition"]}


# def get_actionid(endpoint):
# def convert_record_to_item_metadata(record_metadata):
# def prepare_edit_workflow(post_activity, recid, deposit):
# def handle_finish_workflow(deposit, current_pid, recid):
# def delete_cache_data(key: str):
# def update_cache_data(key: str, value: str, timeout=None):
# def get_cache_data(key: str):
# def check_an_item_is_locked(item_id=None):
#     def check(workers):
# def get_account_info(user_id):
# def check_existed_doi(doi_link):

# .tox/c1/bin/pytest --cov=weko_workflow tests/test_utils.py::test_get_url_root --cov-branch --cov-report=term --basetemp=/code/modules/weko-workflow/.tox/c1/tmp
def test_get_url_root(app):
    app.config["THEME_SITEURL"] = "https://weko3.ir.rcos.nii.ac.jp"
    app.config["SERVER_NAME"] = "TEST_SERVER"
    with app.app_context():
        assert get_url_root() == "https://weko3.ir.rcos.nii.ac.jp/"
        app.config["THEME_SITEURL"] = "https://weko3.ir.rcos.nii.ac.jp/"
        assert get_url_root() == "https://weko3.ir.rcos.nii.ac.jp/"

    app.config["THEME_SITEURL"] = "https://weko3.ir.rcos.nii.ac.jp"
    app.config["SERVER_NAME"] = "TEST_SERVER"
    with app.test_request_context():
        assert get_url_root() == "http://TEST_SERVER/"


# def get_record_by_root_ver(pid_value):
# .tox/c1/bin/pytest --cov=weko_workflow tests/test_utils.py::test_get_record_by_root_ver -vv -s --cov-branch --cov-report=term --basetemp=/code/modules/weko-workflow/.tox/c1/tmp
def test_get_record_by_root_ver(app, db_records):
    app.config.update(
        DEPOSIT_DEFAULT_STORAGE_CLASS="S",
    )
    record, files = get_record_by_root_ver("1")

    assert files == []
    assert record == {'_oai': {'id': 'oai:weko3.example.org:00000001', 'sets': ['1']}, 'path': ['1'], 'owner': '1', 'recid': '1', 'title': ['title'], 'pubdate': {'attribute_name': 'PubDate', 'attribute_value': '2022-08-20'}, '_buckets': {'deposit': '3e99cfca-098b-42ed-b8a0-20ddd09b3e02'}, '_deposit': {'id': '1', 'pid': {'type': 'depid', 'value': '1', 'revision_id': 0}, 'owner': '1', 'owners': [1], 'status': 'published', 'created_by': 1, 'owners_ext': {'email': 'wekosoftware@nii.ac.jp', 'username': '', 'displayname': ''}}, 'item_title': 'title', 'author_link': [], 'item_type_id': '1', 'publish_date': '2022-08-20', 'publish_status': '0', 'weko_shared_id': -1, 'item_1617186331708': {'attribute_name': 'Title', 'attribute_value_mlt': [{'subitem_1551255647225': 'title', 'subitem_1551255648112': 'ja'}]}, 'item_1617258105262': {'attribute_name': 'Resource Type', 'attribute_value_mlt': [{'resourceuri': 'http://purl.org/coar/resource_type/c_5794', 'resourcetype': 'conference paper'}]}, 'relation_version_is_last': True}


# def get_disptype_and_ver_in_metainfo(metadata):
# def set_files_display_type(record_metadata, files):
# def get_thumbnails(files, allow_multi_thumbnail=True):
# def get_allow_multi_thumbnail(item_type_id, activity_id=None):
# def is_usage_application_item_type(activity_detail):
# def is_usage_application(activity_detail):
# def send_mail_reminder(mail_info):
# def send_mail_approval_done(mail_info):
# def send_mail_registration_done(mail_info):
# def send_mail_request_approval(mail_info):
# def send_mail(subject, recipient, body):
# def email_pattern_registration_done(user_role, item_type_name):
# def email_pattern_request_approval(item_type_name, next_action):
# def email_pattern_approval_done(item_type_name):
# def get_mail_data(file_name):
# def get_subject_and_content(file_path):
# def get_file_path(file_name):
# def replace_characters(data, content):
# def get_register_info(activity_id):
# def get_approval_dates(mail_info):
# def get_item_info(item_id):
# def get_site_info_name():
# def get_default_mail_sender():
# def set_mail_info(item_info, activity_detail, guest_user=False):
# def process_send_reminder_mail(activity_detail, mail_template):
# def process_send_notification_mail(
# def get_application_and_approved_date(activities, columns):
# def get_workflow_item_type_names(activities: list):
# def create_usage_report(activity_id):
# def create_record_metadata(
# def modify_item_metadata(
# def replace_title_subitem(subitem_title, subitem_item_title_language):
# def get_shema_dict(properties, data_dict):
# def create_deposit(item_id):
# def update_activity_action(activity_id, owner_id):
# def check_continue(response, activity_id):
# def auto_fill_title(item_type_name):
#     def _get_title(title_key):
# def exclude_admin_workflow(workflow_list):
# def is_enable_item_name_link(action_endpoint, item_type_name):
# def save_activity_data(data: dict) -> NoReturn:
# def send_mail_url_guest_user(mail_info: dict) -> bool:
# def generate_guest_activity_token_value(
# def init_activity_for_guest_user(
#     def _get_guest_activity():
# def send_usage_application_mail_for_guest_user(guest_mail: str, temp_url: str):
# def validate_guest_activity_token(
# def validate_guest_activity_expired(activity_id: str) -> str:
# def create_onetime_download_url_to_guest(activity_id: str,
# def delete_guest_activity(activity_id: str) -> bool:
# def get_activity_display_info(activity_id: str):
# def __init_activity_detail_data_for_guest(activity_id: str, community_id: str):
# def prepare_data_for_guest_activity(activity_id: str) -> dict:
# def recursive_get_specified_properties(properties):
# def get_approval_keys():
# def process_send_mail(mail_info, mail_pattern_name):
# def cancel_expired_usage_reports():
# def process_send_approval_mails(activity_detail, actions_mail_setting,
# def get_usage_data(item_type_id, activity_detail, user_profile=None):
#     def __build_metadata_for_usage_report(record_data: Union[dict, list],
# def update_approval_date(activity):
# def create_record_metadata_for_user(usage_application_activity, usage_report):
# def get_current_date():
# def get_sub_key_by_system_property_key(system_property_key, item_type_id):
# def update_system_data_for_item_metadata(item_id, sub_system_data_key,
# def update_approval_date_for_deposit(deposit, sub_approval_date_key,
# def update_system_data_for_activity(activity, sub_system_data_key,
# def check_authority_by_admin(activity):
# def get_record_first_version(deposit):
# def get_files_and_thumbnail(activity_id, item):
# def get_pid_and_record(item_id):
# def get_items_metadata_by_activity_detail(activity_detail):
# def get_main_record_detail(activity_id,
#     def check_record(record):
# def prepare_doi_link_workflow(item_id, doi_input):
# def get_pid_value_by_activity_detail(activity_detail):
# def check_doi_validation_not_pass(item_id, activity_id,
>>>>>>> 66d0af59
<|MERGE_RESOLUTION|>--- conflicted
+++ resolved
@@ -1,216 +1,3 @@
-<<<<<<< HEAD
-#import pytest
-#from mock import patch
-#from werkzeug.datastructures import MultiDict
-#
-#from weko_workflow.config import WEKO_WORKFLOW_FILTER_PARAMS
-#from weko_workflow.utils import filter_all_condition, filter_condition, get_url_root,get_record_by_root_ver
-#
-## def get_current_language():
-## def get_term_and_condition_content(item_type_name):
-## def get_identifier_setting(community_id):
-## def saving_doi_pidstore(item_id,
-## def register_hdl(activity_id):
-## def register_hdl_by_item_id(deposit_id, item_uuid, url_root):
-## def register_hdl_by_handle(hdl, item_uuid, item_uri):
-## def item_metadata_validation(item_id, identifier_type, record=None,
-## def merge_doi_error_list(current, new):
-## def validation_item_property(mapping_data, properties):
-## def handle_check_required_data(mapping_data, mapping_key):
-## def handle_check_required_pattern_and_either(mapping_data, mapping_keys,
-## def validattion_item_property_required(
-## def validattion_item_property_either_required(
-## def check_required_data(data, key, repeatable=False):
-## def get_activity_id_of_record_without_version(pid_object=None):
-## def check_suffix_identifier(idt_regis_value, idt_list, idt_type_list):
-##     def __init__(self, item_id=None, record=None):
-##     def get_data_item_type(self):
-##     def get_data_by_mapping(self, mapping_key, ignore_empty=False,
-##     def get_first_data_by_mapping(self, mapping_key):
-##     def get_first_property_by_mapping(self, mapping_key, ignore_empty=False):
-## def get_sub_item_value(atr_vm, key):
-## def get_item_value_in_deep(data, keys):
-##     def __init__(self, item_id):
-##     def get_pidstore(self, pid_type='doi', object_uuid=None):
-##     def check_pidstore_exist(self, pid_type, chk_value=None):
-##     def register_pidstore(self, pid_type, reg_value):
-##     def delete_pidstore_doi(self, pid_value=None):
-##     def remove_idt_registration_metadata(self):
-##     def update_idt_registration_metadata(self, input_value, input_type):
-##     def get_idt_registration_data(self):
-##     def commit(self, key_id, key_val, key_typ, atr_nam, atr_val, atr_typ):
-## def delete_bucket(bucket_id):
-## def merge_buckets_by_records(main_record_id,
-## def delete_unregister_buckets(record_uuid):
-## def set_bucket_default_size(record_uuid):
-## def is_show_autofill_metadata(item_type_name):
-## def is_hidden_pubdate(item_type_name):
-## def get_parent_pid_with_type(pid_type, object_uuid):
-## def filter_all_condition(all_args):
-#
-#
-#def test_filter_all_condition(app, mocker):
-#    dic = MultiDict()
-#    for key in WEKO_WORKFLOW_FILTER_PARAMS:
-#        dic.add("{}_0".format(key), "{}_0".format(key))
-#    for key in WEKO_WORKFLOW_FILTER_PARAMS:
-#        dic.add("{}_1".format(key), "{}_1".format(key))
-#    dic.add("dummy_0", "dummy2")
-#    print(dic)
-#    with app.test_request_context():
-#        # mocker.patch("flask.request.args.get", side_effect=dic)
-#        assert filter_all_condition(dic) == {
-#            "createdfrom": ["createdfrom_0", "createdfrom_1"],
-#            "createdto": ["createdto_0", "createdto_1"],
-#            "workflow": ["workflow_0", "workflow_1"],
-#            "user": ["user_0", "user_1"],
-#            "item": ["item_0", "item_1"],
-#            "status": ["status_0", "status_1"],
-#            "tab": ["tab_0", "tab_1"],
-#            "sizewait": ["sizewait_0", "sizewait_1"],
-#            "sizetodo": ["sizetodo_0", "sizetodo_1"],
-#            "sizeall": ["sizeall_0", "sizeall_1"],
-#            "pagesall": ["pagesall_0", "pagesall_1"],
-#            "pagestodo": ["pagestodo_0", "pagestodo_1"],
-#            "pageswait": ["pageswait_0", "pageswait_1"],
-#        }
-#
-#        # mocker.patch("flask.request.args.get", side_effect=MultiDict())
-#        assert filter_all_condition(MultiDict()) == {}
-#
-#
-## def filter_condition(json, name, condition):
-#
-#
-#def test_filter_condition():
-#    json = {}
-#    filter_condition(json, "name", "condition")
-#    assert json == {"name": ["condition"]}
-#
-#    json = {"name": ["condition"]}
-#    filter_condition(json, "name", "condition")
-#    assert json == {"name": ["condition", "condition"]}
-#
-#
-## def get_actionid(endpoint):
-## def convert_record_to_item_metadata(record_metadata):
-## def prepare_edit_workflow(post_activity, recid, deposit):
-## def handle_finish_workflow(deposit, current_pid, recid):
-## def delete_cache_data(key: str):
-## def update_cache_data(key: str, value: str, timeout=None):
-## def get_cache_data(key: str):
-## def check_an_item_is_locked(item_id=None):
-##     def check(workers):
-## def get_account_info(user_id):
-## def check_existed_doi(doi_link):
-#
-## .tox/c1/bin/pytest --cov=weko_workflow tests/test_utils.py::test_get_url_root --cov-branch --cov-report=term --basetemp=/code/modules/weko-workflow/.tox/c1/tmp
-#def test_get_url_root(app):
-#    app.config["THEME_SITEURL"] = "https://weko3.ir.rcos.nii.ac.jp"
-#    app.config["SERVER_NAME"] = "TEST_SERVER"
-#    with app.app_context():
-#        assert get_url_root() == "https://weko3.ir.rcos.nii.ac.jp/"
-#        app.config["THEME_SITEURL"] = "https://weko3.ir.rcos.nii.ac.jp/"
-#        assert get_url_root() == "https://weko3.ir.rcos.nii.ac.jp/"
-#
-#    app.config["THEME_SITEURL"] = "https://weko3.ir.rcos.nii.ac.jp"
-#    app.config["SERVER_NAME"] = "TEST_SERVER"
-#    with app.test_request_context():
-#        assert get_url_root() == "http://TEST_SERVER/"
-#
-#
-## def get_record_by_root_ver(pid_value):
-## .tox/c1/bin/pytest --cov=weko_workflow tests/test_utils.py::test_get_record_by_root_ver -vv -s --cov-branch --cov-report=term --basetemp=/code/modules/weko-workflow/.tox/c1/tmp
-#def test_get_record_by_root_ver(app,db_records):
-#    app.config.update(DEPOSIT_DEFAULT_STORAGE_CLASS = 'S',
-#   )
-#    record, files = get_record_by_root_ver("1")
-#
-#    assert files == []
-#    assert record == ({'_oai': {'id': 'oai:weko3.example.org:00000001', 'sets': ['1']}, 'path': ['1'], 'owner': '1', 'recid': '1', 'title': ['title'], 'pubdate': {'attribute_name': 'PubDate', 'attribute_value': '2022-08-20'}, '_buckets': {'deposit': '3e99cfca-098b-42ed-b8a0-20ddd09b3e02'}, '_deposit': {'id': '1', 'pid': {'type': 'depid', 'value': '1', 'revision_id': 0}, 'owner': '1', 'owners': [1], 'status': 'published', 'created_by': 1, 'owners_ext': {'email': 'wekosoftware@nii.ac.jp', 'username': '', 'displayname': ''}}, 'item_title': 'title', 'author_link': [], 'item_type_id': '1', 'publish_date': '2022-08-20', 'publish_status': '0', 'weko_shared_id': -1, 'item_1617186331708': {'attribute_name': 'Title', 'attribute_value_mlt': [{'subitem_1551255647225': 'title', 'subitem_1551255648112': 'ja'}]}, 'item_1617258105262': {'attribute_name': 'Resource Type', 'attribute_value_mlt': [{'resourceuri': 'http://purl.org/coar/resource_type/c_5794', 'resourcetype': 'conference paper'}]}, 'relation_version_is_last': True}, [])
-#
-##({'_buckets': {'deposit': '3e99cfca-098b-42ed-b8a0-20ddd09b3e02'},'_deposit': {'created_by': 1,'id': '1','owner': '1','owners': [1],'owners_ext': {'displayname': '','email': 'wekosoftware@nii.ac.jp','username': ''},'pid': {'revision_id': 0, 'type': 'depid', 'value': '1'},'status': 'published'},'_oai': {'id': 'oai:weko3.example.org:00000001', 'sets': ['1']},'author_link': [],'item_1617186331708': {'attribute_name': 'Title','attribute_value_mlt': [{'subitem_1551255647225': 'title','subitem_1551255648112': 'ja'}]},'item_1617258105262': {'attribute_name': 'Resource Type','attribute_value_mlt': [{'resourcetype': 'conference paper','resourceuri': 'http://purl.org/coar/resource_type/c_5794'}]},'item_title': 'title','item_type_id': '1','owner': '1','path': ['1'],'pubdate': {'attribute_name': 'PubDate', 'attribute_value': '2022-08-20'},'publish_date': '2022-08-20','publish_status': '0','recid': '1','relation_version_is_last': True,'title': ['title'],'weko_shared_id': -1},[])
-#
-#
-## def get_disptype_and_ver_in_metainfo(metadata):
-## def set_files_display_type(record_metadata, files):
-## def get_thumbnails(files, allow_multi_thumbnail=True):
-## def get_allow_multi_thumbnail(item_type_id, activity_id=None):
-## def is_usage_application_item_type(activity_detail):
-## def is_usage_application(activity_detail):
-## def send_mail_reminder(mail_info):
-## def send_mail_approval_done(mail_info):
-## def send_mail_registration_done(mail_info):
-## def send_mail_request_approval(mail_info):
-## def send_mail(subject, recipient, body):
-## def email_pattern_registration_done(user_role, item_type_name):
-## def email_pattern_request_approval(item_type_name, next_action):
-## def email_pattern_approval_done(item_type_name):
-## def get_mail_data(file_name):
-## def get_subject_and_content(file_path):
-## def get_file_path(file_name):
-## def replace_characters(data, content):
-## def get_register_info(activity_id):
-## def get_approval_dates(mail_info):
-## def get_item_info(item_id):
-## def get_site_info_name():
-## def get_default_mail_sender():
-## def set_mail_info(item_info, activity_detail, guest_user=False):
-## def process_send_reminder_mail(activity_detail, mail_template):
-## def process_send_notification_mail(
-## def get_application_and_approved_date(activities, columns):
-## def get_workflow_item_type_names(activities: list):
-## def create_usage_report(activity_id):
-## def create_record_metadata(
-## def modify_item_metadata(
-## def replace_title_subitem(subitem_title, subitem_item_title_language):
-## def get_shema_dict(properties, data_dict):
-## def create_deposit(item_id):
-## def update_activity_action(activity_id, owner_id):
-## def check_continue(response, activity_id):
-## def auto_fill_title(item_type_name):
-##     def _get_title(title_key):
-## def exclude_admin_workflow(workflow_list):
-## def is_enable_item_name_link(action_endpoint, item_type_name):
-## def save_activity_data(data: dict) -> NoReturn:
-## def send_mail_url_guest_user(mail_info: dict) -> bool:
-## def generate_guest_activity_token_value(
-## def init_activity_for_guest_user(
-##     def _get_guest_activity():
-## def send_usage_application_mail_for_guest_user(guest_mail: str, temp_url: str):
-## def validate_guest_activity_token(
-## def validate_guest_activity_expired(activity_id: str) -> str:
-## def create_onetime_download_url_to_guest(activity_id: str,
-## def delete_guest_activity(activity_id: str) -> bool:
-## def get_activity_display_info(activity_id: str):
-## def __init_activity_detail_data_for_guest(activity_id: str, community_id: str):
-## def prepare_data_for_guest_activity(activity_id: str) -> dict:
-## def recursive_get_specified_properties(properties):
-## def get_approval_keys():
-## def process_send_mail(mail_info, mail_pattern_name):
-## def cancel_expired_usage_reports():
-## def process_send_approval_mails(activity_detail, actions_mail_setting,
-## def get_usage_data(item_type_id, activity_detail, user_profile=None):
-##     def __build_metadata_for_usage_report(record_data: Union[dict, list],
-## def update_approval_date(activity):
-## def create_record_metadata_for_user(usage_application_activity, usage_report):
-## def get_current_date():
-## def get_sub_key_by_system_property_key(system_property_key, item_type_id):
-## def update_system_data_for_item_metadata(item_id, sub_system_data_key,
-## def update_approval_date_for_deposit(deposit, sub_approval_date_key,
-## def update_system_data_for_activity(activity, sub_system_data_key,
-## def check_authority_by_admin(activity):
-## def get_record_first_version(deposit):
-## def get_files_and_thumbnail(activity_id, item):
-## def get_pid_and_record(item_id):
-## def get_items_metadata_by_activity_detail(activity_detail):
-## def get_main_record_detail(activity_id,
-##     def check_record(record):
-## def prepare_doi_link_workflow(item_id, doi_input):
-## def get_pid_value_by_activity_detail(activity_detail):
-## def check_doi_validation_not_pass(item_id, activity_id,
-#
-=======
 from unittest.mock import MagicMock
 import pytest
 from mock import patch
@@ -486,5 +273,4 @@
 #     def check_record(record):
 # def prepare_doi_link_workflow(item_id, doi_input):
 # def get_pid_value_by_activity_detail(activity_detail):
-# def check_doi_validation_not_pass(item_id, activity_id,
->>>>>>> 66d0af59
+# def check_doi_validation_not_pass(item_id, activity_id,