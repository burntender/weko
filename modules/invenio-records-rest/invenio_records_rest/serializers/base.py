# -*- coding: utf-8 -*-
#
# This file is part of Invenio.
# Copyright (C) 2016-2018 CERN.
#
# Invenio is free software; you can redistribute it and/or modify it
# under the terms of the MIT License; see LICENSE file for more details.

"""Mixin helper class for preprocessing records and search results."""

from __future__ import absolute_import, print_function

import copy
import pickle

import pytz
from weko_records.api import Mapping

from invenio_records_rest.config import RECORDS_REST_DEFAULT_MAPPING_DICT


class SerializerMixinInterface(object):
    """Mixin serializing records.

    A record serializer should inherit subclasses of
    - SerializerMixinInterface
    - TransformerMixinInterface
    - PreprocessorMixinInterface

    This class forwards its input to the transformer mixin and serializes its
    result.
    """

    def serialize(self, pid, record, links_factory=None, **kwargs):
        """Serialize a single record and persistent identifier.

        This method should delegate the record transformation to the
        transformer mixin's transform_record method.

        :param pid: Persistent identifier instance.
        :param record: Record instance.
        :param links_factory: Factory function for record links.
        """
        raise NotImplementedError()

    def serialize_search(self, pid_fetcher, search_result, links=None,
                         item_links_factory=None, **kwargs):
        """Serialize a search result.

        This method should delegate each record search hit transformation
        to the transformer mixin's transform_search_hit method.

        :param pid_fetcher: Persistent identifier fetcher.
        :param search_result: Elasticsearch search result.
        :param links: Dictionary of links to add to response.
        :param item_links_factory: Factory function for record links.
        """
        raise NotImplementedError()

    def serialize_oaipmh(self, pid, record):
        """Serialize a single record for OAI-PMH.

        :param pid: The
            :py:class:`invenio_pidstore.models.PersistentIdentifier` instance.
        :param record: The :class:`invenio_records.api.Record` instance.
        :returns: The object serialized.
        """
        raise NotImplementedError()


class TransformerMixinInterface(object):
    """Mixin transforming records during serialization.

    This class should be mixed with a PreprocessorMixinInterface subclass and
    a SerializerMixinInterface subclass.

    This class transforms the dictionary returned by the preprocessor.
    """

    def transform_record(self, pid, record, links_factory=None, **kwargs):
        """Transform record into an intermediate representation.

        This method should delegate the record preprocessing to the
        preprocessor mixin's preprocess_record method.

        :param pid: Persistent identifier instance.
        :param record: Record instance.
        :param links_factory: Factory function for record links.
        """
        raise NotImplementedError()

    def transform_search_hit(self, pid, record_hit, links_factory=None,
                             **kwargs):
        """Transform search result hit into an intermediate representation.

        This method should delegate the record preprocessing to the
        preprocessor mixin's preprocess_search_hit method.

        :param pid: Persistent identifier instance.
        :param pid: Persistent identifier instance.
        :param record_hit: Record metadata retrieved via search.
        :param links_factory: Factory function for record links.
        """
        raise NotImplementedError()


class PreprocessorMixinInterface(object):
    """Mixin preprocessing records during serialization.

    This class should be mixed with a TransformerMixinInteface subclass and
    a SerializerMixinInterface subclass.

    This class builds a dictionary which is then transformed and serialized.
    """

    def preprocess_record(self, pid, record, links_factory=None, **kwargs):
        """Prepare a record and persistent identifier for serialization.

        :param pid: Persistent identifier instance.
        :param record: Record instance.
        :param links_factory: Factory function for record links.
        """
        raise NotImplementedError()

    @staticmethod
    def preprocess_search_hit(pid, record_hit, links_factory=None, **kwargs):
        """Prepare a record hit from Elasticsearch for serialization.

        :param pid: Persistent identifier instance.
        :param record_hit: Record metadata retrieved via search.
        :param links_factory: Factory function for record links.
        """
        raise NotImplementedError()


class PreprocessorMixin(PreprocessorMixinInterface):
    """Base class for serializers."""

    def __init__(self, replace_refs=False, **kwargs):
        """Constructor."""
        super(PreprocessorMixin, self).__init__(**kwargs)
        self.replace_refs = replace_refs

    def preprocess_record(self, pid, record, links_factory=None, **kwargs):
        """Prepare a record and persistent identifier for serialization."""
        def get_keys(arr):
            """Get keys."""
            result = []
            for i in arr:
                result.append(i)
                if i != arr[-1]:
                    result.append(0)
            return result

        def get_mapping(item_type_id):
            """Get keys of metadata record by mapping."""
            # Get default mapping key and lang from config (defaults are None).
            from weko_items_ui.utils import get_options_and_order_list, get_hide_list_by_schema_form
            from weko_records.api import ItemTypes

            mapping_dict = RECORDS_REST_DEFAULT_MAPPING_DICT
            # Get mapping of this record.
<<<<<<< HEAD
            meta_option, item_type_mapping = get_options_and_order_list(item_type_id)
            item_type_list = ItemTypes.get_by_id(item_type_id).render.get('table_row')
            hide_list = get_hide_list_by_schema_form(item_type_id)
            if not item_type_mapping or not item_type_list:
                return mapping_dict
            # Update default mapping key and lang by mapping of this record.
            identifier = 'system_identifier'
            for k in item_type_list:
                if k in item_type_mapping:
                    v = item_type_mapping.get(k)
                    prop_hidden = meta_option.get(k, {}).get('option', {}).get('hidden', False)
                    if not type(v.get('jpcoar_mapping')) is dict \
                            or prop_hidden:
                        continue
                    for k1, v1 in v.get('jpcoar_mapping').items():
                        skip_flag = False
                        for h in hide_list:
                            if h.startswith(k) and \
                                    (('@value' in v1.keys() and 
                                    h.endswith(v1.get('@value').split('.')[-1])) or \
                                    ('creatorName' in v1.keys() and 
                                    h.endswith(v1.get('creatorName', {}).get('@value').split('.')[-1]))):
                                skip_flag = True
                        if skip_flag:
                            continue
                        for k2, v2 in mapping_dict.items():
                            if k1 != k2.split(':')[1] or \
                                    not type(v1) is dict or \
                                    mapping_dict[k2]:
                                continue
                            key = identifier if identifier in k else k
                            key_arr = ['metadata', key, 'attribute_value_mlt', 0]
                            lang_arr = key_arr.copy()
                            if k1 == 'creator':
                                name = v1.get('creatorName')
                                # Set all key for __lang
                                attr = name.get('@attributes', {})
                                xml_lang = attr.get('xml:lang', '').split('.')
                                lang_arr.extend(get_keys(xml_lang))
                                # Set all key for key
                                name_arr = name.get('@value').split('.')
                                key_arr.extend(get_keys(name_arr))
                            elif '.' in v1.get('@value', ''):
                                # Set key for __lang
                                attr = v1.get('@attributes', {})
                                xml_lang = attr.get('xml:lang', '').split('.')
                                lang_arr.extend(get_keys(xml_lang))
                                # Set all key for key
                                name_arr = v1.get('@value').split('.')
                                key_arr.extend(get_keys(name_arr))
                            else:
                                # Set key for __lang
                                attr = v1.get('@attributes', {})
                                lang_arr.append(attr.get('xml:lang'))
                                # Set all key for key
                                key_arr.append(v1.get('@value'))
                            mapping_dict[k2] = key_arr
                            mapping_dict['{}__lang'.format(k2)] = lang_arr
=======
            mapping = Mapping.get_record(item_type_id)
            if not mapping or not isinstance(mapping, dict):
                return mapping_dict
            # Update default mapping key and lang by mapping of this record.
            identifier = 'system_identifier'
            for k, v in mapping.items():
                if not v or not isinstance(v.get('jpcoar_mapping'), dict):
                    continue
                for k1, v1 in v.get('jpcoar_mapping').items():
                    for k2, v2 in mapping_dict.items():
                        if k1 != k2.split(':')[1] or not isinstance(v1, dict):
                            continue
                        key = identifier if identifier in k else k
                        key_arr = ['metadata', key, 'attribute_value_mlt', 0]
                        lang_arr = key_arr.copy()
                        if k1 == 'creator':
                            name = v1.get('creatorName', {})
                            # Set all key for __lang
                            attr = name.get('@attributes', {})
                            xml_lang = attr.get('xml:lang', '').split('.')
                            lang_arr.extend(get_keys(xml_lang))
                            # Set all key for key
                            name_arr = name.get('@value', '').split('.')
                            key_arr.extend(get_keys(name_arr))
                        elif '.' in v1.get('@value', ''):
                            # Set key for __lang
                            attr = v1.get('@attributes', {})
                            xml_lang = attr.get('xml:lang', '').split('.')
                            lang_arr.extend(get_keys(xml_lang))
                            # Set all key for key
                            name_arr = v1.get('@value', '').split('.')
                            key_arr.extend(get_keys(name_arr))
                        else:
                            # Set key for __lang
                            attr = v1.get('@attributes', {})
                            lang_arr.append(attr.get('xml:lang', ''))
                            # Set all key for key
                            key_arr.append(v1.get('@value', ''))
                        mapping_dict[k2] = key_arr
                        mapping_dict['{}__lang'.format(k2)] = lang_arr
>>>>>>> ccb26637
            return mapping_dict

        links_factory = links_factory or (lambda x, record=None, **k: dict())
        metadata = pickle.loads(pickle.dumps(record.replace_refs(), -1)) if self.replace_refs \
            else record.dumps()
        # Get keys of metadata record by mapping.
        mapping_key_lang = get_mapping(metadata.get('item_type_id'))
        return dict(
            pid=pid,
            metadata=metadata,
            links=links_factory(pid, record=record, **kwargs),
            revision=record.revision_id,
            created=(pytz.utc.localize(record.created).isoformat()
                     if record.created else None),
            updated=(pytz.utc.localize(record.updated).isoformat()
                     if record.updated else None),
            mapping_dict=mapping_key_lang,
            record=record
        )

    @staticmethod
    def preprocess_search_hit(pid, record_hit, links_factory=None, **kwargs):
        """Prepare a record hit from Elasticsearch for serialization."""
        links_factory = links_factory or (lambda x, **k: dict())
        record = dict(
            pid=pid,
            metadata=record_hit.get('_source', {}),
            links=links_factory(pid, record_hit=record_hit, **kwargs),
            revision=record_hit.get('_version', 0),
            created=None,
            updated=None,
        )
        # Move created/updated attrs from source to object.
        for key in ['_created', '_updated']:
            if key in record['metadata']:
                record[key[1:]] = record['metadata'][key]
                del record['metadata'][key]
        return record<|MERGE_RESOLUTION|>--- conflicted
+++ resolved
@@ -160,7 +160,6 @@
 
             mapping_dict = RECORDS_REST_DEFAULT_MAPPING_DICT
             # Get mapping of this record.
-<<<<<<< HEAD
             meta_option, item_type_mapping = get_options_and_order_list(item_type_id)
             item_type_list = ItemTypes.get_by_id(item_type_id).render.get('table_row')
             hide_list = get_hide_list_by_schema_form(item_type_id)
@@ -172,7 +171,7 @@
                 if k in item_type_mapping:
                     v = item_type_mapping.get(k)
                     prop_hidden = meta_option.get(k, {}).get('option', {}).get('hidden', False)
-                    if not type(v.get('jpcoar_mapping')) is dict \
+                    if not v or not isinstance(v.get('jpcoar_mapping'), dict) \
                             or prop_hidden:
                         continue
                     for k1, v1 in v.get('jpcoar_mapping').items():
@@ -188,20 +187,20 @@
                             continue
                         for k2, v2 in mapping_dict.items():
                             if k1 != k2.split(':')[1] or \
-                                    not type(v1) is dict or \
+                                    not isinstance(v1, dict) or \
                                     mapping_dict[k2]:
                                 continue
                             key = identifier if identifier in k else k
                             key_arr = ['metadata', key, 'attribute_value_mlt', 0]
                             lang_arr = key_arr.copy()
                             if k1 == 'creator':
-                                name = v1.get('creatorName')
+                                name = v1.get('creatorName', {})
                                 # Set all key for __lang
                                 attr = name.get('@attributes', {})
                                 xml_lang = attr.get('xml:lang', '').split('.')
                                 lang_arr.extend(get_keys(xml_lang))
                                 # Set all key for key
-                                name_arr = name.get('@value').split('.')
+                                name_arr = name.get('@value', '').split('.')
                                 key_arr.extend(get_keys(name_arr))
                             elif '.' in v1.get('@value', ''):
                                 # Set key for __lang
@@ -209,58 +208,16 @@
                                 xml_lang = attr.get('xml:lang', '').split('.')
                                 lang_arr.extend(get_keys(xml_lang))
                                 # Set all key for key
-                                name_arr = v1.get('@value').split('.')
+                                name_arr = v1.get('@value', '').split('.')
                                 key_arr.extend(get_keys(name_arr))
                             else:
                                 # Set key for __lang
                                 attr = v1.get('@attributes', {})
-                                lang_arr.append(attr.get('xml:lang'))
+                                lang_arr.append(attr.get('xml:lang', ''))
                                 # Set all key for key
-                                key_arr.append(v1.get('@value'))
+                                key_arr.append(v1.get('@value', ''))
                             mapping_dict[k2] = key_arr
                             mapping_dict['{}__lang'.format(k2)] = lang_arr
-=======
-            mapping = Mapping.get_record(item_type_id)
-            if not mapping or not isinstance(mapping, dict):
-                return mapping_dict
-            # Update default mapping key and lang by mapping of this record.
-            identifier = 'system_identifier'
-            for k, v in mapping.items():
-                if not v or not isinstance(v.get('jpcoar_mapping'), dict):
-                    continue
-                for k1, v1 in v.get('jpcoar_mapping').items():
-                    for k2, v2 in mapping_dict.items():
-                        if k1 != k2.split(':')[1] or not isinstance(v1, dict):
-                            continue
-                        key = identifier if identifier in k else k
-                        key_arr = ['metadata', key, 'attribute_value_mlt', 0]
-                        lang_arr = key_arr.copy()
-                        if k1 == 'creator':
-                            name = v1.get('creatorName', {})
-                            # Set all key for __lang
-                            attr = name.get('@attributes', {})
-                            xml_lang = attr.get('xml:lang', '').split('.')
-                            lang_arr.extend(get_keys(xml_lang))
-                            # Set all key for key
-                            name_arr = name.get('@value', '').split('.')
-                            key_arr.extend(get_keys(name_arr))
-                        elif '.' in v1.get('@value', ''):
-                            # Set key for __lang
-                            attr = v1.get('@attributes', {})
-                            xml_lang = attr.get('xml:lang', '').split('.')
-                            lang_arr.extend(get_keys(xml_lang))
-                            # Set all key for key
-                            name_arr = v1.get('@value', '').split('.')
-                            key_arr.extend(get_keys(name_arr))
-                        else:
-                            # Set key for __lang
-                            attr = v1.get('@attributes', {})
-                            lang_arr.append(attr.get('xml:lang', ''))
-                            # Set all key for key
-                            key_arr.append(v1.get('@value', ''))
-                        mapping_dict[k2] = key_arr
-                        mapping_dict['{}__lang'.format(k2)] = lang_arr
->>>>>>> ccb26637
             return mapping_dict
 
         links_factory = links_factory or (lambda x, record=None, **k: dict())
